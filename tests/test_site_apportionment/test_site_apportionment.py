--- conflicted
+++ resolved
@@ -1,14 +1,10 @@
 import pandas as pd
 import numpy as np
-<<<<<<< HEAD
-=======
 import logging
->>>>>>> c98fea64
 import pytest
 from pandas import DataFrame as pandasDF
 from pandas._testing import assert_frame_equal, assert_series_equal
 
-<<<<<<< HEAD
 from src.site_apportionment.site_apportionment import (
     create_notnull_mask,
     set_percentages,
@@ -16,15 +12,13 @@
     deduplicate_codes_values,
     calc_weights_for_sites,
     create_cartesian_product,
+    sort_rows_order_cols
 )
-=======
-from src.site_apportionment.site_apportionment import create_notnull_mask, sort_rows_order_cols
->>>>>>> c98fea64
 
 @pytest.fixture
 def create_exp_percent_test_output_df():
     """Create a dataframe for expected output of the for the set_percentages function test.
-    
+
     NOTE: this dataframe will also be the input for the split_sites function test.
     """
     exp_output_columns = [
@@ -38,7 +32,7 @@
         "imp_marker",
         "postcodes_harmonised",
     ]
-        
+
     data = [
         [1, 0, "0006", np.nan, 100.0, np.nan, "Clear", "R", "NP10 5XX"],
         [1, 1, "0006", np.nan, 100.0, np.nan, "Clear", "R", "NP10 5XX"],
@@ -51,11 +45,11 @@
         [3, 2, "0001", np.nan, np.nan, 1.0, "Check needed", "No mean found", "NP30 7ZZ"],
         [4, 1, "0001", "CF10 BZZ", 100.0, 1.0, "Form sent out", "TMI", "CF10 BZZ"],
         [5, 1, "0001", "SA50 5BE", 100.0, 1.0, "Form sent out", "No mean found", "SA50 5BE"],
-    ]   
+    ]
 
     exp_output_df = pandasDF(data=data, columns=exp_output_columns)
     return exp_output_df
-    
+
 
 class TestSetPercentages():
     """Tests for the set_percentages function."""
@@ -73,7 +67,7 @@
             "imp_marker",
             "postcodes_harmonised",
         ]
-            
+
         data = [
             [1, 0, "0006", np.nan, np.nan, np.nan, "Clear", "R", "NP10 5XX"],
             [1, 1, "0006", np.nan, np.nan, np.nan, "Clear", "R", "NP10 5XX"],
@@ -86,11 +80,11 @@
             [3, 2, "0001", np.nan, np.nan, 1.0, "Check needed", "No mean found", "NP30 7ZZ"],
             [4, 1, "0001", np.nan, np.nan, np.nan, "Form sent out", "TMI", "CF10 BZZ"],
             [5, 1, "0001", np.nan, np.nan, np.nan, "Form sent out", "No mean found", "SA50 5BE"],
-        ]   
+        ]
 
         input_df = pandasDF(data=data, columns=input_columns)
         return input_df
-    
+
     def test_set_percentage(self, create_exp_percent_test_output_df):
         input_df = self.create_input_df()
         expected_output_df = create_exp_percent_test_output_df
@@ -115,7 +109,7 @@
             "imp_marker",
             "postcodes_harmonised",
         ]
-            
+
         data1 = [
             [2, 1, "0001", "CB1 3NF", 60.0, 2.0, "Clear", "R", "CB1 3NF"],
             [2, 2, "0001", "BA1 5DA", 40.0, 2.0, "Clear", "R", "BA1 5DA"],
@@ -123,14 +117,14 @@
             [3, 2, "0001", np.nan, np.nan, 1.0, "Check needed", "No mean found", "NP30 7ZZ"],
             [4, 1, "0001", "CF10 BZZ", 100.0, 1.0, "Form sent out", "TMI", "CF10 BZZ"],
             [5, 1, "0001", "SA50 5BE", 100.0, 1.0, "Form sent out", "No mean found", "SA50 5BE"],
-    ]   
+    ]
 
         exp_output_df1 = pandasDF(data=data1, columns=exp_output_cols1)
         return exp_output_df1
-    
+
     def create_exp_remaining_output(self):
         """Expected output for the df_out dataframe.
-        
+
         This should contain all the records not in the to_apportion dataframe,
         except those with imp_marker = "No mean found" or "no_imputation"
         """
@@ -145,18 +139,18 @@
             "imp_marker",
             "postcodes_harmonised",
         ]
-            
+
         data2 = [
             [1, 0, "0006", np.nan, 100.0, np.nan, "Clear", "R", "NP10 5XX"],
             [1, 1, "0006", np.nan, 100.0, np.nan, "Clear", "R", "NP10 5XX"],
             [1, 2, "0006", np.nan, 100.0, np.nan, "Clear", "R", "NP10 5XX"],
             [2, 0, "0001", np.nan, np.nan, 2.0, "Clear", "R", "NP20 6YY"],
             [3, 0, "0001", np.nan, np.nan, 1.0, "Check needed", "TMI", "NP30 7ZZ"],
-        ]   
+        ]
         exp_output_df2 = pandasDF(data=data2, columns=exp_output_cols2)
         exp_output_df2 = exp_output_df2.astype({"601": object})
         return exp_output_df2
-    
+
     def test_split_sites_df(self, create_exp_percent_test_output_df):
         """Test for the split_sites_df function."""
         input_df = create_exp_percent_test_output_df
@@ -165,7 +159,7 @@
 
         imp_markers_to_keep: list = ["R", "TMI", "CF", "MoR", "constructed"]
         result_to_apportion, result_df_out = split_sites_df(
-            input_df, 
+            input_df,
             imp_markers_to_keep
         )
 
@@ -188,18 +182,18 @@
             "211",
             "251",
         ]
-            
+
         data = [
             [111, "2020", "C", "A", 42, 5000.0, "Yes"],
             [111, "2020", "C", "A", 42, 777.0, "No"],
             [111, "2020", "D", "B", 37, 300.0, "Yes"],
             [222, "2020", "C", "A", 61, 1000.0, "Yes"],
             [222, "2020", "C", "A", 63, 500.0, "No"],
-        ]   
+        ]
 
         input_df = pandasDF(data=data, columns=input_columns)
         return input_df
-        
+
     def create_exp_output_df(self):
         """Create an input dataframe for the test."""
         exp_output_columns = [
@@ -211,17 +205,17 @@
             "211",
             "251",
         ]
-            
+
         data = [
             [111, "2020", "C", "A", 42, 5777.0, "Yes"],
             [111, "2020", "D", "B", 37, 300.0, "Yes"],
             [222, "2020", "C", "A", 61, 1000.0, "Yes"],
             [222, "2020", "C", "A", 63, 500.0, "No"],
-        ]   
+        ]
 
         exp_output_df = pandasDF(data=data, columns=exp_output_columns)
         return exp_output_df
-    
+
     def test_deduplicate_codes_values(self):
         """Test for the deduplicate_codes_values function."""
         input_df = self.create_input_df()
@@ -235,7 +229,7 @@
         )
 
         assert_frame_equal(result_df.reset_index(drop=True), exp_df)
-    
+
 
 class TestCalcWeightsForSites():
     """Tests for the calc_weights_for_sites function."""
@@ -249,7 +243,7 @@
             "602",
             "postcodes_harmonised",
         ]
-            
+
         data = [
             [111, "2020", 1, "AB15 3GU", 0.0, "AB15 3GU"],
             [111, "2020", 2, "BA1 5DA", 0.0, "BA1 5DA"],
@@ -261,11 +255,11 @@
             [333, "2020", 4, "GP15 3XX", np.nan, "CF10 BZZ"],
             [444, "2020", 1, "HA3 2BE", 100.0, "SA50 5BE"],
             [555, "2020", 1, "IP24 8XX", 100.0, "IP24 8XX"],
-        ]   
+        ]
 
         input_df = pandasDF(data=data, columns=input_columns)
         return input_df
-    
+
     def create_exp_output_df(self):
         """Create an input dataframe for the test."""
         exp_output_columns = [
@@ -277,7 +271,7 @@
             "postcodes_harmonised",
             "site_weight",
         ]
-            
+
         data = [
             [222, "2020", 1, "CB1 3NF", 60.0, "CB1 3NF", 0.6],
             [222, "2020", 2, "DE72 3AU", 40.0, "BA1 5DA", 0.4],
@@ -287,11 +281,11 @@
             [333, "2020", 4, "GP15 3XX", np.nan, "CF10 BZZ", 0.0],
             [444, "2020", 1, "HA3 2BE", 100.0, "SA50 5BE", 1.0],
             [555, "2020", 1, "IP24 8XX", 100.0, "IP24 8XX", 1.0],
-        ]   
+        ]
 
         exp_output_df = pandasDF(data=data, columns=exp_output_columns)
         return exp_output_df
-    
+
     def test_calc_weights_for_sites(self):
         """Test for the cacl_weights_for_sites function."""
         input_df = self.create_input_df()
@@ -315,7 +309,7 @@
             "postcodes_harmonised",
             "site_weights",
         ]
-            
+
         sites_data = [
             [222, "2020", 1, "CB1 3NF", 60, "CB1 3NF", 0.6],
             [222, "2020", 2, "DE72 3AU", 40, "DE72 3AU", 0.4],
@@ -326,11 +320,11 @@
             [333, "2020", 3, "GL14 1DD", 50, "GL14 1DD", 0.625],
             [444, "2020", 1, "HA3 2BE", 100, "HA3 2BE", 1.0],
             [555, "2020", 1, "IP24 8XX", 100, "IP24 8XX", 1.0],
-        ]   
+        ]
 
         sites_input_df = pandasDF(data=sites_data, columns=sites_input_columns)
         return sites_input_df
-    
+
     def create_category_input_df(self):
         """Create an input dataframe for the test."""
         category_input_columns = [
@@ -341,7 +335,7 @@
             "pg_numeric",
             "211",
         ]
-            
+
         category_data = [
             [111, "2020", "C", "AA", 34, 3000],
             [111, "2020", "C", "A", 42, 5700],
@@ -351,11 +345,11 @@
             [222, "2021", "C", "A", 61, 2000],
             [333, "2020", "C", "E", 24, 100],
             [444, "2020", "D", "F", 31, 240],
-        ]   
+        ]
 
         category_input_df = pandasDF(data=category_data, columns=category_input_columns)
         return category_input_df
-    
+
     def create_exp_output_df(self):
         """Create an input dataframe for the test."""
         exp_output_columns = [
@@ -371,7 +365,7 @@
             "pg_numeric",
             "211",
         ]
-            
+
         data = [
             [222, "2020", 1, "CB1 3NF", 60, "CB1 3NF", 0.6, "C", "A", 61, 1000],
             [222, "2020", 1, "CB1 3NF", 60, "CB1 3NF", 0.6, "C", "A", 63, 500],
@@ -383,12 +377,12 @@
             [333, "2020", 2, "FL27 3DE", 20, "FL27 3DE", 0.25, "C", "E", 24, 100],
             [333, "2020", 3, "GL14 1DD", 50, "GL14 1DD", 0.625, "C", "E", 24, 100],
             [444, "2020", 1, "HA3 2BE", 100, "HA3 2BE", 1.0, "D", "F", 31, 240],
-        ]   
+        ]
 
         exp_output_df = pandasDF(data=data, columns=exp_output_columns)
         return exp_output_df
-        
-    
+
+
     def test_create_cartesian_product(self):
         """Test for the create_cartesian_product function."""
         category_input_df = self.create_category_input_df()
@@ -399,14 +393,14 @@
         result_df = create_cartesian_product(sites_input_df, category_input_df)
 
         assert_frame_equal(result_df.reset_index(drop=True), exp_output_df)
-    
-    
+
+
 class TestCreateNotnullMask():
     """Tests for the function create_not_null_mask."""
     def create_input_df(self):
         """Create an input dataframe for the test."""
         input_columns = ["reference", "col"]
-            
+
         data = [
             [0, 1],
             [111, "a"],
@@ -414,10 +408,10 @@
             [333, pd.NA],
             [444, np.nan],
             [555, " "],
-        ]   
+        ]
 
         input_df = pandasDF(data=data, columns=input_columns)
-        return input_df 
+        return input_df
 
 
     def test_create_notnull_mask(self):
@@ -445,56 +439,24 @@
         ]
 
         data = [
-<<<<<<< HEAD
             [0, 1, False, np.nan, np.nan, True, True, np.nan, np.nan],
             [111, "a", True, np.nan, np.nan, True, True, 1.0, True],
             [222, "", False, np.nan, True, True, True, 0.0, np.nan],
             [333, pd.NA, False, True, np.nan, np.nan, np.nan, np.nan, np.nan],
             [444, np.nan, False, True, np.nan, np.nan, np.nan, np.nan, np.nan],
-            [555, " ", True, np.nan, np.nan, True, True, 1.0, True],    
-        ]   
+            [555, " ", True, np.nan, np.nan, True, True, 1.0, True],
+        ]
 
         expected_df = pandasDF(data=data, columns=expected_columns)
-        return expected_df  
+        return expected_df
 
     def test_other_nulls_demo(self):
         """Demonstrate how this function works and compare with other tests for null.
-        
+
         The column under test has the following values:
         [111, "a", "", pd.NA, np.nan, " "]
         """
         demo_df = self.create_input_df()
-=======
-            [0, 1, np.nan, np.nan, True, True, np.nan, np.nan],
-            [1, "a", np.nan, np.nan, True, True, 1.0, True],
-            [2, "", np.nan, True, True, True, 0.0, np.nan],
-            [3, pd.NA, True, np.nan, np.nan, np.nan, np.nan, np.nan],
-            [4, np.nan, True, np.nan, np.nan, np.nan, np.nan, np.nan],
-        ]
-
-        input_df = pandasDF(data=data, columns=input_columns)
-        return input_df
-
-    def create_exp_output(self):
-        """Create a series for the expected output."""
-        name = "col"
-        data = [False, True, False, False, False]
-        return pd.Series(data, name=name)
-
-    def test_create_notnull_mask(self):
-        """Test for create_notnull_mask function."""
-        df=pd.DataFrame(
-            {"reference": [0, 1, 2, 3, 4],
-            "col":[1, "a", "", pd.NA, np.nan]})
-
-        # add extra cols to the df to illustrate how logic of nulls
-        df.loc[df["col"].isnull(), "flag_is_null"] = True
-        df.loc[df["col"] == "", "flag_is_emty"] = True
-        df.loc[df["col"].notnull(), "flag_is_notnull"] = True
-        df.loc[~df["col"].isnull(), "flag_not_is_null"] = True
-        df["len"] = df["col"].str.len()
-        df.loc[df["len"] > 0, "flag_length_greater_than_zero"] = True
->>>>>>> c98fea64
 
         # here's the original test again
         result = create_notnull_mask(demo_df, "col")
@@ -506,7 +468,7 @@
         # note that "" does not register as null
         exp_isnull = pd.Series([True, True, True, False, False, True], name="col")
         assert_series_equal(result_not_isnull, exp_isnull)
- 
+
         # test the effect of apply applying .notnull() to column col
         result_notnull = demo_df["col"].notnull()
         # note that "" registers as not null
@@ -520,11 +482,11 @@
 
     def test_other_nulls_dataframe_demo(self):
         """Dataframe visualisation of tests for nulls.
-        
+
         The column under test has the following values:
         [111, "a", "", pd.NA, np.nan, " "]
         """
-        # set up an input dataframe 
+        # set up an input dataframe
         demo_df = self.create_input_df()
 
         # create new mask columns in demo_df for various null-checking functions
@@ -546,7 +508,7 @@
             "len",
             "flag_length_greater_than_zero",
         ]
-            
+
         data = [
             [0, 1,      np.nan, np.nan, True,   True,   np.nan, np.nan],  #noqa
             [111, "a",    np.nan, np.nan, True,   True,   1.0,    True],  #noqa
@@ -554,17 +516,12 @@
             [333, pd.NA,  True,   np.nan, np.nan, np.nan, np.nan, np.nan],  #noqa
             [444, np.nan, True,   np.nan, np.nan, np.nan, np.nan, np.nan],  #noqa
             [555, " ",    np.nan, np.nan, True,   True,   1.0,    True],  #noqa
-        ]   
+        ]
 
         expected_df = pandasDF(data=data, columns=expected_columns)
 
-<<<<<<< HEAD
         # test that the operations in this function give the expected output
         assert_frame_equal(demo_df, expected_df)
-=======
-        result = create_notnull_mask(input_df, "col")
-        expected_output = self.create_exp_output()
-        assert_series_equal(result, expected_output)
 
 
 class TestSortRowsOrderCols():
@@ -676,5 +633,4 @@
         input_df = self.create_input_df_missing_col()
 
         with pytest.raises(KeyError):
-            sort_rows_order_cols(input_df, cols_in_order)
->>>>>>> c98fea64
+            sort_rows_order_cols(input_df, cols_in_order)