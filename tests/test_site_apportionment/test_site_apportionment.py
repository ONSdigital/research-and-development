--- conflicted
+++ resolved
@@ -15,13 +15,10 @@
     calc_weights_for_sites,
     create_cartesian_product,
     sort_rows_order_cols,
-<<<<<<< HEAD
     create_sites_df,
-    count_duplicate_sites
-=======
+    count_duplicate_sites,
     weight_values,
     create_category_df
->>>>>>> aa469aae
 )
 
 # Define easier pandas usages
@@ -650,7 +647,6 @@
             sort_rows_order_cols(input_df, cols_in_order)
 
 
-<<<<<<< HEAD
 @pytest.fixture(scope="function")
 def sites_df_input():
     """
@@ -733,7 +729,6 @@
         assert log_records[0] == expected_log_message, (
             "Duplicate sites not added to logger at level INFO."
         )
-=======
 class TestWeightValues(object):
     """Tests for weight_values."""
     
@@ -858,5 +853,4 @@
             "Duplicates not dropped by create_category_df."
         )
 
-        
->>>>>>> aa469aae
+        