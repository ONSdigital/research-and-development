--- conflicted
+++ resolved
@@ -10,7 +10,6 @@
 
 # Local Imports
 from src.outputs.intram_by_pg import output_intram_by_pg
-<<<<<<< HEAD
 from src.utils.config import safeload_yaml, merge_configs
 
 # read config file
@@ -21,12 +20,6 @@
 user_config.pop("config_validation", None)
 dev_config.pop("config_validation", None)
 config = merge_configs(user_config, dev_config)
-=======
-from tests.test_outputs.conftest import read_config
-
-# read config file
-config = read_config()
->>>>>>> 1120ca2f
 
 # Assign config values to paths
 LOCATION = config["global"]["network_or_hdfs"]
