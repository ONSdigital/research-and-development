--- conflicted
+++ resolved
@@ -176,9 +176,6 @@
         ]
         return pd.DataFrame(data=data, columns=columns)
 
-<<<<<<< HEAD
-    def test_output_intram_by_pg_raises(self, tmp_path, input_data_gb, pg_detailed_df):
-=======
 
     def test_output_intram_by_pg_raises(
             self,
@@ -187,7 +184,6 @@
             pg_detailed_df,
             write_csv_func
         ):
->>>>>>> 83af087c
         """Defensive tests for output_intram_by_pg."""
         self.setup_tmp_dir(pathlib.Path(tmp_path))
         # checks NI dataset is a dataframe
@@ -206,9 +202,6 @@
         "ni, exp_out", ([False, exp_out_gb()], [True, exp_out_uk()])
     )
     def test_output_intram_by_pg(
-<<<<<<< HEAD
-        self, ni, exp_out, tmp_path, input_data_gb, input_data_ni, pg_detailed_df
-=======
         self, 
         ni,
         exp_out,
@@ -217,22 +210,12 @@
         input_data_ni,
         pg_detailed_df,
         write_csv_func
->>>>>>> 83af087c
     ):
         """Tests for output_intram_by_pg."""
         pth = self.setup_tmp_dir(pathlib.Path(tmp_path), ni)
         if not ni:
             input_data_ni = None
         output_intram_by_pg(
-<<<<<<< HEAD
-            gb_df=input_data_gb,
-            pg_detailed=pg_detailed_df,
-            config=config,
-            write_csv=write_csv,
-            run_id=1,
-            ni_df=input_data_ni,
-        )
-=======
                 gb_df=input_data_gb,
                 pg_detailed=pg_detailed_df,
                 config=config,
@@ -240,7 +223,6 @@
                 run_id=1,
                 ni_df=input_data_ni
                 )
->>>>>>> 83af087c
         # assert output saved
         found_paths = os.listdir(pth)
         assert len(found_paths) > 0, "Outputs not saved."
