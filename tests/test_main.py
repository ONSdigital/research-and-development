--- conflicted
+++ resolved
@@ -1,10 +1,7 @@
 """Create a test suite for the main module."""
 
 import pytest
-<<<<<<< HEAD
-=======
 from src.utils.testfunctions import add
->>>>>>> 738b0e4b
 
 
 def test_add():
