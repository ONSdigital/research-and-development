--- conflicted
+++ resolved
@@ -15,16 +15,10 @@
     rd_file_exists,
     rd_file_size,
     check_file_exists,
-<<<<<<< HEAD
     rd_mkdir,
     rd_open,
     rd_write_feather,
-=======
-    local_mkdir,
-    local_open,
-    local_write_feather,
-    safeload_yaml
->>>>>>> 2be1e967
+    safeload_yaml,
 )
 
 
@@ -115,13 +109,8 @@
         file.write("Test content")
 
     # Check the file size is correct using both os and pathlib
-<<<<<<< HEAD
     assert rd_file_size(str(filepath)) == os.path.getsize(filepath)
-    assert rd_file_size(str(filepath)) == Path(filepath).stat().st_size
-=======
-    assert local_file_size(str(filepath)) == os.path.getsize(filepath)
-    assert local_file_size(str(filepath)) == pathlib.Path(filepath).stat().st_size
->>>>>>> 2be1e967
+    assert rd_file_size(str(filepath)) == pathlib.Path(filepath).stat().st_size
 
 
 def test_check_file_exists(tmp_path):
@@ -178,7 +167,7 @@
     Returns:
         None
     """
-    with open(path, 'w') as f:
+    with open(path, "w") as f:
         yaml.dump(_dict, f, default_flow_style=False)
 
 
@@ -186,20 +175,18 @@
     """Tests for safeload_yaml."""
 
     def test_safeload_yaml(self, tmp_path):
-       """General tests for safeload_yaml."""
-       # save yaml first
-       test_data = {"a": [1, 2, 3],
-                    "b": "string",
-                    "c": 6,
-                    "d": True,
-                    "e": {
-                        "bool": False,
-                        "float": 4.5
-                    }
-                    }
-       test_path = os.path.join(tmp_path, "test_yaml.yaml")
-       write_dict_to_yaml(_dict=test_data, path=test_path)
-       # read in the data
-       assert os.path.exists(test_path), f".yaml file not found at {test_path}"
-       data = safeload_yaml(test_path)
-       assert test_data == data, "Data read from yaml is incorrect."+        """General tests for safeload_yaml."""
+        # save yaml first
+        test_data = {
+            "a": [1, 2, 3],
+            "b": "string",
+            "c": 6,
+            "d": True,
+            "e": {"bool": False, "float": 4.5},
+        }
+        test_path = os.path.join(tmp_path, "test_yaml.yaml")
+        write_dict_to_yaml(_dict=test_data, path=test_path)
+        # read in the data
+        assert os.path.exists(test_path), f".yaml file not found at {test_path}"
+        data = safeload_yaml(test_path)
+        assert test_data == data, "Data read from yaml is incorrect."