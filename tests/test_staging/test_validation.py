--- conflicted
+++ resolved
@@ -10,11 +10,8 @@
     validate_postcode_pattern,
     check_pcs_real,
     validate_data_with_schema,
-<<<<<<< HEAD
     cellno_unit_dict,
-=======
     combine_schemas_validate_full_df,
->>>>>>> 7aab51d1
 )
 from src.utils.helpers import Config_settings
 
@@ -266,7 +263,6 @@
     assert pd.api.types.is_datetime64_any_dtype(dumy_data["col4"].dtypes)
 
 
-<<<<<<< HEAD
 # Mocking read csv
 @pytest.fixture
 def mock_read_csv(monkeypatch):
@@ -296,7 +292,7 @@
     expected_result = {1: 8757, 2: 1314, 3: 23, 4: 14, 5: 9}
 
     assert actual_result == expected_result
-=======
+    
 # Mock the schemas data
 def mock_load_both_data(filepath):
     data_type_schema1 = {
@@ -314,7 +310,6 @@
     data_type_schema = {**data_type_schema1, **data_type_schema2}
 
     return data_type_schema
-
 
 @pytest.fixture
 def mock_load_schemas(monkeypatch):
@@ -352,5 +347,4 @@
     assert dumy_data[["createdby", "q200"]].dtypes.all() == np.object
     assert dumy_data[["instance", "q203"]].dtypes.all() == np.float
     assert pd.api.types.is_datetime64_any_dtype(dumy_data["date"].dtypes)
-    assert dumy_data["q307"].dtypes == np.bool
->>>>>>> 7aab51d1
+    assert dumy_data["q307"].dtypes == np.bool