"""Tests for 'staging_helpers.py'."""
# Standard Library Imports
import os
import pytest
import pathlib
from typing import Tuple
from datetime import date

# Third Party Imports
import pandas as pd
import numpy as np
import pyarrow.feather as feather

# Local Imports
from src.staging.staging_helpers import (
    fix_anon_data,
    update_ref_list,
    getmappername,
    check_snapshot_feather_exists,
    load_snapshot_feather,
<<<<<<< HEAD
    load_val_snapshot_json,
    load_validate_secondary_snapshot,
    write_snapshot_to_feather,
    stage_validate_harmonise_postcodes,
=======
    df_to_feather,
    stage_validate_harmonise_postcodes
>>>>>>> ba4fb70d
)
from src.utils.local_file_mods import (
    local_file_exists as check_file_exists,
    local_read_feather as read_feather,
    local_write_feather as write_feather,
    read_local_csv as read_csv,
    write_local_csv as write_csv,
)


<<<<<<< HEAD
def match_col_type(df1: pd.DataFrame, df2: pd.DataFrame, col_name: str, _type: str):
=======
def match_col_type(
        df1: pd.DataFrame,
        df2: pd.DataFrame,
        col_name: str,
        _type: str
):
>>>>>>> ba4fb70d
    """Convert DataFrame columns of the same name to matching types."""
    df1[col_name] = df1[col_name].astype(_type)
    df2[col_name] = df2[col_name].astype(_type)
    return (df1, df2)


class TestFixAnonData(object):
    """Tests for fix_anon_data."""

    @pytest.fixture(scope="function")
    def dummy_config(self) -> dict:
        """Config used for test data."""
<<<<<<< HEAD
        config = {"devtest": {"seltype_list": [1, 2, 3, 5, 6, 7, 9, 10]}}
=======
        config = {
            "devtest": {
                "seltype_list": [1, 2, 3, 5, 6, 7, 9, 10]
            }
        }
>>>>>>> ba4fb70d
        return config

    @pytest.fixture(scope="function")
    def input_data(self):
        """Input data for fix_anon_data tests."""
        columns = ["col1"]
        data = [
            [1],
            [2],
            [3],
            [4],
            [5],
            [6],
            [7],
            [8],
        ]
        df = pd.DataFrame(columns=columns, data=data)
        return df

    @pytest.fixture(scope="function")
    def expected_output(self):
        """Expected output for fix_anon_data tests"""
        columns = ["col1", "instance", "selectiontype", "cellnumber"]
        data = [
            [1, 0, "L", 3],
            [2, 0, "P", 9],
            [3, 0, "L", 3],
            [4, 0, "L", 3],
            [5, 0, "P", 10],
            [6, 0, "P", 6],
            [7, 0, "L", 5],
            [8, 0, "C", 10],
        ]
        df = pd.DataFrame(columns=columns, data=data)
        return df

    def test_fix_anon_data(self, input_data, dummy_config, expected_output):
        """General tests for fix_anon_data."""
        output = fix_anon_data(input_data, dummy_config)
        output, expected_output = match_col_type(
<<<<<<< HEAD
            output, expected_output, "cellnumber", "int32"
=======
            output,
            expected_output,
            "cellnumber",
            "int32"
        )
        assert (output.equals(expected_output)), (
            "fix_anon_data not behaving as expected."
>>>>>>> ba4fb70d
        )
        assert output.equals(expected_output), "fix_anon_data not behaving as expected."


class TestUpdateRefList(object):
    """Tests for update_ref_list."""

    @pytest.fixture(scope="function")
    def full_input_df(self):
        """Main input data for update_ref_list tests."""
        columns = ["reference", "instance", "formtype", "cellnumber"]
        data = [
            [49900001031, 0.0, 6, 674],
            [49900001530, 0.0, 6, 805],
            [49900001601, 0.0, 1, 117],
            [49900001601, 1.0, 1, 117],
            [49900003099, 0.0, 6, 41],
        ]
        df = pd.DataFrame(columns=columns, data=data)
        df["formtype"] = df["formtype"].apply(lambda x: str(x))
        return df

    @pytest.fixture(scope="function")
    def ref_list_input(self):
        """Reference list df input for update_ref_list tests."""
        columns = ["reference", "cellnumber", "selectiontype", "formtype"]
        data = [[49900001601, 117, "C", "1"]]
        df = pd.DataFrame(columns=columns, data=data)
        df["formtype"] = df["formtype"].apply(lambda x: str(x))
        return df

    @pytest.fixture(scope="function")
    def expected_output(self):
        """Expected output for update_ref_list tests."""
        columns = ["reference", "instance", "formtype", "cellnumber", "selectiontype"]
        data = [
            [49900001031, 0.0, "6", 674, np.nan],
            [49900001530, 0.0, "6", 805, np.nan],
            [49900001601, 0.0, "1", 817, "L"],
            [49900001601, 1.0, "1", 817, "L"],
            [49900003099, 0.0, "6", 41, np.nan],
        ]
        df = pd.DataFrame(columns=columns, data=data)
        return df

    def test_update_ref_list(self, full_input_df, ref_list_input, expected_output):
        """General tests for update_ref_list."""
        output = update_ref_list(full_input_df, ref_list_input)
<<<<<<< HEAD
        assert output.equals(
            expected_output
        ), "update_ref_list not behaving as expected"
=======
        assert (output.equals(expected_output)), (
            "update_ref_list not behaving as expected"
        )
>>>>>>> ba4fb70d

    def test_update_ref_list_raises(self, full_input_df, ref_list_input):
        """Test the raises in update_ref_list."""
        # add a non valid reference
        ref_list_input.loc[1] = [34567123123, 117, "C", "1"]
        error_msg = r"The following references in the reference list mapper are.*"
        with pytest.raises(ValueError, match=error_msg):
            update_ref_list(full_input_df, ref_list_input)


class TestGetMapperName(object):
    """Tests for getmappername."""

    def test_getmappername(self):
        """General tests for getmappername."""
        test_str = "cellno_2022_path"
        # with split
        assert (
            getmappername(test_str, True) == "cellno 2022"
        ), "getmappername not behaving as expected when split=True"
        # without split
        assert (
            getmappername(test_str, False) == "cellno_2022"
        ), "getmappername not behaving as expected when split=False"


class TestCheckSnapshotFeatherExists(object):
    """Tests for check_snapshot_feather_exists."""

    def create_feather_files(
<<<<<<< HEAD
        self, dir: pathlib.Path, first: bool, second: bool
=======
            self,
            dir: pathlib.Path,
            first: bool,
            second: bool
>>>>>>> ba4fb70d
    ) -> Tuple[pathlib.Path, pathlib.Path]:
        """Create feather files in a given path for testing."""
        empty_df = pd.DataFrame()
        # define feather paths
        f_path = os.path.join(dir, "first_feather.feather")
        s_path = os.path.join(dir, "second_feather.feather")
        # create feather files accordingly
        if first:
            feather.write_feather(empty_df.copy(), f_path)
        if second:
            feather.write_feather(empty_df.copy(), s_path)
        return (pathlib.Path(f_path), pathlib.Path(s_path))

    @pytest.mark.parametrize(
        "first, second, check_both, result",
        (
            [True, False, False, True],  # create first, check first
            [True, False, True, False],  # create first, check both
            [False, True, False, False],  # create second, check first
            [False, True, True, False],  # create second, check both
            [True, True, True, True],  # create both, check both
<<<<<<< HEAD
            [True, True, False, True],  # create both, check first
        ),
    )
    def test_check_snapshot_feather_exists(
        self,
        tmp_path,
        first: bool,
        second: bool,
        check_both: bool,
        result: bool,
=======
            [True, True, False, True]  # create both, check first
        )
    )
    def test_check_snapshot_feather_exists(
            self,
            tmp_path,
            first: bool,
            second: bool,
            check_both: bool,
            result: bool,
>>>>>>> ba4fb70d
    ):
        """General tests for check_snapshot_feather_exists."""
        # create feather files
        (a, b) = self.create_feather_files(tmp_path, first, second)
        # define config
        config = {"global": {"load_updated_snapshot": check_both}}
        # get result
        output = check_snapshot_feather_exists(
            config=config,
            check_file_exists=check_file_exists,
            feather_file_to_check=a,
            secondary_feather_file=b,
        )
        # assert result
        assert (
            output == result
        ), "check_snapshot_feather_exists not behaving as expected."


class TestLoadSnapshotFeather(object):
    """Tests for load_snapshot_feather."""

    def test_load_snapshot_feather(self, tmp_path):
        """General tests for load_snapshot_feather."""
        # create 'snapshot'
        empty_df = pd.DataFrame({"test": [1, 2, 3]})
        path = os.path.join(tmp_path, "snapshot_test.feather")
        feather.write_feather(empty_df, path)
        # test loading 'snapshot'
        snapshot = load_snapshot_feather(path, read_feather)
        assert np.array_equal(
            snapshot.test, [1, 2, 3]
        ), "load_snapshot_feather not behaving as expected"
        assert (
            len(snapshot.columns) == 1
        ), "Snapshot df has more columnss than expected."


# load_val_snapshot_json [CANT TEST: TOO MANY HARD CODED PATHS]


# load_validate_secondary_snapshot [CANT TEST: TOO MANY HARD CODED PATHS]

<<<<<<< HEAD

class TestWriteSnapshotToFeather(object):
    """Tests for write_snapshot_to_feather."""
=======
class TestDfToFeather(object):
    """Tests for df_to_Feather."""
>>>>>>> ba4fb70d

    @pytest.fixture(scope="function")
    def f1(self):
        """Snapshot 1 test data."""
        f1 = pd.DataFrame({"f1": [1]})
        return f1

<<<<<<< HEAD
    @pytest.fixture(scope="function")
    def f2(self):
        """Snapshot 2 test data."""
        f2 = pd.DataFrame({"f2": [1]})
        return f2

    def test_write_snapshot_to_feather_both(self, tmp_path, f1, f2):
        """General tests for write_snapshot_to_feather."""
        # write 'feathers'
        write_snapshot_to_feather(tmp_path, "snap_1", f1, write_feather, "snap_2", f2)
        # assert feathers has been written
        files = os.listdir(tmp_path)
        expected_paths = ["snap_1_corrected.feather", "snap_2.feather"]
        assert np.array_equal(
            sorted(files), sorted(expected_paths)
        ), "write_snapshot_to_feather not behaving as expected (both)"

    def test_write_snapshot_to_feather_single(self, tmp_path, f1):
        """General tests for write_snapshot_to_feather."""
        # write 'feathers'
        write_snapshot_to_feather(
=======
    def test_df_to_feather_defences(self, tmp_path, f1):
        """Defensive tests for df_to_feather."""
        # test invalid save location
        fake_path = "test_test/test/this_is_a_test"
        match = rf"The passed directory.*{fake_path}.*"
        with pytest.raises(FileNotFoundError, match=match):
            df_to_feather(
                fake_path,
                "test",
                f1,
                write_feather
            )
        # test raise for file already exists
        df_to_feather(
            tmp_path,
            "test",
            f1,
            write_feather
        )
        match = r"File already saved at .*"
        with pytest.raises(FileExistsError, match=match):
            df_to_feather(
                tmp_path,
                "test",
                f1,
                write_feather,
                False,
            )

    def test_df_to_feather(self, tmp_path, f1):
        """General tests for df_to_feather."""
        # default save
        df_to_feather(
            tmp_path,
            "test.feather",
            f1,
            write_feather,
            False,
        )
        assert os.path.exists(os.path.join(tmp_path, "test.feather")), (
            "Feather not saved out correctly."
        )
        # save without .feather extension passed
        df_to_feather(
>>>>>>> ba4fb70d
            tmp_path,
            "test2",
            f1,
            write_feather,
            False,
        )
        assert os.path.exists(os.path.join(tmp_path, "test2.feather")), (
            ".feather. extension not applied to path."
        )
        # test with overwrite=True
        # using try/except since nullcontext not supported in python=3.6
        try:
            df_to_feather(
                tmp_path,
                "test2",
                f1,
                write_feather,
                True,
            )
        except Exception as e:
            raise Exception(f"Overwriting feather file caused error: {e}")
        # test with two file extensions (one non-feather)
        df_to_feather(
            tmp_path,
            "test3.test",
            f1,
            write_feather,
            False,
        )
        assert os.path.exists(os.path.join(tmp_path, "test3.test.feather")), (
            ".feather. extension not applied when another extension exists."
        )
<<<<<<< HEAD
        # assert feathers has been written
        files = os.listdir(tmp_path)
        expected_paths = ["snap_1_corrected.feather"]
        assert np.array_equal(
            sorted(files), sorted(expected_paths)
        ), "write_snapshot_to_feather not behaving as expected (single)"
=======
>>>>>>> ba4fb70d


class TestStageValidateHarmonisePostcodes(object):
    """Tests for stage_validate_harmonise_postcodes."""

    @pytest.fixture(scope="function")
    def config(self) -> pd.DataFrame:
        """Test config."""
        config = {"global": {"postcode_csv_check": True}}
        return config

    def create_paths(self, pc_path, pc_ml) -> pd.DataFrame:
        """Test paths."""
        paths = {"postcode_path": pc_path, "postcode_masterlist": pc_ml}
        return paths

    @pytest.fixture(scope="function")
    def full_responses(self) -> pd.DataFrame:
        """Test data for stag_validate_harmonise_postcodes."""
        columns = ["reference", "instance", "formtype", "601", "referencepostcode"]
        data = [
<<<<<<< HEAD
            [39900000404, 0.0, 6, None, "NP442NZ"],  # add white space
            [39900000404, 1.0, 6, "NP442NZ", "NP442NZ"],
            [39900000960, 0.0, 1, None, "CE1 4OY"],  # add white space
            [39900000960, 1.0, 1, "CE1 4OY", "CE1 4OY"],
            [39900001530, 0.0, 6, "CE2", "CE2"],  # invalid
            [39900001601, 0.0, 1, None, "RH12 1XL"],  # normal
            [39900001601, 1.0, 1, "RH12 1XL", "RH12 1XL"],
            [39900003110, 0.0, 6, None, "CE11 8IU"],
            [39900003110, 1.0, 6, "CE11 8iu", "CE11 8IU"],
            [39900003110, 2.0, 6, "Ce11 8iU", "CE11 8IU"],
            [38880003110, 0.0, 6, None, "NP22 8UI"],  # not in postcode list
            [38880003110, 1.0, 6, "NP22 8UI", "NP22 8UI"],
=======
            [39900000404, 0.0, 6, np.nan, "NP442NZ"],  # add white space
            [39900000404, 1.0, 6, "NP442NZ", "NP442NZ"],
            [39900000960, 0.0, 1, np.nan, "CE1 4OY"],  # add white space
            [39900000960, 1.0, 1, "CE1 4OY", "CE1 4OY"],
            [39900001530, 0.0, 6, "CE2", "CE2"],  # invalid
            [39900001601, 0.0, 1, np.nan, 'RH12 1XL'],  # normal
            [39900001601, 1.0, 1, 'RH12 1XL', 'RH12 1XL'],
            [39900003110, 0.0, 6, np.nan, "CE11 8IU"],
            [39900003110, 1.0, 6, "CE11 8iu", "CE11 8IU"],
            [39900003110, 2.0, 6, "Ce11 8iU", "CE11 8IU"],
            [38880003110, 0.0, 6, np.nan, "NP22 8UI"],  # not in postcode list
            [38880003110, 1.0, 6, "NP22 8UI", "NP22 8UI"]
>>>>>>> ba4fb70d
        ]
        df = pd.DataFrame(columns=columns, data=data)
        return df

    def postcode_masterlist(self, dir: pathlib.Path) -> pathlib.Path:
        """Write the postcode masterlist and return path."""
        postcode_df = pd.DataFrame(
            {"pcd2": ["NP44 2NZ", "CE1  4OY", "RH12 1XL", "CE11 8IU"]}
        )
        save_path = pathlib.Path(os.path.join(dir, "postcodes_masterlist.csv"))
        postcode_df.to_csv(save_path)
        return save_path

    @pytest.fixture(scope="function")
    def full_responses_output(self) -> pd.DataFrame:
        """Expected output for full_responses."""
        columns = [
<<<<<<< HEAD
            "reference",
            "instance",
            "formtype",
            "601",
            "referencepostcode",
            "postcodes_harmonised",
=======
            'reference',
            'instance',
            'formtype',
            '601',
            'referencepostcode',
            'postcodes_harmonised',
>>>>>>> ba4fb70d
        ]
        data = [
            [39900000404, 0.0, 6, None, "NP442NZ", "NP44 2NZ"],
            [39900000404, 1.0, 6, "NP44 2NZ", "NP442NZ", "NP44 2NZ"],
            [39900000960, 0.0, 1, None, "CE1 4OY", "CE1  4OY"],
            [39900000960, 1.0, 1, "CE1  4OY", "CE1 4OY", "CE1  4OY"],
            [39900001530, 0.0, 6, "CE2     ", "CE2", None],
            [39900001601, 0.0, 1, None, "RH12 1XL", "RH12 1XL"],
            [39900001601, 1.0, 1, "RH12 1XL", "RH12 1XL", "RH12 1XL"],
            [39900003110, 0.0, 6, None, "CE11 8IU", "CE11 8IU"],
            [39900003110, 1.0, 6, "CE11 8IU", "CE11 8IU", "CE11 8IU"],
            [39900003110, 2.0, 6, "CE11 8IU", "CE11 8IU", "CE11 8IU"],
            [38880003110, 0.0, 6, None, "NP22 8UI", None],
            [38880003110, 1.0, 6, "NP22 8UI", "NP22 8UI", None],
        ]
        df = pd.DataFrame(columns=columns, data=data)
        return df

    @pytest.fixture(scope="function")
    def pc_mapper_output(self) -> pd.DataFrame:
        """Expected output for postcode_mapper"""
        columns = ["Unnamed: 0", "pcd2"]
        data = [
            [0, "NP44 2NZ"],
            [1, "CE1  4OY"],
            [2, "RH12 1XL"],
            [3, "CE11 8IU"],
        ]
        df = pd.DataFrame(columns=columns, data=data)
        return df

    def get_todays_date(self) -> str:
        """Get the date in the format YYYY-MM-DD. Used for filenames."""
        today = date.today()
        today_str = today.strftime(r"%Y-%m-%d")
        return today_str

    def test_stage_validate_harmonise_postcodes(
<<<<<<< HEAD
        self, full_responses, config, pc_mapper_output, full_responses_output, tmp_path
=======
            self,
            full_responses,
            config,
            pc_mapper_output,
            full_responses_output,
            tmp_path
>>>>>>> ba4fb70d
    ):
        """General tests for stage_validate_harmonise_postcodes."""
        pc_path = self.postcode_masterlist(tmp_path)
        paths = self.create_paths(tmp_path, pc_path)
        fr, pm = stage_validate_harmonise_postcodes(
            config=config,
            paths=paths,
            full_responses=full_responses,
            run_id=1,
            check_file_exists=check_file_exists,
            read_csv=read_csv,
            write_csv=write_csv,
        )
        # test direct function outputs
        assert fr.equals(full_responses_output), (
            "full_responses output from stage_validate_harmonise_postcodes not"
            " as expected."
        )
        assert pm.equals(pc_mapper_output), (
            "postcode_mapper output from stage_validate_harmonise_postcodes not"
            " as expected."
        )
        # assert that invalid postcodes have been saved out
        files = os.listdir(tmp_path)
        filename = f"invalid_unrecognised_postcodes_{self.get_todays_date()}_v1.csv"
<<<<<<< HEAD
        assert (
            filename in files
        ), "stage_validate_harmonise_postcodes failed to save out invalid PCs"
=======
        assert (filename in files), (
            "stage_validate_harmonise_postcodes failed to save out invalid PCs"
        )
>>>>>>> ba4fb70d
<|MERGE_RESOLUTION|>--- conflicted
+++ resolved
@@ -18,15 +18,10 @@
     getmappername,
     check_snapshot_feather_exists,
     load_snapshot_feather,
-<<<<<<< HEAD
     load_val_snapshot_json,
     load_validate_secondary_snapshot,
     write_snapshot_to_feather,
     stage_validate_harmonise_postcodes,
-=======
-    df_to_feather,
-    stage_validate_harmonise_postcodes
->>>>>>> ba4fb70d
 )
 from src.utils.local_file_mods import (
     local_file_exists as check_file_exists,
@@ -37,16 +32,7 @@
 )
 
 
-<<<<<<< HEAD
 def match_col_type(df1: pd.DataFrame, df2: pd.DataFrame, col_name: str, _type: str):
-=======
-def match_col_type(
-        df1: pd.DataFrame,
-        df2: pd.DataFrame,
-        col_name: str,
-        _type: str
-):
->>>>>>> ba4fb70d
     """Convert DataFrame columns of the same name to matching types."""
     df1[col_name] = df1[col_name].astype(_type)
     df2[col_name] = df2[col_name].astype(_type)
@@ -59,15 +45,7 @@
     @pytest.fixture(scope="function")
     def dummy_config(self) -> dict:
         """Config used for test data."""
-<<<<<<< HEAD
         config = {"devtest": {"seltype_list": [1, 2, 3, 5, 6, 7, 9, 10]}}
-=======
-        config = {
-            "devtest": {
-                "seltype_list": [1, 2, 3, 5, 6, 7, 9, 10]
-            }
-        }
->>>>>>> ba4fb70d
         return config
 
     @pytest.fixture(scope="function")
@@ -108,17 +86,7 @@
         """General tests for fix_anon_data."""
         output = fix_anon_data(input_data, dummy_config)
         output, expected_output = match_col_type(
-<<<<<<< HEAD
             output, expected_output, "cellnumber", "int32"
-=======
-            output,
-            expected_output,
-            "cellnumber",
-            "int32"
-        )
-        assert (output.equals(expected_output)), (
-            "fix_anon_data not behaving as expected."
->>>>>>> ba4fb70d
         )
         assert output.equals(expected_output), "fix_anon_data not behaving as expected."
 
@@ -150,6 +118,7 @@
         df["formtype"] = df["formtype"].apply(lambda x: str(x))
         return df
 
+
     @pytest.fixture(scope="function")
     def expected_output(self):
         """Expected output for update_ref_list tests."""
@@ -167,15 +136,9 @@
     def test_update_ref_list(self, full_input_df, ref_list_input, expected_output):
         """General tests for update_ref_list."""
         output = update_ref_list(full_input_df, ref_list_input)
-<<<<<<< HEAD
         assert output.equals(
             expected_output
         ), "update_ref_list not behaving as expected"
-=======
-        assert (output.equals(expected_output)), (
-            "update_ref_list not behaving as expected"
-        )
->>>>>>> ba4fb70d
 
     def test_update_ref_list_raises(self, full_input_df, ref_list_input):
         """Test the raises in update_ref_list."""
@@ -184,6 +147,7 @@
         error_msg = r"The following references in the reference list mapper are.*"
         with pytest.raises(ValueError, match=error_msg):
             update_ref_list(full_input_df, ref_list_input)
+
 
 
 class TestGetMapperName(object):
@@ -202,18 +166,17 @@
         ), "getmappername not behaving as expected when split=False"
 
 
+# load_validate_mapper [CANT TEST: TOO MANY HARD CODED PATHS]
+
+
+# load_historic_data
+
+
 class TestCheckSnapshotFeatherExists(object):
     """Tests for check_snapshot_feather_exists."""
 
     def create_feather_files(
-<<<<<<< HEAD
         self, dir: pathlib.Path, first: bool, second: bool
-=======
-            self,
-            dir: pathlib.Path,
-            first: bool,
-            second: bool
->>>>>>> ba4fb70d
     ) -> Tuple[pathlib.Path, pathlib.Path]:
         """Create feather files in a given path for testing."""
         empty_df = pd.DataFrame()
@@ -227,6 +190,7 @@
             feather.write_feather(empty_df.copy(), s_path)
         return (pathlib.Path(f_path), pathlib.Path(s_path))
 
+
     @pytest.mark.parametrize(
         "first, second, check_both, result",
         (
@@ -235,7 +199,6 @@
             [False, True, False, False],  # create second, check first
             [False, True, True, False],  # create second, check both
             [True, True, True, True],  # create both, check both
-<<<<<<< HEAD
             [True, True, False, True],  # create both, check first
         ),
     )
@@ -246,18 +209,6 @@
         second: bool,
         check_both: bool,
         result: bool,
-=======
-            [True, True, False, True]  # create both, check first
-        )
-    )
-    def test_check_snapshot_feather_exists(
-            self,
-            tmp_path,
-            first: bool,
-            second: bool,
-            check_both: bool,
-            result: bool,
->>>>>>> ba4fb70d
     ):
         """General tests for check_snapshot_feather_exists."""
         # create feather files
@@ -301,14 +252,9 @@
 
 # load_validate_secondary_snapshot [CANT TEST: TOO MANY HARD CODED PATHS]
 
-<<<<<<< HEAD
 
 class TestWriteSnapshotToFeather(object):
     """Tests for write_snapshot_to_feather."""
-=======
-class TestDfToFeather(object):
-    """Tests for df_to_Feather."""
->>>>>>> ba4fb70d
 
     @pytest.fixture(scope="function")
     def f1(self):
@@ -316,7 +262,6 @@
         f1 = pd.DataFrame({"f1": [1]})
         return f1
 
-<<<<<<< HEAD
     @pytest.fixture(scope="function")
     def f2(self):
         """Snapshot 2 test data."""
@@ -338,93 +283,18 @@
         """General tests for write_snapshot_to_feather."""
         # write 'feathers'
         write_snapshot_to_feather(
-=======
-    def test_df_to_feather_defences(self, tmp_path, f1):
-        """Defensive tests for df_to_feather."""
-        # test invalid save location
-        fake_path = "test_test/test/this_is_a_test"
-        match = rf"The passed directory.*{fake_path}.*"
-        with pytest.raises(FileNotFoundError, match=match):
-            df_to_feather(
-                fake_path,
-                "test",
-                f1,
-                write_feather
-            )
-        # test raise for file already exists
-        df_to_feather(
-            tmp_path,
-            "test",
-            f1,
-            write_feather
-        )
-        match = r"File already saved at .*"
-        with pytest.raises(FileExistsError, match=match):
-            df_to_feather(
-                tmp_path,
-                "test",
-                f1,
-                write_feather,
-                False,
-            )
-
-    def test_df_to_feather(self, tmp_path, f1):
-        """General tests for df_to_feather."""
-        # default save
-        df_to_feather(
-            tmp_path,
-            "test.feather",
-            f1,
-            write_feather,
-            False,
-        )
-        assert os.path.exists(os.path.join(tmp_path, "test.feather")), (
-            "Feather not saved out correctly."
-        )
-        # save without .feather extension passed
-        df_to_feather(
->>>>>>> ba4fb70d
-            tmp_path,
-            "test2",
-            f1,
-            write_feather,
-            False,
-        )
-        assert os.path.exists(os.path.join(tmp_path, "test2.feather")), (
-            ".feather. extension not applied to path."
-        )
-        # test with overwrite=True
-        # using try/except since nullcontext not supported in python=3.6
-        try:
-            df_to_feather(
-                tmp_path,
-                "test2",
-                f1,
-                write_feather,
-                True,
-            )
-        except Exception as e:
-            raise Exception(f"Overwriting feather file caused error: {e}")
-        # test with two file extensions (one non-feather)
-        df_to_feather(
             tmp_path,
             "test3.test",
             f1,
             write_feather,
             False,
         )
-        assert os.path.exists(os.path.join(tmp_path, "test3.test.feather")), (
-            ".feather. extension not applied when another extension exists."
-        )
-<<<<<<< HEAD
         # assert feathers has been written
         files = os.listdir(tmp_path)
         expected_paths = ["snap_1_corrected.feather"]
         assert np.array_equal(
             sorted(files), sorted(expected_paths)
         ), "write_snapshot_to_feather not behaving as expected (single)"
-=======
->>>>>>> ba4fb70d
 
 
 class TestStageValidateHarmonisePostcodes(object):
@@ -446,7 +316,6 @@
         """Test data for stag_validate_harmonise_postcodes."""
         columns = ["reference", "instance", "formtype", "601", "referencepostcode"]
         data = [
-<<<<<<< HEAD
             [39900000404, 0.0, 6, None, "NP442NZ"],  # add white space
             [39900000404, 1.0, 6, "NP442NZ", "NP442NZ"],
             [39900000960, 0.0, 1, None, "CE1 4OY"],  # add white space
@@ -459,20 +328,6 @@
             [39900003110, 2.0, 6, "Ce11 8iU", "CE11 8IU"],
             [38880003110, 0.0, 6, None, "NP22 8UI"],  # not in postcode list
             [38880003110, 1.0, 6, "NP22 8UI", "NP22 8UI"],
-=======
-            [39900000404, 0.0, 6, np.nan, "NP442NZ"],  # add white space
-            [39900000404, 1.0, 6, "NP442NZ", "NP442NZ"],
-            [39900000960, 0.0, 1, np.nan, "CE1 4OY"],  # add white space
-            [39900000960, 1.0, 1, "CE1 4OY", "CE1 4OY"],
-            [39900001530, 0.0, 6, "CE2", "CE2"],  # invalid
-            [39900001601, 0.0, 1, np.nan, 'RH12 1XL'],  # normal
-            [39900001601, 1.0, 1, 'RH12 1XL', 'RH12 1XL'],
-            [39900003110, 0.0, 6, np.nan, "CE11 8IU"],
-            [39900003110, 1.0, 6, "CE11 8iu", "CE11 8IU"],
-            [39900003110, 2.0, 6, "Ce11 8iU", "CE11 8IU"],
-            [38880003110, 0.0, 6, np.nan, "NP22 8UI"],  # not in postcode list
-            [38880003110, 1.0, 6, "NP22 8UI", "NP22 8UI"]
->>>>>>> ba4fb70d
         ]
         df = pd.DataFrame(columns=columns, data=data)
         return df
@@ -490,21 +345,12 @@
     def full_responses_output(self) -> pd.DataFrame:
         """Expected output for full_responses."""
         columns = [
-<<<<<<< HEAD
             "reference",
             "instance",
             "formtype",
             "601",
             "referencepostcode",
             "postcodes_harmonised",
-=======
-            'reference',
-            'instance',
-            'formtype',
-            '601',
-            'referencepostcode',
-            'postcodes_harmonised',
->>>>>>> ba4fb70d
         ]
         data = [
             [39900000404, 0.0, 6, None, "NP442NZ", "NP44 2NZ"],
@@ -536,6 +382,7 @@
         df = pd.DataFrame(columns=columns, data=data)
         return df
 
+
     def get_todays_date(self) -> str:
         """Get the date in the format YYYY-MM-DD. Used for filenames."""
         today = date.today()
@@ -543,16 +390,7 @@
         return today_str
 
     def test_stage_validate_harmonise_postcodes(
-<<<<<<< HEAD
         self, full_responses, config, pc_mapper_output, full_responses_output, tmp_path
-=======
-            self,
-            full_responses,
-            config,
-            pc_mapper_output,
-            full_responses_output,
-            tmp_path
->>>>>>> ba4fb70d
     ):
         """General tests for stage_validate_harmonise_postcodes."""
         pc_path = self.postcode_masterlist(tmp_path)
@@ -578,12 +416,6 @@
         # assert that invalid postcodes have been saved out
         files = os.listdir(tmp_path)
         filename = f"invalid_unrecognised_postcodes_{self.get_todays_date()}_v1.csv"
-<<<<<<< HEAD
         assert (
             filename in files
-        ), "stage_validate_harmonise_postcodes failed to save out invalid PCs"
-=======
-        assert (filename in files), (
-            "stage_validate_harmonise_postcodes failed to save out invalid PCs"
-        )
->>>>>>> ba4fb70d
+        ), "stage_validate_harmonise_postcodes failed to save out invalid PCs"