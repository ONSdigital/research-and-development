--- conflicted
+++ resolved
@@ -38,7 +38,6 @@
     write_local_csv as write_csv,
 )
 
-<<<<<<< HEAD
 # def match_col_type(
 #         df1: pd.DataFrame,
 #         df2: pd.DataFrame,
@@ -223,14 +222,6 @@
         mock_val_with_schema_func,
         mock_one_to_many_val_func
     ):
-=======
-
-def match_col_type(df1: pd.DataFrame, df2: pd.DataFrame, col_name: str, _type: str):
-    """Convert DataFrame columns of the same name to matching types."""
-    df1[col_name] = df1[col_name].astype(_type)
-    df2[col_name] = df2[col_name].astype(_type)
-    return (df1, df2)
->>>>>>> 83af087c
 
         # Create a logger for this test
         test_logger = logging.getLogger("test_load_validate_mapper")
@@ -262,7 +253,6 @@
             col_one
         )
 
-<<<<<<< HEAD
         # Assertions
         mock_file_exists_func.assert_called_once_with("/path/to/mapper.csv", raise_error=True)
         mock_read_csv_func.assert_called_once_with("/path/to/mapper.csv")
@@ -371,58 +361,6 @@
                 "wide_responses_schema": "path/to/wide_responses_schema.toml"
             }
         }
-=======
-class TestFixAnonData(object):
-    """Tests for fix_anon_data."""
-
-    @pytest.fixture(scope="function")
-    def dummy_config(self) -> dict:
-        """Config used for test data."""
-        config = {"devtest": {"seltype_list": [1, 2, 3, 5, 6, 7, 9, 10]}}
-        return config
-
-    @pytest.fixture(scope="function")
-    def input_data(self):
-        """Input data for fix_anon_data tests."""
-        columns = ["col1"]
-        data = [
-            [1],
-            [2],
-            [3],
-            [4],
-            [5],
-            [6],
-            [7],
-            [8],
-        ]
-        df = pd.DataFrame(columns=columns, data=data)
-        return df
-
-    @pytest.fixture(scope="function")
-    def expected_output(self):
-        """Expected output for fix_anon_data tests"""
-        columns = ["col1", "instance", "selectiontype", "cellnumber"]
-        data = [
-            [1, 0, "L", 3],
-            [2, 0, "P", 9],
-            [3, 0, "L", 3],
-            [4, 0, "L", 3],
-            [5, 0, "P", 10],
-            [6, 0, "P", 6],
-            [7, 0, "L", 5],
-            [8, 0, "C", 10],
-        ]
-        df = pd.DataFrame(columns=columns, data=data)
-        return df
-
-    def test_fix_anon_data(self, input_data, dummy_config, expected_output):
-        """General tests for fix_anon_data."""
-        output = fix_anon_data(input_data, dummy_config)
-        output, expected_output = match_col_type(
-            output, expected_output, "cellnumber", "int32"
-        )
-        assert output.equals(expected_output), "fix_anon_data not behaving as expected."
->>>>>>> 83af087c
 
     @pytest.fixture
     def network_or_hdfs(self):
@@ -460,7 +398,6 @@
             ]
         }
 
-<<<<<<< HEAD
 
         full_responses, res_rate = load_val_snapshot_json(snapshot_path, load_json, config, network_or_hdfs)
 
@@ -471,169 +408,12 @@
 
 
 # # load_validate_secondary_snapshot [CANT TEST: TOO MANY HARD CODED PATHS]
-=======
-class TestUpdateRefList(object):
-    """Tests for update_ref_list."""
-
-    @pytest.fixture(scope="function")
-    def full_input_df(self):
-        """Main input data for update_ref_list tests."""
-        columns = ["reference", "instance", "formtype", "cellnumber"]
-        data = [
-            [49900001031, 0.0, 6, 674],
-            [49900001530, 0.0, 6, 805],
-            [49900001601, 0.0, 1, 117],
-            [49900001601, 1.0, 1, 117],
-            [49900003099, 0.0, 6, 41],
-        ]
-        df = pd.DataFrame(columns=columns, data=data)
-        df["formtype"] = df["formtype"].apply(lambda x: str(x))
-        return df
-
-    @pytest.fixture(scope="function")
-    def ref_list_input(self):
-        """Reference list df input for update_ref_list tests."""
-        columns = ["reference", "cellnumber", "selectiontype", "formtype"]
-        data = [[49900001601, 117, "C", "1"]]
-        df = pd.DataFrame(columns=columns, data=data)
-        df["formtype"] = df["formtype"].apply(lambda x: str(x))
-        return df
-
-
-    @pytest.fixture(scope="function")
-    def expected_output(self):
-        """Expected output for update_ref_list tests."""
-        columns = ["reference", "instance", "formtype", "cellnumber", "selectiontype"]
-        data = [
-            [49900001031, 0.0, "6", 674, np.nan],
-            [49900001530, 0.0, "6", 805, np.nan],
-            [49900001601, 0.0, "1", 817, "L"],
-            [49900001601, 1.0, "1", 817, "L"],
-            [49900003099, 0.0, "6", 41, np.nan],
-        ]
-        df = pd.DataFrame(columns=columns, data=data)
-        return df
-
-    def test_update_ref_list(self, full_input_df, ref_list_input, expected_output):
-        """General tests for update_ref_list."""
-        output = update_ref_list(full_input_df, ref_list_input)
-        assert output.equals(
-            expected_output
-        ), "update_ref_list not behaving as expected"
-
-    def test_update_ref_list_raises(self, full_input_df, ref_list_input):
-        """Test the raises in update_ref_list."""
-        # add a non valid reference
-        ref_list_input.loc[1] = [34567123123, 117, "C", "1"]
-        error_msg = r"The following references in the reference list mapper are.*"
-        with pytest.raises(ValueError, match=error_msg):
-            update_ref_list(full_input_df, ref_list_input)
-
-
-
-class TestGetMapperName(object):
-    """Tests for getmappername."""
-
-    def test_getmappername(self):
-        """General tests for getmappername."""
-        test_str = "cellno_2022_path"
-        # with split
-        assert (
-            getmappername(test_str, True) == "cellno 2022"
-        ), "getmappername not behaving as expected when split=True"
-        # without split
-        assert (
-            getmappername(test_str, False) == "cellno_2022"
-        ), "getmappername not behaving as expected when split=False"
-
-
-# load_validate_mapper [CANT TEST: TOO MANY HARD CODED PATHS]
-
-
-# load_historic_data
-
-
-class TestCheckSnapshotFeatherExists(object):
-    """Tests for check_snapshot_feather_exists."""
-
-    def create_feather_files(
-        self, dir: pathlib.Path, first: bool, second: bool
-    ) -> Tuple[pathlib.Path, pathlib.Path]:
-        """Create feather files in a given path for testing."""
-        empty_df = pd.DataFrame()
-        # define feather paths
-        f_path = os.path.join(dir, "first_feather.feather")
-        s_path = os.path.join(dir, "second_feather.feather")
-        # create feather files accordingly
-        if first:
-            feather.write_feather(empty_df.copy(), f_path)
-        if second:
-            feather.write_feather(empty_df.copy(), s_path)
-        return (pathlib.Path(f_path), pathlib.Path(s_path))
-
-
-    @pytest.mark.parametrize(
-        "first, second, check_both, result",
-        (
-            [True, False, False, True],  # create first, check first
-            [True, False, True, False],  # create first, check both
-            [False, True, False, False],  # create second, check first
-            [False, True, True, False],  # create second, check both
-            [True, True, True, True],  # create both, check both
-            [True, True, False, True],  # create both, check first
-        ),
-    )
-    def test_check_snapshot_feather_exists(
-        self,
-        tmp_path,
-        first: bool,
-        second: bool,
-        check_both: bool,
-        result: bool,
-    ):
-        """General tests for check_snapshot_feather_exists."""
-        # create feather files
-        (a, b) = self.create_feather_files(tmp_path, first, second)
-        # define config
-        config = {"global": {"load_updated_snapshot": check_both}}
-        # get result
-        output = check_snapshot_feather_exists(
-            config=config,
-            check_file_exists=check_file_exists,
-            feather_file_to_check=a,
-            secondary_feather_file=b,
-        )
-        # assert result
-        assert (
-            output == result
-        ), "check_snapshot_feather_exists not behaving as expected."
->>>>>>> 83af087c
 
 class TestLoadValSecondarySnapshotJson:
 
-<<<<<<< HEAD
     @pytest.fixture
     def load_json(self):
         return MagicMock()
-=======
-class TestLoadSnapshotFeather(object):
-    """Tests for load_snapshot_feather."""
-
-    def test_load_snapshot_feather(self, tmp_path):
-        """General tests for load_snapshot_feather."""
-        # create 'snapshot'
-        empty_df = pd.DataFrame({"test": [1, 2, 3]})
-        path = os.path.join(tmp_path, "snapshot_test.feather")
-        feather.write_feather(empty_df, path)
-        # test loading 'snapshot'
-        snapshot = load_snapshot_feather(path, read_feather)
-        assert np.array_equal(
-            snapshot.test, [1, 2, 3]
-        ), "load_snapshot_feather not behaving as expected"
-        assert (
-            len(snapshot.columns) == 1
-        ), "Snapshot df has more columnss than expected."
->>>>>>> 83af087c
 
     @pytest.fixture
     def secondary_snapshot_path(self):
@@ -651,7 +431,6 @@
     def wide_responses_schema(self):
         return MagicMock()
 
-<<<<<<< HEAD
     @patch('src.staging.validation.validate_data_with_schema')
     @patch('src.staging.spp_snapshot_processing.full_responses')
     @patch('src.staging.validation.combine_schemas_validate_full_df')
@@ -869,219 +648,4 @@
     #     filename = f"invalid_unrecognised_postcodes_{self.get_todays_date()}_v1.csv"
     #     assert (filename in files), (
     #         "stage_validate_harmonise_postcodes failed to save out invalid PCs"
-    #     )
-=======
-
-class TestDfToFeather(object):
-    """Tests for df_to_Feather."""
-
-    @pytest.fixture(scope="function")
-    def f1(self):
-        """Snapshot 1 test data."""
-        f1 = pd.DataFrame(
-            {"f1": [1]}
-        )
-        return f1
-
-    def test_df_to_feather_defences(self, tmp_path, f1):
-        """Defensive tests for df_to_feather."""
-        # test invalid save location
-        fake_path = "test_test/test/this_is_a_test"
-        match = rf"The passed directory.*{fake_path}.*"
-        with pytest.raises(FileNotFoundError, match=match):
-            df_to_feather(
-                fake_path,
-                "test",
-                f1,
-                write_feather
-            )
-        # test raise for file already exists
-        df_to_feather(
-            tmp_path,
-            "test",
-            f1,
-            write_feather
-        )
-        match = r"File already saved at .*"
-        with pytest.raises(FileExistsError, match=match):
-            df_to_feather(
-                tmp_path,
-                "test",
-                f1,
-                write_feather,
-                False,
-            )
-
-    def test_df_to_feather(self, tmp_path, f1):
-        """General tests for df_to_feather."""
-        # default save
-        df_to_feather(
-            tmp_path,
-            "test.feather",
-            f1,
-            write_feather,
-            False,
-        )
-        assert os.path.exists(os.path.join(tmp_path, "test.feather")), (
-            "Feather not saved out correctly."
-        )
-        # save without .feather extension passed
-        df_to_feather(
-            tmp_path,
-            "test2",
-            f1,
-            write_feather,
-            False,
-        )
-        assert os.path.exists(os.path.join(tmp_path, "test2.feather")), (
-            ".feather. extension not applied to path."
-        )
-        # test with overwrite=True
-        # using try/except since nullcontext not supported in python=3.6
-        try:
-            df_to_feather(
-                tmp_path,
-                "test2",
-                f1,
-                write_feather,
-                True,
-            )
-        except Exception as e:
-            raise Exception(f"Overwriting feather file caused error: {e}")
-        # test with two file extensions (one non-feather)
-        df_to_feather(
-            tmp_path,
-            "test3.test",
-            f1,
-            write_feather,
-            False,
-        )
-        assert os.path.exists(os.path.join(tmp_path, "test3.test.feather")), (
-            ".feather. extension not applied when another extension exists."
-        )
-
-
-
-class TestStageValidateHarmonisePostcodes(object):
-    """Tests for stage_validate_harmonise_postcodes."""
-
-    @pytest.fixture(scope="function")
-    def config(self) -> pd.DataFrame:
-        """Test config."""
-        config = {"global": {"postcode_csv_check": True}}
-        return config
-
-    def create_paths(self, pc_path, pc_ml) -> pd.DataFrame:
-        """Test paths."""
-        paths = {"postcode_path": pc_path, "postcode_masterlist": pc_ml}
-        return paths
-
-    @pytest.fixture(scope="function")
-    def full_responses(self) -> pd.DataFrame:
-        """Test data for stag_validate_harmonise_postcodes."""
-        columns = ["reference", "instance", "formtype", "601", "referencepostcode"]
-        data = [
-            [39900000404, 0.0, 6, None, "NP442NZ"],  # add white space
-            [39900000404, 1.0, 6, "NP442NZ", "NP442NZ"],
-            [39900000960, 0.0, 1, None, "CE1 4OY"],  # add white space
-            [39900000960, 1.0, 1, "CE1 4OY", "CE1 4OY"],
-            [39900001530, 0.0, 6, "CE2", "CE2"],  # invalid
-            [39900001601, 0.0, 1, None, "RH12 1XL"],  # normal
-            [39900001601, 1.0, 1, "RH12 1XL", "RH12 1XL"],
-            [39900003110, 0.0, 6, None, "CE11 8IU"],
-            [39900003110, 1.0, 6, "CE11 8iu", "CE11 8IU"],
-            [39900003110, 2.0, 6, "Ce11 8iU", "CE11 8IU"],
-            [38880003110, 0.0, 6, None, "NP22 8UI"],  # not in postcode list
-            [38880003110, 1.0, 6, "NP22 8UI", "NP22 8UI"],
-        ]
-        df = pd.DataFrame(columns=columns, data=data)
-        return df
-
-    def postcode_masterlist(self, dir: pathlib.Path) -> pathlib.Path:
-        """Write the postcode masterlist and return path."""
-        postcode_df = pd.DataFrame(
-            {"pcd2": ["NP44 2NZ", "CE1  4OY", "RH12 1XL", "CE11 8IU"]}
-        )
-        save_path = pathlib.Path(os.path.join(dir, "postcodes_masterlist.csv"))
-        postcode_df.to_csv(save_path)
-        return save_path
-
-    @pytest.fixture(scope="function")
-    def full_responses_output(self) -> pd.DataFrame:
-        """Expected output for full_responses."""
-        columns = [
-            "reference",
-            "instance",
-            "formtype",
-            "601",
-            "referencepostcode",
-            "postcodes_harmonised",
-        ]
-        data = [
-            [39900000404, 0.0, 6, None, "NP442NZ", "NP44 2NZ"],
-            [39900000404, 1.0, 6, "NP44 2NZ", "NP442NZ", "NP44 2NZ"],
-            [39900000960, 0.0, 1, None, "CE1 4OY", "CE1  4OY"],
-            [39900000960, 1.0, 1, "CE1  4OY", "CE1 4OY", "CE1  4OY"],
-            [39900001530, 0.0, 6, "CE2     ", "CE2", None],
-            [39900001601, 0.0, 1, None, "RH12 1XL", "RH12 1XL"],
-            [39900001601, 1.0, 1, "RH12 1XL", "RH12 1XL", "RH12 1XL"],
-            [39900003110, 0.0, 6, None, "CE11 8IU", "CE11 8IU"],
-            [39900003110, 1.0, 6, "CE11 8IU", "CE11 8IU", "CE11 8IU"],
-            [39900003110, 2.0, 6, "CE11 8IU", "CE11 8IU", "CE11 8IU"],
-            [38880003110, 0.0, 6, None, "NP22 8UI", None],
-            [38880003110, 1.0, 6, "NP22 8UI", "NP22 8UI", None],
-        ]
-        df = pd.DataFrame(columns=columns, data=data)
-        return df
-
-    @pytest.fixture(scope="function")
-    def pc_mapper_output(self) -> pd.DataFrame:
-        """Expected output for postcode_mapper"""
-        columns = ["Unnamed: 0", "pcd2"]
-        data = [
-            [0, "NP44 2NZ"],
-            [1, "CE1  4OY"],
-            [2, "RH12 1XL"],
-            [3, "CE11 8IU"],
-        ]
-        df = pd.DataFrame(columns=columns, data=data)
-        return df
-
-
-    def get_todays_date(self) -> str:
-        """Get the date in the format YYYY-MM-DD. Used for filenames."""
-        today = date.today()
-        today_str = today.strftime(r"%Y-%m-%d")
-        return today_str
-
-    def test_stage_validate_harmonise_postcodes(
-        self, full_responses, config, pc_mapper_output, full_responses_output, tmp_path
-    ):
-        """General tests for stage_validate_harmonise_postcodes."""
-        pc_path = self.postcode_masterlist(tmp_path)
-        paths = self.create_paths(tmp_path, pc_path)
-        fr, pm = stage_validate_harmonise_postcodes(
-            config=config,
-            paths=paths,
-            full_responses=full_responses,
-            run_id=1,
-            check_file_exists=check_file_exists,
-            read_csv=read_csv,
-            write_csv=write_csv,
-        )
-        # test direct function outputs
-        assert fr.equals(full_responses_output), (
-            "full_responses output from stage_validate_harmonise_postcodes not"
-            " as expected."
-        )
-        assert pm.equals(pc_mapper_output), (
-            "postcode_mapper output from stage_validate_harmonise_postcodes not"
-            " as expected."
-        )
-        # assert that invalid postcodes have been saved out
-        files = os.listdir(tmp_path)
-        filename = f"invalid_unrecognised_postcodes_{self.get_todays_date()}_v1.csv"
-        assert (
-            filename in files
-        ), "stage_validate_harmonise_postcodes failed to save out invalid PCs"
->>>>>>> 83af087c
+    #     )