--- conflicted
+++ resolved
@@ -90,66 +90,6 @@
         assert output.equals(expected_output), "fix_anon_data not behaving as expected."
 
 
-<<<<<<< HEAD
-=======
-class TestUpdateRefList(object):
-    """Tests for update_ref_list."""
-
-    @pytest.fixture(scope="function")
-    def full_input_df(self):
-        """Main input data for update_ref_list tests."""
-        columns = ["reference", "instance", "formtype", "cellnumber"]
-        data = [
-            [49900001031, 0.0, 6, 674],
-            [49900001530, 0.0, 6, 805],
-            [49900001601, 0.0, 1, 117],
-            [49900001601, 1.0, 1, 117],
-            [49900003099, 0.0, 6, 41],
-        ]
-        df = pd.DataFrame(columns=columns, data=data)
-        df["formtype"] = df["formtype"].apply(lambda x: str(x))
-        return df
-
-    @pytest.fixture(scope="function")
-    def ref_list_input(self):
-        """Reference list df input for update_ref_list tests."""
-        columns = ["reference", "cellnumber", "selectiontype", "formtype"]
-        data = [[49900001601, 117, "C", "1"]]
-        df = pd.DataFrame(columns=columns, data=data)
-        df["formtype"] = df["formtype"].apply(lambda x: str(x))
-        return df
-
-    @pytest.fixture(scope="function")
-    def expected_output(self):
-        """Expected output for update_ref_list tests."""
-        columns = ["reference", "instance", "formtype", "cellnumber", "selectiontype"]
-        data = [
-            [49900001031, 0.0, "6", 674, np.nan],
-            [49900001530, 0.0, "6", 805, np.nan],
-            [49900001601, 0.0, "1", 817, "L"],
-            [49900001601, 1.0, "1", 817, "L"],
-            [49900003099, 0.0, "6", 41, np.nan],
-        ]
-        df = pd.DataFrame(columns=columns, data=data)
-        return df
-
-    def test_update_ref_list(self, full_input_df, ref_list_input, expected_output):
-        """General tests for update_ref_list."""
-        output = update_ref_list(full_input_df, ref_list_input)
-        assert output.equals(
-            expected_output
-        ), "update_ref_list not behaving as expected"
-
-    def test_update_ref_list_raises(self, full_input_df, ref_list_input):
-        """Test the raises in update_ref_list."""
-        # add a non valid reference
-        ref_list_input.loc[1] = [34567123123, 117, "C", "1"]
-        error_msg = r"The following references in the reference list mapper are.*"
-        with pytest.raises(ValueError, match=error_msg):
-            update_ref_list(full_input_df, ref_list_input)
-
-
->>>>>>> fd861ba4
 class TestGetMapperName(object):
     """Tests for getmappername."""
 
