"""Tests for 'staging_helpers.py'."""
# Standard Library Imports
import os
import pytest
import pathlib
from unittest.mock import Mock
from typing import Tuple
from datetime import date
import logging
from unittest.mock import patch

# Third Party Imports
import pandas as pd
import numpy as np
from pandas import DataFrame as pandasDF
import pyarrow.feather as feather

# Local Imports
from src.staging.staging_helpers import (
    fix_anon_data,
    getmappername,
<<<<<<< HEAD
    load_validate_mapper,
    check_snapshot_feather_exists,
=======
>>>>>>> 74cd67ac
    load_snapshot_feather,
    load_val_snapshot_json,
    df_to_feather,
    stage_validate_harmonise_postcodes,
    filter_pnp_data,
)
from src.utils.local_file_mods import (
    rd_file_exists as check_file_exists,
    rd_read_feather as read_feather,
    rd_write_feather as write_feather,
    rd_read_csv as read_csv,
    rd_write_csv as write_csv,
)


def match_col_type(df1: pd.DataFrame, df2: pd.DataFrame, col_name: str, _type: str):
    """Convert DataFrame columns of the same name to matching types."""
    df1[col_name] = df1[col_name].astype(_type)
    df2[col_name] = df2[col_name].astype(_type)
    return (df1, df2)


class TestFixAnonData(object):
    """Tests for fix_anon_data."""

    @pytest.fixture(scope="function")
    def dummy_config(self) -> dict:
        """Config used for test data."""
        config = {"devtest": {"seltype_list": [1, 2, 3, 5, 6, 7, 9, 10]}}
        return config

    @pytest.fixture(scope="function")
    def input_data(self):
        """Input data for fix_anon_data tests."""
        columns = ["col1"]
        data = [
            [1],
            [2],
            [3],
            [4],
            [5],
            [6],
            [7],
            [8],
        ]
        df = pd.DataFrame(columns=columns, data=data)
        return df

    @pytest.fixture(scope="function")
    def expected_output(self):
        """Expected output for fix_anon_data tests"""
        columns = ["col1", "instance", "selectiontype", "cellnumber"]
        data = [
            [1, 0, "L", 3],
            [2, 0, "P", 9],
            [3, 0, "L", 3],
            [4, 0, "L", 3],
            [5, 0, "P", 10],
            [6, 0, "P", 6],
            [7, 0, "L", 5],
            [8, 0, "C", 10],
        ]
        df = pd.DataFrame(columns=columns, data=data)
        return df

    def test_fix_anon_data(self, input_data, dummy_config, expected_output):
        """General tests for fix_anon_data."""
        output = fix_anon_data(input_data, dummy_config)
        output, expected_output = match_col_type(
            output, expected_output, "cellnumber", "int32"
        )
        assert output.equals(expected_output), "fix_anon_data not behaving as expected."


class TestGetMapperName(object):
    """Tests for getmappername."""

    def test_getmappername(self):
        """General tests for getmappername."""
        test_str = "cellno_path"
        # with split
        assert (
            getmappername(test_str, True) == "cellno"
        ), "getmappername not behaving as expected when split=True"
        # without split
        assert (
            getmappername(test_str, False) == "cellno"
        ), "getmappername not behaving as expected when split=False"


class TestLoadValidateMapper(object):
    """Tests for load_validate_mapper."""

    @patch("src.utils.local_file_mods.rd_file_exists")
    @patch("src.utils.local_file_mods.rd_read_csv")
    @patch("src.staging.validation.validate_data_with_schema")
    def test_load_validate_mapper(
        self,
        mock_val_with_schema_func,
        mock_read_csv_func,
        mock_file_exists_func,
    ):

        # Create a logger for this test
        test_logger = logging.getLogger("test_load_validate_mapper")
        test_logger.setLevel(logging.DEBUG)

        # Mock data
        mapper_path_key = "test_mapper_path"

        config = {
            "mapping_paths": {
                "test_mapper_path": "/path/to/mapper.csv"
            },
            "global": {
                "network_or_hdfs": "network",
            },
        }

        mapper_df = pd.DataFrame(
            {"col_one": [1, 2, 3, 4, 5, 6], "col_many": ["A", "A", "B", "C", "D", "D"]}
        )
        schema_path = "./config/test_schema.toml"

        # Set mock return values
        mock_file_exists_func.return_value = True
        mock_read_csv_func.return_value = mapper_df

        # Call the function
        output = load_validate_mapper(
            mapper_path_key,
            config,
            test_logger,
        )

        # Assertions
        mock_file_exists_func.assert_called_once_with("/path/to/mapper.csv", raise_error=True)
        mock_read_csv_func.assert_called_once_with("/path/to/mapper.csv")
        mock_val_with_schema_func.assert_called_once_with(mapper_df, schema_path)
        assert output.equals(mapper_df), "load_validate_mapper not behaving as expected."


class TestLoadSnapshotFeather(object):
    """Tests for load_snapshot_feather."""

    def test_load_snapshot_feather(self, tmp_path):
        """General tests for load_snapshot_feather."""
        # create 'snapshot'
        empty_df = pd.DataFrame({"test": [1, 2, 3]})
        path = os.path.join(tmp_path, "snapshot_test.feather")
        feather.write_feather(empty_df, path)
        # test loading 'snapshot'
        snapshot = load_snapshot_feather(path, read_feather)
        assert np.array_equal(
            snapshot.test, [1, 2, 3]
        ), "load_snapshot_feather not behaving as expected"
        assert (
            len(snapshot.columns) == 1
        ), "Snapshot df has more columnss than expected."


class TestLoadValSnapshotJson(object):
    """Tests for the load_val_snapshot_json function."""

    @patch("src.utils.local_file_mods.rd_load_json")
    @patch("src.staging.validation.validate_data_with_schema")
    @patch("src.staging.spp_snapshot_processing.full_responses")
    @patch("src.staging.validation.combine_schemas_validate_full_df")
    def test_load_val_snapshot_json_correct_response_rate(
        self,
        mock_combine_schemas_validate_full_df,
        mock_full_responses,
        mock_validate_data_with_schema,
        mock_load_json
    ):
        """Ensure load_val_snapshot_json behaves correctly."""
        snapshot_path = "path/to/snapshot.json"
        network_or_hdfs = "network"
        expected_res_rate = "0.50"
        config = {
            "global": {"dev_test": False},
            "schema_paths": {
                "contributors_schema": "path/to/contributors_schema.toml",
                "long_response_schema": "path/to/long_response_schema.toml",
                "wide_responses_schema": "path/to/wide_responses_schema.toml",
            },
        }

        # Setup mock return value
        mock_load_json.return_value = {
            "contributors": [{"reference": i} for i in range(1, 5)],
            "responses": [{"reference": i} for i in range(1, 3)],
        }

        # Execute the function under test
        full_responses, res_rate = load_val_snapshot_json(
            snapshot_path, mock_load_json, config, network_or_hdfs
        )

<<<<<<< HEAD
        # Assertions
        assert (
            res_rate == expected_res_rate
        ), "The response rate calculated by load_val_snapshot_json does not match the expected value."
        mock_load_json.assert_called_once_with(snapshot_path)
        mock_validate_data_with_schema.assert_called()
        mock_combine_schemas_validate_full_df.assert_called()


=======
>>>>>>> 74cd67ac
class TestDfToFeather(object):
    """Tests for df_to_Feather."""

    @pytest.fixture(scope="function")
    def f1(self):
        """Snapshot 1 test data."""
        f1 = pd.DataFrame({"f1": [1]})
        return f1

    def test_df_to_feather_defences(self, tmp_path, f1):
        """Defensive tests for df_to_feather."""
        # test invalid save location
        fake_path = "test_test/test/this_is_a_test"
        match = rf"The passed directory.*{fake_path}.*"
        with pytest.raises(FileNotFoundError, match=match):
            df_to_feather(fake_path, "test", f1, write_feather)
        # test raise for file already exists
        df_to_feather(tmp_path, "test", f1, write_feather)
        match = r"File already saved at .*"
        with pytest.raises(FileExistsError, match=match):
            df_to_feather(
                tmp_path,
                "test",
                f1,
                write_feather,
                False,
            )

    def test_df_to_feather(self, tmp_path, f1):
        """General tests for df_to_feather."""
        # default save
        df_to_feather(
            tmp_path,
            "test.feather",
            f1,
            write_feather,
            False,
        )
        assert os.path.exists(
            os.path.join(tmp_path, "test.feather")
        ), "Feather not saved out correctly."
        # save without .feather extension passed
        df_to_feather(
            tmp_path,
            "test2",
            f1,
            write_feather,
            False,
        )
        assert os.path.exists(
            os.path.join(tmp_path, "test2.feather")
        ), ".feather. extension not applied to path."
        # test with overwrite=True
        # using try/except since nullcontext not supported in python=3.6
        try:
            df_to_feather(
                tmp_path,
                "test2",
                f1,
                write_feather,
                True,
            )
        except Exception as e:
            raise Exception(f"Overwriting feather file caused error: {e}")
        # test with two file extensions (one non-feather)
        df_to_feather(
            tmp_path,
            "test3.test",
            f1,
            write_feather,
            False,
        )
        assert os.path.exists(
            os.path.join(tmp_path, "test3.test.feather")
        ), ".feather. extension not applied when another extension exists."


class TestStageValidateHarmonisePostcodes(object):
    """Tests for stage_validate_harmonise_postcodes."""

    @pytest.fixture(scope="function")
    def config(self, tmp_path) -> pd.DataFrame:
        """Test config."""
        config = {
            "global": {"postcode_csv_check": True},
            "years": {"survey_year": 2022},
            "staging_paths": {"pcode_val_path": tmp_path, "postcode_masterlist": "ml"},
            "mapping_paths": {"postcode_mapper": "ml"},
        }
        return config

    # def create_paths(self, pc_path, pc_ml) -> pd.DataFrame:
    #     """Test paths."""
    #     paths = {"pcode_val_path": pc_path, "postcode_masterlist": pc_ml}
    #     return paths

    @pytest.fixture(scope="function")
    def full_responses(self) -> pd.DataFrame:
        """Test data for stag_validate_harmonise_postcodes."""
        columns = ["reference", "instance", "formtype", "601", "referencepostcode"]
        data = [
            [39900000404, 0.0, 6, None, "NP442NZ"],  # add white space
            [39900000404, 1.0, 6, "NP442NZ", "NP442NZ"],
            [39900000960, 0.0, 1, None, "CE1 4OY"],  # add white space
            [39900000960, 1.0, 1, "CE1 4OY", "CE1 4OY"],
            [39900001530, 0.0, 6, "CE2", "CE2"],  # invalid
            [39900001601, 0.0, 1, None, "RH12 1XL"],  # normal
            [39900001601, 1.0, 1, "RH12 1XL", "RH12 1XL"],
            [39900003110, 0.0, 6, None, "CE11 8IU"],
            [39900003110, 1.0, 6, "CE11 8iu", "CE11 8IU"],
            [39900003110, 2.0, 6, "Ce11 8iU", "CE11 8IU"],
            [38880003110, 0.0, 6, None, "NP22 8UI"],  # not in postcode list
            [38880003110, 1.0, 6, "NP22 8UI", "NP22 8UI"],
        ]
        df = pd.DataFrame(columns=columns, data=data)
        return df

    def mock_read_csv(self, file_path, **kwargs):
        """Mock function to read a CSV file."""
        return pd.DataFrame({"pcd2": ["NP44 2NZ", "CE1  4OY", "RH12 1XL", "CE11 8IU"]})

    def mock_check_file_exists(self, file_path, raise_error=True):
        """Mock function to check if a file exists."""
        return True

    @pytest.fixture(scope="function")
    def full_responses_output(self) -> pd.DataFrame:
        """Expected output for full_responses."""
        columns = [
            "reference",
            "instance",
            "formtype",
            "601",
            "referencepostcode",
            "postcodes_harmonised",
        ]
        data = [
            [39900000404, 0.0, 6, None, "NP442NZ", "NP44 2NZ"],
            [39900000404, 1.0, 6, "NP44 2NZ", "NP442NZ", "NP44 2NZ"],
            [39900000960, 0.0, 1, None, "CE1 4OY", "CE1  4OY"],
            [39900000960, 1.0, 1, "CE1  4OY", "CE1 4OY", "CE1  4OY"],
            [39900001530, 0.0, 6, "CE2     ", "CE2", None],
            [39900001601, 0.0, 1, None, "RH12 1XL", "RH12 1XL"],
            [39900001601, 1.0, 1, "RH12 1XL", "RH12 1XL", "RH12 1XL"],
            [39900003110, 0.0, 6, None, "CE11 8IU", "CE11 8IU"],
            [39900003110, 1.0, 6, "CE11 8IU", "CE11 8IU", "CE11 8IU"],
            [39900003110, 2.0, 6, "CE11 8IU", "CE11 8IU", "CE11 8IU"],
            [38880003110, 0.0, 6, None, "NP22 8UI", None],
            [38880003110, 1.0, 6, "NP22 8UI", "NP22 8UI", None],
        ]
        df = pd.DataFrame(columns=columns, data=data)
        return df

    @pytest.fixture(scope="function")
    def pc_mapper_output(self) -> pd.DataFrame:
        """Expected output for postcode_mapper"""
        columns = ["pcd2"]
        data = [
            ["NP44 2NZ"],
            ["CE1  4OY"],
            ["RH12 1XL"],
            ["CE11 8IU"],
        ]
        df = pd.DataFrame(columns=columns, data=data)
        return df

    def get_todays_date(self) -> str:
        """Get the date in the format YYYY-MM-DD. Used for filenames."""
        today = date.today()
        today_str = today.strftime(r"%y-%m-%d")
        return today_str

    def test_stage_validate_harmonise_postcodes(
        self, full_responses, config, pc_mapper_output, full_responses_output, tmp_path
    ):
        """General tests for stage_validate_harmonise_postcodes."""
        fr, pm = stage_validate_harmonise_postcodes(
            config=config,
            full_responses=full_responses,
            run_id=1,
            check_file_exists=self.mock_check_file_exists,
            read_csv=self.mock_read_csv,
            write_csv=write_csv,
        )
        # test direct function outputs
        assert fr.equals(full_responses_output), (
            "full_responses output from stage_validate_harmonise_postcodes not"
            " as expected."
        )
        assert pm.equals(pc_mapper_output), (
            "postcode_mapper output from stage_validate_harmonise_postcodes not"
            " as expected."
        )
        # assert that invalid postcodes have been saved out
        files = os.listdir(tmp_path)
        filename = (
            f"2022_invalid_unrecognised_postcodes_{self.get_todays_date()}_v1.csv"
        )
        assert (
            filename in files
        ), "stage_validate_harmonise_postcodes failed to save out invalid PCs"


class TestFilterPnpData:
    """Tests for the filter_pnp_data function."""

    def create_input_df(self):
        """Create an input dataframe for the test."""
        input_columns = [
            "reference",
            "instance",
            "legalstatus",
            "statusencoded",
            "postcodes_harmonised",
        ]

        data = [
            [49900000404, 0, "1", "210", "AB15 3GU"],
            [49900000406, np.NaN, "2", "210", "BA1 5DA"],
            [49900000409, 1, "1", "100", "CB1 3NF"],
            [49900000510, 2, "7", "201", "BA1 5DA"],
            [49912758922, 3, "1", "303", "DE72 3AU"],
            [49900187320, 4, "2", "304", "NP30 7ZZ"],
            [49900184433, 1, "7", "210", "CF10 BZZ"],
            [49911791786, 1, "4", "201", "CF10 BZZ"],
            [49901183959, 4, "1", "309", "SA50 5BE"],
        ]

        input_df = pandasDF(data=data, columns=input_columns)
        input_df["legalstatus"].astype("category")
        input_df["statusencoded"].astype("category")
        return input_df

    def create_exp_output_df(self):
        """Create an output dataframe for the test."""
        exp_output_columns = [
            "reference",
            "instance",
            "legalstatus",
            "statusencoded",
            "postcodes_harmonised",
        ]

        data1 = [
            [49900000404, 0, "1", "210", "AB15 3GU"],
            [49900000406, np.NaN, "2", "210", "BA1 5DA"],
            [49900000409, 1, "1", "100", "CB1 3NF"],
            [49912758922, 3, "1", "303", "DE72 3AU"],
            [49900187320, 4, "2", "304", "NP30 7ZZ"],
            [49911791786, 1, "4", "201", "CF10 BZZ"],
            [49901183959, 4, "1", "309", "SA50 5BE"],
        ]
        exp1_output_df = pandasDF(data=data1, columns=exp_output_columns)
        exp1_output_df["legalstatus"].astype("category")
        exp1_output_df["statusencoded"].astype("category")

        data2 = [
            [49900000510, 2.0, "7", "201", "BA1 5DA"],
            [49900184433, 1.0, "7", "210", "CF10 BZZ"],
        ]
        exp2_output_df = pandasDF(data=data2, columns=exp_output_columns)
        exp2_output_df["legalstatus"].astype("category")
        exp2_output_df["statusencoded"].astype("category")

        return exp1_output_df, exp2_output_df

    def test_filter_pnp_data(self):
        """Test for the filter_pnp_data function."""
        input_df = self.create_input_df()
        exp1_df, exp2_df = self.create_exp_output_df()

        result1_df, result2_df = filter_pnp_data(input_df)

        pd.testing.assert_frame_equal(
            result1_df.reset_index(drop=True), exp1_df.reset_index(drop=True)
        )
        pd.testing.assert_frame_equal(
            result2_df.reset_index(drop=True), exp2_df.reset_index(drop=True)
        )<|MERGE_RESOLUTION|>--- conflicted
+++ resolved
@@ -19,11 +19,7 @@
 from src.staging.staging_helpers import (
     fix_anon_data,
     getmappername,
-<<<<<<< HEAD
     load_validate_mapper,
-    check_snapshot_feather_exists,
-=======
->>>>>>> 74cd67ac
     load_snapshot_feather,
     load_val_snapshot_json,
     df_to_feather,
@@ -223,7 +219,6 @@
             snapshot_path, mock_load_json, config, network_or_hdfs
         )
 
-<<<<<<< HEAD
         # Assertions
         assert (
             res_rate == expected_res_rate
@@ -233,8 +228,6 @@
         mock_combine_schemas_validate_full_df.assert_called()
 
 
-=======
->>>>>>> 74cd67ac
 class TestDfToFeather(object):
     """Tests for df_to_Feather."""
 
