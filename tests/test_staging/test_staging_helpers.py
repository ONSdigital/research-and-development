--- conflicted
+++ resolved
@@ -281,10 +281,7 @@
         config = {
             "global": {"postcode_csv_check": True},
             "years": {"survey_year": 2022},
-<<<<<<< HEAD
-=======
             "staging_paths": {"pcode_val_path": tmp_path, "postcode_masterlist": "ml"},
->>>>>>> 8d58837a
         }
         return config
 
