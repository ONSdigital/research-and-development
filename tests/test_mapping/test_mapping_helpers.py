import pytest
import pandas as pd
import numpy as np

# Local Imports
from src.mapping.mapping_helpers import (
    mapper_null_checks,
    col_validation_checks,
    check_mapping_unique,
    update_ref_list,
<<<<<<< HEAD
    join_fgn_ownership,
    create_additional_ni_cols,
=======
>>>>>>> b8b208cb
)


@pytest.fixture(scope="module")
def test_mapper_df():
    """Sample mapper for testing."""
    columns = ["ruref", "ultfoc"]
    data = [
        ["abc", "AB"],
        ["def", "EF"],
        ["ghi", "IJ"],
        ["jkl", "MN"],
        ["mno", "QR"],
        ["pqr", None],
    ]
    return pd.DataFrame(data=data, columns=columns)


class TestColValidationChecks(object):
    """Tests for col_validation_checks."""

    def test_col_validation_checks_type(self, test_mapper_df):
        """Test col_validation_checks for type validation."""
        with pytest.raises(ValueError):
            col_validation_checks(test_mapper_df, "test_mapper", "ruref", int, None)

    def test_col_validation_checks_length(self, test_mapper_df):
        """Test col_validation_checks for length validation."""
        with pytest.raises(ValueError):
            col_validation_checks(test_mapper_df, "test_mapper", "ultfoc", None, 3)

    def test_col_validation_checks_capitalisation(self, test_mapper_df):
        """Test col_validation_checks for capitalisation validation."""
        with pytest.raises(ValueError):
            col_validation_checks(
                test_mapper_df, "test_mapper", "ruref", None, None, True
            )

    def test_col_validation_checks_pass(self, test_mapper_df):
        """Test col_validation_checks for passing all checks."""
        col_validation_checks(test_mapper_df, "test_mapper", "ruref", str, None)
        col_validation_checks(test_mapper_df, "test_mapper", "ultfoc", str, 2)
        col_validation_checks(test_mapper_df, "test_mapper", "ultfoc", str, None, True)


class TestCheckMappingUnique(object):
    """Tests for check_mapping_unique."""

    @pytest.fixture(scope="function")
    def test_mapper_nonunique_df(self):
        """Sample mapper for testing."""
        columns = ["ruref", "ultfoc"]
        data = [
            ["abc", "AB"],
            ["def", "EF"],
            ["ghi", "AB"],
            ["jkl", "MN"],
            ["mno", "AB"],
            ["pqr", None],
        ]
        return pd.DataFrame(data=data, columns=columns)

    def test_check_mapping_unique_unique(self, test_mapper_nonunique_df):
        """Test check_mapping_unique for a column with unique values."""
        check_mapping_unique(test_mapper_nonunique_df, "ruref")

    def test_check_mapping_unique_not_unique(self, test_mapper_nonunique_df):
        """Test check_mapping_unique for a column without unique values."""
        with pytest.raises(ValueError):
            check_mapping_unique(test_mapper_nonunique_df, "ultfoc")


class TestUpdateRefList(object):
    """Tests for update_ref_list."""

    @pytest.fixture(scope="function")
    def full_input_df(self):
        """Main input data for update_ref_list tests."""
        columns = ["reference", "instance", "formtype", "cellnumber", "selectiontype"]
        data = [
            [49900001031, 0, "0006", 674, "A"],
            [49900001530, 0, "0006", 805, "B"],
            [49900001601, 0, "0001", 117, "C"],
            [49900001601, 1, "0001", 117, "D"],
            [49900003099, 0, "0006", 41, "E"],
        ]
        df = pd.DataFrame(columns=columns, data=data)
        return df

    @pytest.fixture(scope="function")
    def ref_list_input(self):
        """Reference list df input for update_ref_list tests."""
        columns = ["reference", "cellnumber", "selectiontype", "formtype"]
        data = [[49900001601, 117, "C", "1"]]
        df = pd.DataFrame(columns=columns, data=data)
        return df

    @pytest.fixture(scope="function")
    def expected_output(self):
        """Expected output for update_ref_list tests."""
        columns = ["reference", "instance", "formtype", "cellnumber", "selectiontype"]
        data = [
            [49900001031, 0, "0006", 674, "A"],
            [49900001530, 0, "0006", 805, "B"],
            [49900001601, 0, "0001", 817, "L"],
            [49900001601, 1, "0001", 817, "L"],
            [49900003099, 0, "0006", 41, "E"],
        ]
        df = pd.DataFrame(columns=columns, data=data)
        return df

    def test_update_ref_list(self, full_input_df, ref_list_input, expected_output):
        """General tests for update_ref_list."""
        output = update_ref_list(full_input_df, ref_list_input)
        assert output.equals(
            expected_output
        ), "update_ref_list not behaving as expected"

    def test_update_ref_list_raises(self, full_input_df, ref_list_input):
        """Test the raises in update_ref_list."""
        # add a non valid reference
        ref_list_input.loc[1] = [34567123123, 117, "C", "1"]
        error_msg = r"The following references in the reference list mapper are.*"
        with pytest.raises(ValueError, match=error_msg):
            update_ref_list(full_input_df, ref_list_input)


<<<<<<< HEAD
class TestCreateAdditionalNiCols(object):
    """Tests for create_additional_ni_cols function."""

    def test_create_additional_ni_cols(self):
        """Test create_additional_ni_cols function."""
        # Create sample input DataFrame
        columns = ["reference", "value"]
        data = [
            [1, 10],
            [2, 20],
            [3, 30],
        ]
        df = pd.DataFrame(data=data, columns=columns)

        # Expected output DataFrame
        expected_columns = [
            "reference",
            "value",
            "a_weight",
            "604",
            "form_status",
            "602",
            "formtype",
        ]
        expected_data = [
            [1, 10, 1, "Yes", 600, 100.0, "0003"],
            [2, 20, 1, "Yes", 600, 100.0, "0003"],
            [3, 30, 1, "Yes", 600, 100.0, "0003"],
        ]
        expected_df = pd.DataFrame(data=expected_data, columns=expected_columns)

        # Call the function
        output_df = create_additional_ni_cols(df)

        # Check if the output matches the expected DataFrame
        assert output_df.equals(
            expected_df
        ), "Output from create_additional_ni_cols not as expected."
=======
# Test the mapper_null_checks function
class TestMapperNullChecks(object):
    """Tests for mapper_null_checks."""

    def test_mapper_no_nulls_df(self):
        """Sample mapper for testing."""
        columns = ["ruref", "ultfoc"]
        data = [
            ["abc", "AB"],
            ["def", "EF"],
            ["ghi", "AB"],
        ]
        return pd.DataFrame(data=data, columns=columns)

    def test_mapper_null_checks_pass(self):
        """Test mapper_null_checks for passing all checks."""
        mapper_df = self.test_mapper_no_nulls_df()
        result = mapper_null_checks(mapper_df, "test_mapper", "ruref", "ultfoc")

        assert result is None

    def test_mapper_null_checks_raises(self, test_mapper_df):
        """Test mapper_null_checks for raising an error."""
        error_msg = f"test_mapper mapper contains null values in ultfoc."
        with pytest.raises(ValueError, match=error_msg):
            mapper_null_checks(test_mapper_df, "test_mapper", "ruref", "ultfoc")
>>>>>>> b8b208cb
<|MERGE_RESOLUTION|>--- conflicted
+++ resolved
@@ -8,11 +8,7 @@
     col_validation_checks,
     check_mapping_unique,
     update_ref_list,
-<<<<<<< HEAD
-    join_fgn_ownership,
     create_additional_ni_cols,
-=======
->>>>>>> b8b208cb
 )
 
 
@@ -140,7 +136,6 @@
             update_ref_list(full_input_df, ref_list_input)
 
 
-<<<<<<< HEAD
 class TestCreateAdditionalNiCols(object):
     """Tests for create_additional_ni_cols function."""
 
@@ -178,32 +173,4 @@
         # Check if the output matches the expected DataFrame
         assert output_df.equals(
             expected_df
-        ), "Output from create_additional_ni_cols not as expected."
-=======
-# Test the mapper_null_checks function
-class TestMapperNullChecks(object):
-    """Tests for mapper_null_checks."""
-
-    def test_mapper_no_nulls_df(self):
-        """Sample mapper for testing."""
-        columns = ["ruref", "ultfoc"]
-        data = [
-            ["abc", "AB"],
-            ["def", "EF"],
-            ["ghi", "AB"],
-        ]
-        return pd.DataFrame(data=data, columns=columns)
-
-    def test_mapper_null_checks_pass(self):
-        """Test mapper_null_checks for passing all checks."""
-        mapper_df = self.test_mapper_no_nulls_df()
-        result = mapper_null_checks(mapper_df, "test_mapper", "ruref", "ultfoc")
-
-        assert result is None
-
-    def test_mapper_null_checks_raises(self, test_mapper_df):
-        """Test mapper_null_checks for raising an error."""
-        error_msg = f"test_mapper mapper contains null values in ultfoc."
-        with pytest.raises(ValueError, match=error_msg):
-            mapper_null_checks(test_mapper_df, "test_mapper", "ruref", "ultfoc")
->>>>>>> b8b208cb
+        ), "Output from create_additional_ni_cols not as expected."