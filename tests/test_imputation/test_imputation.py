--- conflicted
+++ resolved
@@ -780,10 +780,7 @@
         """Create input data for the forward_imputation function"""
 
         input_cols = {
-<<<<<<< HEAD
-=======
             "status": "str",
->>>>>>> 2388af0e
             "current_period_class": "str",
             "200": "str",
             "201": "str",
@@ -830,10 +827,7 @@
         """Create output data for the forward_imputation function"""
 
         output_cols = {
-<<<<<<< HEAD
-=======
             "status": "str",
->>>>>>> 2388af0e
             "current_period_class": "str",
             "200": "str",
             "201": "str",
@@ -883,10 +877,7 @@
 
         # columns for the dataframe
         input_cols = {
-<<<<<<< HEAD
-=======
             "status": "str",
->>>>>>> 2388af0e
             "current_period_class": "str",
             "200": "str",
             "201": "str",
@@ -936,10 +927,7 @@
 
         # columns for the dataframe
         output_cols = {
-<<<<<<< HEAD
-=======
             "status": "str",
->>>>>>> 2388af0e
             "current_period_class": "str",
             "200": "str",
             "201": "str",
@@ -953,13 +941,8 @@
 
         # data in the column order above
         output_data = [
-<<<<<<< HEAD
-            ["class1", "C", "G", 4, np.nan, 1, 1, "dont trim", 1],
-            ["class2", "D", "G", 6, np.nan, 1, 1, "dont trim", 1],
-=======
             ["Clear", "class1", "C", "G", 4, np.nan, 1, 1, "dont trim", 1],
             ["Clear", "class2", "D", "G", 6, np.nan, 1, 1, "dont trim", 1],
->>>>>>> 2388af0e
         ]  # (more than 10 rows per class)
 
         # Create a pandas dataframe
@@ -999,10 +982,7 @@
 
         # columns for the dataframe
         input_cols = {
-<<<<<<< HEAD
-=======
             "status": "str",
->>>>>>> 2388af0e
             "reference": "Int64",
             "civ_or_def": "str",
             "Product_group": "str",
@@ -1050,10 +1030,7 @@
     def output_data_run_imputation(self):
         """Create output data for the run_imputation function"""
         output_cols_f = {
-<<<<<<< HEAD
-=======
             "status": "str",
->>>>>>> 2388af0e
             "reference": "Int64",
             "200": "str",
             "201": "str",
@@ -1079,10 +1056,7 @@
         # when using real data
         # columns for the dataframe
         output_cols_b = {
-<<<<<<< HEAD
-=======
             "status": "str",
->>>>>>> 2388af0e
             "reference": "Int64",
             "200": "str",
             "201": "str",
