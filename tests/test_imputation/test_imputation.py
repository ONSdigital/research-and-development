--- conflicted
+++ resolved
@@ -625,23 +625,13 @@
 
         # columns for the dataframe
         input_cols = [
-<<<<<<< HEAD
             "current_period_class",
-            "survey",
-            "checkletter",
+            "200",
+            "201",
             "current_period_var1",
             "current_period_var2",
             "previous_period_var1",
             "previous_period_var2",
-=======
-            "current_quarter_class",
-            "200",
-            "201",
-            "current_quarter_var1",
-            "current_quarter_var2",
-            "previous_quarter_var1",
-            "previous_quarter_var2",
->>>>>>> 5fa3cd63
             "employees",
             "reference",
             "trim",
@@ -649,28 +639,28 @@
 
         # data in the column order above
         input_data = [
-            ["class1", 1, 1, 2, 4, 2, 2, 1, 1, "dont trim"],
-            ["class1", 1, 1, 2, 4, 2, 2, 1, 1, "dont trim"],
-            ["class1", 1, 1, 2, 4, 2, 2, 1, 1, "dont trim"],
-            ["class1", 1, 1, 2, 4, 2, 2, 1, 1, "dont trim"],
-            ["class1", 1, 1, 2, 4, 2, 2, 1, 1, "dont trim"],
-            ["class1", 1, 1, 2, 4, 2, 2, 1, 1, "dont trim"],
-            ["class1", 1, 1, 2, 4, 2, 2, 1, 1, "dont trim"],
-            ["class1", 1, 1, 2, 4, 2, 2, 1, 1, "dont trim"],
-            ["class1", 1, 1, 2, 4, 2, 2, 1, 1, "dont trim"],
-            ["class1", 1, 1, 2, 4, 2, 2, 1, 1, "dont trim"],
-            ["class1", 1, 1, 2, 4, 2, 2, 1, 1, "dont trim"],
-            ["class2", 1, 1, 6, 8, 2, 2, 1, 1, "dont trim"],
-            ["class2", 1, 1, 6, 8, 2, 2, 1, 1, "dont trim"],
-            ["class2", 1, 1, 6, 8, 2, 2, 1, 1, "dont trim"],
-            ["class2", 1, 1, 6, 8, 2, 2, 1, 1, "dont trim"],
-            ["class2", 1, 1, 6, 8, 2, 2, 1, 1, "dont trim"],
-            ["class2", 1, 1, 6, 8, 2, 2, 1, 1, "dont trim"],
-            ["class2", 1, 1, 6, 8, 2, 2, 1, 1, "dont trim"],
-            ["class2", 1, 1, 6, 8, 2, 2, 1, 1, "dont trim"],
-            ["class2", 1, 1, 6, 8, 2, 2, 1, 1, "dont trim"],
-            ["class2", 1, 1, 6, 8, 2, 2, 1, 1, "dont trim"],
-            ["class2", 1, 1, 6, 8, 2, 2, 1, 1, "dont trim"],
+            ["class1", "C", "G", 2, 4, 2, 2, 1, 1, "dont trim"],
+            ["class1", "C", "G", 2, 4, 2, 2, 1, 1, "dont trim"],
+            ["class1", "C", "G", 2, 4, 2, 2, 1, 1, "dont trim"],
+            ["class1", "C", "G", 2, 4, 2, 2, 1, 1, "dont trim"],
+            ["class1", "C", "G", 2, 4, 2, 2, 1, 1, "dont trim"],
+            ["class1", "C", "G", 2, 4, 2, 2, 1, 1, "dont trim"],
+            ["class1", "C", "G", 2, 4, 2, 2, 1, 1, "dont trim"],
+            ["class1", "C", "G", 2, 4, 2, 2, 1, 1, "dont trim"],
+            ["class1", "C", "G", 2, 4, 2, 2, 1, 1, "dont trim"],
+            ["class1", "C", "G", 2, 4, 2, 2, 1, 1, "dont trim"],
+            ["class1", "C", "G", 2, 4, 2, 2, 1, 1, "dont trim"],
+            ["class2", "D", "G", 6, 8, 2, 2, 1, 1, "dont trim"],
+            ["class2", "D", "G", 6, 8, 2, 2, 1, 1, "dont trim"],
+            ["class2", "D", "G", 6, 8, 2, 2, 1, 1, "dont trim"],
+            ["class2", "D", "G", 6, 8, 2, 2, 1, 1, "dont trim"],
+            ["class2", "D", "G", 6, 8, 2, 2, 1, 1, "dont trim"],
+            ["class2", "D", "G", 6, 8, 2, 2, 1, 1, "dont trim"],
+            ["class2", "D", "G", 6, 8, 2, 2, 1, 1, "dont trim"],
+            ["class2", "D", "G", 6, 8, 2, 2, 1, 1, "dont trim"],
+            ["class2", "D", "G", 6, 8, 2, 2, 1, 1, "dont trim"],
+            ["class2", "D", "G", 6, 8, 2, 2, 1, 1, "dont trim"],
+            ["class2", "D", "G", 6, 8, 2, 2, 1, 1, "dont trim"],
         ]  # (more than 10 rows per class)
 
         # Create a pandas dataframe
@@ -767,56 +757,42 @@
     def input_data_forward_imputation(self):
         """Create input data for the forward_imputation function"""
 
-<<<<<<< HEAD
         input_cols = {
             "current_period_class" : "str",
-            "survey" : "Int64",
-            "checkletter" : "Int64",
+            "200" : "str",
+            "201" : "str",
             "current_period_var1" :  "Int64",
             "previous_period_var1" : "Int64",
             "employees" : "Int64",
             "reference" : "Int64",
             "trim" : "str"
         }
-=======
-        # columns for the dataframe
-        input_cols = [
-            "current_quarter_class",
-            "200",
-            "201",
-            "current_quarter_var1",
-            "previous_quarter_var1",
-            "employees",
-            "reference",
-            "trim",
-        ]
->>>>>>> 5fa3cd63
-
-        input_data = [
-            ["class1", 1, 1, 4, 1, 1, 1, "dont trim"],
-            ["class1", 1, 1, 4, 1, 1, 1, "dont trim"],
-            ["class1", 1, 1, 4, 1, 1, 1, "dont trim"],
-            ["class1", 1, 1, 4, 1, 1, 1, "dont trim"],
-            ["class1", 1, 1, 4, 1, 1, 1, "dont trim"],
-            ["class1", 1, 1, 4, 1, 1, 1, "dont trim"],
-            ["class1", 1, 1, 4, 1, 1, 1, "dont trim"],
-            ["class1", 1, 1, 4, 1, 1, 1, "dont trim"],
-            ["class1", 1, 1, 4, 1, 1, 1, "dont trim"],
-            ["class1", 1, 1, 4, 1, 1, 1, "dont trim"],
-            ["class1", 1, 1, 4, 1, 1, 1, "dont trim"],
-            ["class1", 1, 1, np.nan, 1, 1, 1, "dont trim"],
-            ["class2", 1, 1, 6, 1, 1, 1, "dont trim"],
-            ["class2", 1, 1, 6, 1, 1, 1, "dont trim"],
-            ["class2", 1, 1, 6, 1, 1, 1, "dont trim"],
-            ["class2", 1, 1, 6, 1, 1, 1, "dont trim"],
-            ["class2", 1, 1, 6, 1, 1, 1, "dont trim"],
-            ["class2", 1, 1, 6, 1, 1, 1, "dont trim"],
-            ["class2", 1, 1, 6, 1, 1, 1, "dont trim"],
-            ["class2", 1, 1, 6, 1, 1, 1, "dont trim"],
-            ["class2", 1, 1, 6, 1, 1, 1, "dont trim"],
-            ["class2", 1, 1, 6, 1, 1, 1, "dont trim"],
-            ["class2", 1, 1, 6, 1, 1, 1, "dont trim"],
-            ["class2", 1, 1, np.nan, 1, 1, 1, "dont trim"],
+
+        input_data = [
+            ["class1", "C", "G", 4, 1, 1, 1, "dont trim"],
+            ["class1", "C", "G", 4, 1, 1, 1, "dont trim"],
+            ["class1", "C", "G", 4, 1, 1, 1, "dont trim"],
+            ["class1", "C", "G", 4, 1, 1, 1, "dont trim"],
+            ["class1", "C", "G", 4, 1, 1, 1, "dont trim"],
+            ["class1", "C", "G", 4, 1, 1, 1, "dont trim"],
+            ["class1", "C", "G", 4, 1, 1, 1, "dont trim"],
+            ["class1", "C", "G", 4, 1, 1, 1, "dont trim"],
+            ["class1", "C", "G", 4, 1, 1, 1, "dont trim"],
+            ["class1", "C", "G", 4, 1, 1, 1, "dont trim"],
+            ["class1", "C", "G", 4, 1, 1, 1, "dont trim"],
+            ["class1", "C", "G", np.nan, 1, 1, 1, "dont trim"],
+            ["class2", "D", "G", 6, 1, 1, 1, "dont trim"],
+            ["class2", "D", "G", 6, 1, 1, 1, "dont trim"],
+            ["class2", "D", "G", 6, 1, 1, 1, "dont trim"],
+            ["class2", "D", "G", 6, 1, 1, 1, "dont trim"],
+            ["class2", "D", "G", 6, 1, 1, 1, "dont trim"],
+            ["class2", "D", "G", 6, 1, 1, 1, "dont trim"],
+            ["class2", "D", "G", 6, 1, 1, 1, "dont trim"],
+            ["class2", "D", "G", 6, 1, 1, 1, "dont trim"],
+            ["class2", "D", "G", 6, 1, 1, 1, "dont trim"],
+            ["class2", "D", "G", 6, 1, 1, 1, "dont trim"],
+            ["class2", "D", "G", 6, 1, 1, 1, "dont trim"],
+            ["class2", "D", "G", np.nan, 1, 1, 1, "dont trim"],
         ]  # (more than 10 rows per class)
 
         input_df = pandasDF(data=input_data, columns=input_cols.keys())
@@ -827,11 +803,10 @@
     def output_data_forward_imputation(self):
         """Create output data for the forward_imputation function"""
 
-<<<<<<< HEAD
         output_cols = {
             "current_period_class" : "str",
-            "survey" : "Int64",
-            "checkletter" : "Int64",
+            "200" : "str",
+            "201" : "str",
             "current_period_var1" :  "Int64",
             "previous_period_var1" : "Int64",
             "employees" : "Int64",
@@ -839,24 +814,10 @@
             "trim" : "str",
             "forwards_imputed_var1" : "Int64"
         }
-=======
-        # columns for the dataframe
-        output_cols = [
-            "current_quarter_class",
-            "200",
-            "201",
-            "current_quarter_var1",
-            "previous_quarter_var1",
-            "employees",
-            "reference",
-            "trim",
-            "forwards_imputed_var1",
-        ]
->>>>>>> 5fa3cd63
 
         output_data = [
-            ["class1", 1, 1, np.nan, 1, 1, 1, "dont trim", 4],
-            ["class2", 1, 1, np.nan, 1, 1, 1, "dont trim", 6],
+            ["class1", "C", "G", np.nan, 1, 1, 1, "dont trim", 4],
+            ["class2", "D", "G", np.nan, 1, 1, 1, "dont trim", 6],
         ]  # (more than 10 rows per class)
 
         output_df = pandasDF(data=output_data, columns=output_cols.keys(), index=[11, 23])
@@ -889,56 +850,43 @@
         """Create input data for the backwards_imputation function"""
 
         # columns for the dataframe
-<<<<<<< HEAD
         input_cols = {
             "current_period_class" : "str",
-            "survey" : "Int64",
-            "checkletter" : "Int64",
+            "200" : "str",
+            "201" : "str",
             "current_period_var1" :  "Int64",
             "previous_period_var1" : "Int64",
             "employees" : "Int64",
             "reference" : "Int64",
             "trim" : "str"
         }
-=======
-        input_cols = [
-            "current_quarter_class",
-            "200",
-            "201",
-            "current_quarter_var1",
-            "previous_quarter_var1",
-            "employees",
-            "reference",
-            "trim",
-        ]
->>>>>>> 5fa3cd63
-
-        # data in the column order above
-        input_data = [
-            ["class1", 1, 1, 4, 1, 1, 1, "dont trim"],
-            ["class1", 1, 1, 4, 1, 1, 1, "dont trim"],
-            ["class1", 1, 1, 4, 1, 1, 1, "dont trim"],
-            ["class1", 1, 1, 4, 1, 1, 1, "dont trim"],
-            ["class1", 1, 1, 4, 1, 1, 1, "dont trim"],
-            ["class1", 1, 1, 4, 1, 1, 1, "dont trim"],
-            ["class1", 1, 1, 4, 1, 1, 1, "dont trim"],
-            ["class1", 1, 1, 4, 1, 1, 1, "dont trim"],
-            ["class1", 1, 1, 4, 1, 1, 1, "dont trim"],
-            ["class1", 1, 1, 4, 1, 1, 1, "dont trim"],
-            ["class1", 1, 1, 4, 1, 1, 1, "dont trim"],
-            ["class1", 1, 1, 4, np.nan, 1, 1, "dont trim"],
-            ["class2", 1, 1, 6, 1, 1, 1, "dont trim"],
-            ["class2", 1, 1, 6, 1, 1, 1, "dont trim"],
-            ["class2", 1, 1, 6, 1, 1, 1, "dont trim"],
-            ["class2", 1, 1, 6, 1, 1, 1, "dont trim"],
-            ["class2", 1, 1, 6, 1, 1, 1, "dont trim"],
-            ["class2", 1, 1, 6, 1, 1, 1, "dont trim"],
-            ["class2", 1, 1, 6, 1, 1, 1, "dont trim"],
-            ["class2", 1, 1, 6, 1, 1, 1, "dont trim"],
-            ["class2", 1, 1, 6, 1, 1, 1, "dont trim"],
-            ["class2", 1, 1, 6, 1, 1, 1, "dont trim"],
-            ["class2", 1, 1, 6, 1, 1, 1, "dont trim"],
-            ["class2", 1, 1, 6, np.nan, 1, 1, "dont trim"],
+
+        # data in the column order above
+        input_data = [
+            ["class1", "C", "G", 4, 1, 1, 1, "dont trim"],
+            ["class1", "C", "G", 4, 1, 1, 1, "dont trim"],
+            ["class1", "C", "G", 4, 1, 1, 1, "dont trim"],
+            ["class1", "C", "G", 4, 1, 1, 1, "dont trim"],
+            ["class1", "C", "G", 4, 1, 1, 1, "dont trim"],
+            ["class1", "C", "G", 4, 1, 1, 1, "dont trim"],
+            ["class1", "C", "G", 4, 1, 1, 1, "dont trim"],
+            ["class1", "C", "G", 4, 1, 1, 1, "dont trim"],
+            ["class1", "C", "G", 4, 1, 1, 1, "dont trim"],
+            ["class1", "C", "G", 4, 1, 1, 1, "dont trim"],
+            ["class1", "C", "G", 4, 1, 1, 1, "dont trim"],
+            ["class1", "C", "G", 4, np.nan, 1, 1, "dont trim"],
+            ["class2", "D", "G", 6, 1, 1, 1, "dont trim"],
+            ["class2", "D", "G", 6, 1, 1, 1, "dont trim"],
+            ["class2", "D", "G", 6, 1, 1, 1, "dont trim"],
+            ["class2", "D", "G", 6, 1, 1, 1, "dont trim"],
+            ["class2", "D", "G", 6, 1, 1, 1, "dont trim"],
+            ["class2", "D", "G", 6, 1, 1, 1, "dont trim"],
+            ["class2", "D", "G", 6, 1, 1, 1, "dont trim"],
+            ["class2", "D", "G", 6, 1, 1, 1, "dont trim"],
+            ["class2", "D", "G", 6, 1, 1, 1, "dont trim"],
+            ["class2", "D", "G", 6, 1, 1, 1, "dont trim"],
+            ["class2", "D", "G", 6, 1, 1, 1, "dont trim"],
+            ["class2", "D", "G", 6, np.nan, 1, 1, "dont trim"],
         ]  # (more than 10 rows per class)
 
         # Create a pandas dataframe
@@ -951,11 +899,10 @@
         """Create output data for the backwards_imputation function"""
 
         # columns for the dataframe
-<<<<<<< HEAD
         output_cols = {
             "current_period_class" : "str",
-            "survey" : "Int64",
-            "checkletter" : "Int64",
+            "200" : "str",
+            "201" : "str",
             "current_period_var1" :  "Int64",
             "previous_period_var1" : "Int64",
             "employees" : "Int64",
@@ -963,24 +910,11 @@
             "trim" : "str",
             "backwards_imputed_var1" : "Int64"
         }
-=======
-        output_cols = [
-            "current_quarter_class",
-            "200",
-            "201",
-            "current_quarter_var1",
-            "previous_quarter_var1",
-            "employees",
-            "reference",
-            "trim",
-            "backwards_imputed_var1",
-        ]
->>>>>>> 5fa3cd63
 
         # data in the column order above
         output_data = [
-            ["class1", 1, 1, 4, np.nan, 1, 1, "dont trim", 1],
-            ["class2", 1, 1, 6, np.nan, 1, 1, "dont trim", 1],
+            ["class1", "C", "G",4, np.nan, 1, 1, "dont trim", 1],
+            ["class2", "D", "G", 6, np.nan, 1, 1, "dont trim", 1],
         ]  # (more than 10 rows per class)
 
         # Create a pandas dataframe
@@ -1017,16 +951,15 @@
         # function until ingest is firmed down
 
         # columns for the dataframe
-<<<<<<< HEAD
         input_cols = {
             "reference" : "Int64",
-            "survey" : "str",
-            "checkletter" : "str",
+            "civ_or_def" : "str",
+            "Product_group" : "str",
             "employees" : "Int64",
-            "202012_201" : "Int64",
-            "202012_202" : "Int64",
-            "202009_201" : "Int64",
-            "202009_202" : "Int64",
+            "202012_var1" : "Int64",
+            "202012_var2" : "Int64",
+            "202009_var1" : "Int64",
+            "202009_var2" : "Int64",
         }
 
         # data in the column order above
@@ -1055,45 +988,6 @@
             [22, "2", "B", 100, 11, 1, 10, 3],
             [23, "2", "B", 100, 110, 1, 100, 3],
             [24, "2", "B", 100, 11, 1, 10, np.nan],
-=======
-        input_cols = [
-            "reference",
-            "civ_or_def",
-            "Product_group",
-            "employees",
-            "202012_var1",
-            "202012_var2",
-            "202009_var1",
-            "202009_var2",
-        ]
-
-        # data in the column order above
-        input_data = [
-            [1, "A", "2", 100, 1, 1, 1, 1],
-            [2, "A", "2", 100, 11, 1, 10, 1],
-            [3, "A", "2", 100, 11, 1, 10, 1],
-            [4, "A", "2", 100, 11, 1, 10, 1],
-            [5, "A", "2", 100, 11, 1, 10, 1],
-            [6, "A", "2", 100, 11, 1, 10, 1],
-            [7, "A", "2", 100, 11, 1, 10, 1],
-            [8, "A", "2", 100, 11, 1, 10, 1],
-            [9, "A", "2", 100, 11, 1, 10, 1],
-            [10, "A", "2", 100, 11, 1, 10, 1],
-            [11, "A", "2", 100, 110, 1, 100, 1],
-            [12, "A", "2", 100, np.nan, 1, 10, 1],
-            [13, "B", "2", 100, 1, 1, 1, 1],
-            [14, "B", "2", 100, 11, 1, 10, 1],
-            [15, "B", "2", 100, 11, 1, 10, 1],
-            [16, "B", "2", 100, 11, 1, 10, 1],
-            [17, "B", "2", 100, 11, 1, 10, 1],
-            [18, "B", "2", 100, 11, 1, 10, 1],
-            [19, "B", "2", 100, 11, 1, 10, 1],
-            [20, "B", "2", 100, 11, 1, 10, 1],
-            [21, "B", "2", 100, 11, 1, 10, 1],
-            [22, "B", "2", 100, 11, 1, 10, 1],
-            [23, "B", "2", 100, 110, 1, 100, 1],
-            [24, "B", "2", 100, 11, 1, 10, np.nan],
->>>>>>> 5fa3cd63
         ]  # (more than 10 rows per class)
 
         # Create a pandas dataframe
@@ -1106,46 +1000,20 @@
         """Create output data for the run_imputation function"""
         output_cols_f = {
             "reference" : "Int64",
-            "survey" : "str",
-            "checkletter" : "str",
+            "200" : "str",
+            "201" : "str",
             "employees" : "Int64",
-            "202012_201" : "Int64",
-            "202012_202" : "Int64",
-            "202009_201" : "Int64",
-            "202009_202" : "Int64",
+            "202012_var1" : "Int64",
+            "202012_var2" : "Int64",
+            "202009_var1" : "Int64",
+            "202009_var2" : "Int64",
             "202012_class" : "str",
-            "forwards_imputed_201" : "Int64",
-            "forwards_imputed_202" : "Int64",
+            "forwards_imputed_var1" : "Int64",
+            "forwards_imputed_var2" : "Int64",
         }
 
-<<<<<<< HEAD
         output_data_for = [
             [12, "2", "A", 100, np.nan, 1, 10, 3, "2_A", 11, np.nan],
-=======
-        # TODO check data types and update headers
-        # when using real data
-        # columns for the dataframe
-        output_cols_f = [
-            "reference",
-            "200",  # object
-            "201",
-            "employees",
-            "202012_var1",
-            "202012_var2",
-            "202009_var1",
-            "202009_var2",  # object
-            "202012_class",
-            "forwards_imputed_var1",
-            "forwards_imputed_var2",  # object
-        ]
-
-        # TODO check data types and update headers
-        # when using real data
-        # data in the column order above
-        output_data_for = [
-            # [12, "2", "A", 100, np.nan, 1, 10, "1", "2A", 10.0, "NaN"],
-            [12, "A", "2", 100, np.nan, 1, 10, 1.0, "A2", 10.0, np.nan],
->>>>>>> 5fa3cd63
         ]  # (more than 10 rows per class)
 
         output_df_for = pandasDF(
@@ -1156,41 +1024,24 @@
         # TODO check data types and update headers
         # when using real data
         # columns for the dataframe
-<<<<<<< HEAD
         output_cols_b = {
             "reference" : "Int64",
-            "survey" : "str",
-            "checkletter" : "str",
+            "200" : "str",
+            "201" : "str",
             "employees" : "Int64",
-            "202012_201" : "Int64",
-            "202012_202" : "Int64",
-            "202009_201" : "Int64",
-            "202009_202" : "Int64",
+            "202012_var1" : "Int64",
+            "202012_var2" : "Int64",
+            "202009_var1" : "Int64",
+            "202009_var2" : "Int64",
             "202012_class" : "str",
-            "backwards_imputed_201" : "Int64",
-            "backwards_imputed_202" : "Int64",
+            "backwards_imputed_var1" : "Int64",
+            "backwards_imputed_var2" : "Int64",
         }
-=======
-        output_cols_b = [
-            "reference",
-            "200",  # object
-            "201",
-            "employees",
-            "202012_var1",
-            "202012_var2",
-            "202009_var1",
-            "202009_var2",  # object
-            "202012_class",
-            "backwards_imputed_var1",
-            "backwards_imputed_var2",  # object
-        ]
->>>>>>> 5fa3cd63
 
         # TODO check data types and update headers
         # when using real data
         # data in the column order above
         output_data_back = [
-<<<<<<< HEAD
             [24, "2", "B", 100, 11, 1, 10, np.nan, "2_B", np.nan, 3],
         ]  # (more than 10 rows per class)
 
@@ -1198,32 +1049,6 @@
         output_df_back = pandasDF(
             data=output_data_back, columns=output_cols_b.keys(), index=[23]
         ).astype(output_cols_b)
-=======
-            #  [24, "2", "B", 100, "11", 1, 10, np.nan, "2B", "NaN", 1.0],
-            [24, "B", "2", 100, 11.0, 1, 10, np.nan, "B2", np.nan, 1.0],
-        ]  # (more than 10 rows per class)
-
-        # Create a pandas dataframe
-        output_df_for = pandasDF(
-            data=output_data_for, columns=output_cols_f, index=[11]
-        )
-        output_df_for["201"] = output_df_for["201"].astype(object)
-        # output_df_for["202009_202"] = output_df_for["202009_202"].astype(object)
-        # output_df_for["forwards_imputed_202"] = output_df_for[
-        #     "forwards_imputed_202"
-        # ].astype(object)
-
-        output_df_back = pandasDF(
-            data=output_data_back, columns=output_cols_b, index=[23]
-        )
-        # output_df_back["200"] = output_df_back["200"].astype(object)
-        # output_df_back["202012_201"] = output_df_back["202012_201"].astype(object)
-
-        # adding this as cant work out why nan != nan
-        # without fillna
-        # output_df_for = output_df_for.fillna("NaN")
-        # output_df_back = output_df_back.fillna("NaN")
->>>>>>> 5fa3cd63
 
         return output_df_for, output_df_back
 
@@ -1233,15 +1058,9 @@
         input_df = self.input_data_run_imputation()
         expout_df_for, expout_df_back = self.output_data_run_imputation()
 
-<<<<<<< HEAD
-        target_variables_list = ["201", "202"]
+        target_variables_list = ["var1", "var2"]
         current_period = "202012"
         previous_period = "202009"
-=======
-        target_variables_list = ["var1", "var2"]
-        current_quarter = "current_quarter"
-        previous_quarter = "previous_quarter"
->>>>>>> 5fa3cd63
         result_for, result_back = run_imputation(
             input_df, target_variables_list, current_period, previous_period
         )
