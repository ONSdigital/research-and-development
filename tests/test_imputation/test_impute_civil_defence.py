import pandas as pd
import numpy as np
from pandas import DataFrame as pandasDF
from pandas._testing import assert_frame_equal

from src.imputation.tmi_imputation import run_tmi
from src.imputation.impute_civ_def import (
    impute_civil_defence,
    prep_cd_imp_classes,
    create_civdef_dict,
    calc_cd_proportions,
)


class TestCalcCDPorportions:
    """Unit tests for calc_cd_proportions function."""

    def create_input_df(self):
        """Create an input dataframe for the test."""
        input_cols = ["reference", "instance", "200", "202", "pg_sic_class"]

        data1 = [
            [1001, 1, "C", 100, "AC_1234"], # noqa
            [1001, 2, "C", 200, "AC_1234"], # noqa
            [1001, 3, "D", 50, "AC_1234"], # noqa
            [3003, 1, "C", 230, "AC_1234"], # noqa
            [3003, 2, "C", 59, "AC_1234"], # noqa
            [3003, 3, "D", 805, "AC_1234"], # noqa
            [3003, 4, "C", 33044, "AC_1234"], # noqa
            [3003, 5, "D", 4677, "AC_1234"], # noqa
            [3003, 6, np.nan, 0, "AC_1234"], # noqa
        ]

        data2 = [
            [1001, 1, "C", 100, "AC_1234"], # noqa
            [1001, 2, "C", 200, "AC_1234"], # noqa
            [3003, 6, np.nan, 0, "AC_1234"], # noqa
        ]

        input_df1 = pandasDF(data=data1, columns=input_cols)
        input_df2 = pandasDF(data=data2, columns=input_cols)
        return input_df1, input_df2

    def test_calc_cd_proportions(self):
        "Test for calc_cd_proportions function."
        input_df1, input_df2 = self.create_input_df()

        out_c1, out_d1 = calc_cd_proportions(input_df1)

        assert out_c1 == 0.625
        assert out_d1 == 0.375

        out_c2, out_d2 = calc_cd_proportions(input_df2)

        assert out_c2 == 1.0
        assert out_d2 == 0.0


class TestCreateCivdefDict:
    """Unit tests for create_civdef_dict function."""

    def create_input_df(self):
        """Create an input dataframe for the test."""
        input_cols = [
            "reference",
            "instance",
            "200",
            "201",
            "202",
            "statusencoded",
            "cellnumber",
            "rusic",
            "pg_sic_class",
            "empty_pgsic_group",
            "pg_class",
            "empty_pg_group",
        ]

        data = [
<<<<<<< HEAD
            [
                1001,
                0,
                np.nan,
                np.nan,
                0,
                "Clear",
                "800",
                "1234",
                "nan_1234",
                False,
                "nan",
                False,
            ],
            [
                1001,
                1,
                "C",
                "AC",
                100,
                "Clear",
                "800",
                "1234",
                "AC_1234",
                False,
                "AC",
                False,
            ],
            [
                1001,
                2,
                "C",
                "AC",
                200,
                "Clear",
                "800",
                "1234",
                "AC_1234",
                False,
                "AC",
                False,
            ],
            [
                1001,
                3,
                "D",
                "AC",
                50,
                "Clear",
                "800",
                "1234",
                "AC_1234",
                False,
                "AC",
                False,
            ],
            [
                1002,
                0,
                np.nan,
                np.nan,
                0,
                "Clear",
                "800",
                "1234",
                "nan_1234",
                False,
                "nan",
                False,
            ],
            [
                1002,
                1,
                "C",
                "AC",
                100,
                "Clear",
                "800",
                "1234",
                "AC_1234",
                False,
                "AC",
                False,
            ],
            [
                2002,
                0,
                np.nan,
                np.nan,
                np.nan,
                "Clear",
                "800",
                "444",
                "nan_444",
                False,
                "nan",
                False,
            ],
            [
                2002,
                1,
                np.nan,
                "AC",
                200,
                "Clear",
                "800",
                "444",
                "AC_444",
                True,
                "AC",
                False,
            ],
            [2002, 2, "D", "AC", 200, "999", "800", "444", "AC_444", True, "AC", False],
            [
                3003,
                0,
                np.nan,
                np.nan,
                0,
                "Clear",
                "800",
                "1234",
                "nan_1234",
                False,
                "nan",
                False,
            ],
            [
                3003,
                1,
                "C",
                "ZZ",
                230,
                "Clear",
                "800",
                "12",
                "ZZ_12",
                False,
                "ZZ",
                False,
            ],
            [3003, 2, "C", "ZZ", 59, "Clear", "800", "12", "ZZ_12", False, "ZZ", False],
            [
                3003,
                3,
                "D",
                "ZZ",
                805,
                "Clear",
                "800",
                "12",
                "ZZ_12",
                False,
                "ZZ",
                False,
            ],
            [
                3003,
                4,
                "C",
                "ZZ",
                33044,
                "Clear",
                "800",
                "12",
                "ZZ_12",
                False,
                "ZZ",
                False,
            ],
            [
                3003,
                5,
                "D",
                "ZZ",
                4677,
                "Clear",
                "800",
                "12",
                "ZZ_12",
                False,
                "ZZ",
                False,
            ],
            [
                3003,
                6,
                np.nan,
                np.nan,
                0,
                "Clear",
                "800",
                "12",
                "nan_12",
                False,
                "nan",
                False,
            ],
=======
            [1001, 0, np.nan, np.nan, 0, "Clear", "800", "1234", "nan_1234", False, "nan", False], # noqa
            [1001, 1, "C", "AC", 100, "Clear", "800", "1234", "AC_1234", False, "AC", False], # noqa
            [1001, 2, "C", "AC", 200, "Clear", "800", "1234", "AC_1234", False, "AC", False], # noqa
            [1001, 3, "D", "AC", 50, "Clear", "800", "1234", "AC_1234", False, "AC", False], # noqa
            [1002, 0, np.nan, np.nan, 0, "Clear", "800", "1234", "nan_1234", False, "nan", False], # noqa
            [1002, 1, "C", "AC", 100, "Clear", "800", "1234", "AC_1234", False, "AC", False], # noqa
            [2002, 0, np.nan, np.nan, np.nan, "Clear", "800", "444", "nan_444", False, "nan", False], # noqa
            [2002, 1, np.nan, "AC", 200, "Clear", "800", "444", "AC_444", True, "AC", False], # noqa
            [2002, 2, "D", "AC", 200, "999", "800", "444", "AC_444", True, "AC", False], # noqa
            [3003, 0, np.nan, np.nan, 0, "Clear", "800", "1234", "nan_1234", False, "nan", False], # noqa
            [3003, 1, "C",  "ZZ", 230, "Clear", "800", "12", "ZZ_12", False, "ZZ", False], # noqa
            [3003, 2, "C",  "ZZ", 59, "Clear", "800", "12", "ZZ_12", False, "ZZ", False], # noqa
            [3003, 3, "D",  "ZZ", 805, "Clear", "800", "12", "ZZ_12", False, "ZZ", False], # noqa
            [3003, 4, "C",  "ZZ", 33044, "Clear", "800", "12", "ZZ_12", False, "ZZ", False], # noqa
            [3003, 5, "D",  "ZZ", 4677, "Clear", "800", "12", "ZZ_12", False, "ZZ", False], # noqa
            [3003, 6, np.nan, np.nan, 0, "Clear", "800", "12", "nan_12", False, "nan", False], # noqa
>>>>>>> ebd8a25e
        ]

        input_df = pandasDF(data=data, columns=input_cols)
        return input_df

    def test_create_civdef_dict(self):
        "Test the pg_sic dict calcuclation in create_civdef_dict function."
        input_df = self.create_input_df()

        pgsic_dict, pg_dict = create_civdef_dict(input_df)

        exp_pgsic_dict = {"AC_1234": (0.75, 0.25), "ZZ_12": (0.6, 0.4)}

        assert pgsic_dict == exp_pgsic_dict

    def test_create_civdef_dict2(self):
        "Test the pg only dict calcuclation in create_civdef_dict function."
        input_df = self.create_input_df()

        pgsic_dict, pg_dict = create_civdef_dict(input_df)

        exp_pg_dict = {"AC": (0.6, 0.4)}

        assert pg_dict == exp_pg_dict


class TestPrepCDImpClasses:
    """Unit tests for prep_cd_imp_classes function."""

    def create_input_df(self):
        """Create an input dataframe for the test."""
        input_cols = [
            "reference",
            "instance",
            "200",
            "201",
            "202",
            "status",
            "cellnumber",
            "rusic",
        ]

        data = [
<<<<<<< HEAD
            [1001, 0, np.nan, np.nan, 0, "Clear", "800", "1234"],
            [1001, 1, "C", "AC", 100, "Clear", "800", "1234"],
            [1001, 2, "C", "AC", 200, "Clear", "800", "1234"],
            [1001, 3, "D", "AC", 50, "Clear", "800", "1234"],
            [1002, 0, np.nan, np.nan, 0, "Clear", "800", "1234"],
            [1002, 1, "C", "AC", 100, "Clear", "800", "1234"],
            [2002, 0, np.nan, np.nan, np.nan, "Clear", "800", "444"],
            [2002, 1, np.nan, "AC", 200, "Clear", "800", "444"],
            [2002, 2, "D", "AC", 200, "999", "800", "444"],
            [3003, 0, np.nan, np.nan, 0, "Clear", "800", "1234"],
            [3003, 1, "C", "ZZ", 230, "Clear", "800", "12"],
            [3003, 2, "C", "ZZ", 59, "Clear", "800", "12"],
            [3003, 3, "D", "ZZ", 805, "Clear", "800", "12"],
            [3003, 4, "C", "ZZ", 33044, "Clear", "800", "12"],
            [3003, 5, "D", "ZZ", 4677, "Clear", "800", "12"],
            [3003, 6, np.nan, np.nan, 0, "Clear", "800", "12"],
=======
            [1001, 0, np.nan, np.nan, 0, "Clear", "800", "1234"], # noqa
            [1001, 1, "C", "AC", 100, "Clear", "800", "1234"], # noqa
            [1001, 2, "C", "AC", 200, "Clear", "800", "1234"], # noqa
            [1001, 3, "D", "AC", 50, "Clear", "800", "1234"], # noqa
            [1002, 0, np.nan, np.nan, 0, "Clear", "800", "1234"], # noqa
            [1002, 1, "C", "AC", 100, "Clear", "800", "1234"], # noqa
            [2002, 0, np.nan, np.nan, np.nan, "Clear", "800", "444"], # noqa
            [2002, 1, np.nan, "AC", 200, "Clear", "800", "444"], # noqa
            [2002, 2, "D", "AC", 200, "999", "800", "444"], # noqa
            [3003, 0, np.nan, np.nan, 0, "Clear", "800", "1234"], # noqa
            [3003, 1, "C",  "ZZ", 230, "Clear", "800", "12"], # noqa
            [3003, 2, "C",  "ZZ", 59, "Clear", "800", "12"], # noqa
            [3003, 3, "D",  "ZZ", 805, "Clear", "800", "12"], # noqa
            [3003, 4, "C",  "ZZ", 33044, "Clear", "800", "12"], # noqa
            [3003, 5, "D",  "ZZ", 4677, "Clear", "800", "12"], # noqa
            [3003, 6, np.nan, np.nan, 0, "Clear", "800", "12"], # noqa
>>>>>>> ebd8a25e
        ]

        input_df = pandasDF(data=data, columns=input_cols)
        return input_df

    def create_exp_output_df(self):
        """Create an expected output dataframe for the test."""
        output_cols = [
            "reference",
            "instance",
            "200",
            "201",
            "202",
            "status",
            "cellnumber",
            "rusic",
            "pg_sic_class",
            "empty_pgsic_group",
            "pg_class",
            "empty_pg_group",
        ]

        data = [
<<<<<<< HEAD
            [
                1001,
                0,
                np.nan,
                np.nan,
                0,
                "Clear",
                "800",
                "1234",
                "nan_1234",
                False,
                "nan",
                False,
            ],
            [
                1001,
                1,
                "C",
                "AC",
                100,
                "Clear",
                "800",
                "1234",
                "AC_1234",
                False,
                "AC",
                False,
            ],
            [
                1001,
                2,
                "C",
                "AC",
                200,
                "Clear",
                "800",
                "1234",
                "AC_1234",
                False,
                "AC",
                False,
            ],
            [
                1001,
                3,
                "D",
                "AC",
                50,
                "Clear",
                "800",
                "1234",
                "AC_1234",
                False,
                "AC",
                False,
            ],
            [
                1002,
                0,
                np.nan,
                np.nan,
                0,
                "Clear",
                "800",
                "1234",
                "nan_1234",
                False,
                "nan",
                False,
            ],
            [
                1002,
                1,
                "C",
                "AC",
                100,
                "Clear",
                "800",
                "1234",
                "AC_1234",
                False,
                "AC",
                False,
            ],
            [
                2002,
                0,
                np.nan,
                np.nan,
                np.nan,
                "Clear",
                "800",
                "444",
                "nan_444",
                False,
                "nan",
                False,
            ],
            [
                2002,
                1,
                np.nan,
                "AC",
                200,
                "Clear",
                "800",
                "444",
                "AC_444",
                True,
                "AC",
                False,
            ],
            [2002, 2, "D", "AC", 200, "999", "800", "444", "AC_444", True, "AC", False],
            [
                3003,
                0,
                np.nan,
                np.nan,
                0,
                "Clear",
                "800",
                "1234",
                "nan_1234",
                False,
                "nan",
                False,
            ],
            [
                3003,
                1,
                "C",
                "ZZ",
                230,
                "Clear",
                "800",
                "12",
                "ZZ_12",
                False,
                "ZZ",
                False,
            ],
            [3003, 2, "C", "ZZ", 59, "Clear", "800", "12", "ZZ_12", False, "ZZ", False],
            [
                3003,
                3,
                "D",
                "ZZ",
                805,
                "Clear",
                "800",
                "12",
                "ZZ_12",
                False,
                "ZZ",
                False,
            ],
            [
                3003,
                4,
                "C",
                "ZZ",
                33044,
                "Clear",
                "800",
                "12",
                "ZZ_12",
                False,
                "ZZ",
                False,
            ],
            [
                3003,
                5,
                "D",
                "ZZ",
                4677,
                "Clear",
                "800",
                "12",
                "ZZ_12",
                False,
                "ZZ",
                False,
            ],
            [
                3003,
                6,
                np.nan,
                np.nan,
                0,
                "Clear",
                "800",
                "12",
                "nan_12",
                False,
                "nan",
                False,
            ],
=======
            [1001, 0, np.nan, np.nan, 0, "Clear", "800", "1234", "nan_1234", False, "nan", False], # noqa
            [1001, 1, "C", "AC", 100, "Clear", "800", "1234", "AC_1234", False, "AC", False], # noqa
            [1001, 2, "C", "AC", 200, "Clear", "800", "1234", "AC_1234", False, "AC", False], # noqa
            [1001, 3, "D", "AC", 50, "Clear", "800", "1234", "AC_1234", False, "AC", False], # noqa
            [1002, 0, np.nan, np.nan, 0, "Clear", "800", "1234", "nan_1234", False, "nan", False], # noqa
            [1002, 1, "C", "AC", 100, "Clear", "800", "1234", "AC_1234", False, "AC", False], # noqa
            [2002, 0, np.nan, np.nan, np.nan, "Clear", "800", "444", "nan_444", False, "nan", False], # noqa
            [2002, 1, np.nan, "AC", 200, "Clear", "800", "444", "AC_444", True, "AC", False], # noqa
            [2002, 2, "D", "AC", 200, "999", "800", "444", "AC_444", True, "AC", False], # noqa
            [3003, 0, np.nan, np.nan, 0, "Clear", "800", "1234", "nan_1234", False, "nan", False], # noqa
            [3003, 1, "C",  "ZZ", 230, "Clear", "800", "12", "ZZ_12", False, "ZZ", False], # noqa
            [3003, 2, "C",  "ZZ", 59, "Clear", "800", "12", "ZZ_12", False, "ZZ", False], # noqa
            [3003, 3, "D",  "ZZ", 805, "Clear", "800", "12", "ZZ_12", False, "ZZ", False], # noqa
            [3003, 4, "C",  "ZZ", 33044, "Clear", "800", "12", "ZZ_12", False, "ZZ", False], # noqa
            [3003, 5, "D",  "ZZ", 4677, "Clear", "800", "12", "ZZ_12", False, "ZZ", False], # noqa
            [3003, 6, np.nan, np.nan, 0, "Clear", "800", "12", "nan_12", False, "nan", False], # noqa
>>>>>>> ebd8a25e
        ]

        output_df = pandasDF(data=data, columns=output_cols)
        return output_df
<<<<<<< HEAD
=======

>>>>>>> ebd8a25e

    def test_prep_cd_imp_classes(self):
        """Test for prep_imp_classes function"""
        input_df = self.create_input_df()
        expected_df = self.create_exp_output_df()

        result_df = prep_cd_imp_classes(input_df)

        assert_frame_equal(result_df, expected_df)


class TestPrepCDImpClasses2:
    """Unit tests for calc_cd_proportions function."""

    def create_input_df(self):
        """Create an input dataframe for the test."""
        input_cols = [
            "reference",
            "201",
            "rusic",
            "cellnumber",
            "status",
            "200",
        ]

        data = [
<<<<<<< HEAD
            [
                1,
                "A",
                "12",
                "800",
                "Clear",
                "C",
            ],  # test valid (statusencoded=211) row with no nans in class name
            [
                2,
                "A",
                "12",
                "800",
                "Clear - overridden",
                "D",
            ],  #  test valid (statusencoded=210, 200 not null) row with no nans in class name
            [
                3,
                "A",
                "12",
                "800",
                "other",
                "C",
            ],  #  test other but still valid rows within class
            [
                4,
                "A",
                "12",
                "800",
                "Clear",
                np.nan,
            ],  #  test np.nan in 200 but still valid rows within class
            [
                5,
                "B",
                "12",
                "800",
                "Clear",
                np.nan,
            ],  #  test np.nan in 200 and no valid rows within class - FLAG
            [
                6,
                "B",
                "12",
                "800",
                "other",
                "C",
            ],  #  test statusencoded not 211 or 210 and no valid rows within class - FLAG
            [
                6,
                "B",
                "12",
                "800",
                "other",
                np.nan,
            ],  #  test statusencoded not 211 or 210 and np.nan in 200 and no valid rows within class - FLAG
            [
                6,
                np.nan,
                "122",
                "800",
                "other",
                np.nan,
            ],  #  test statusencoded not 211 or 210 and np.nan in 200 and no valid rows within class but nan in class name
            [1, np.nan, "12", "800", "Clear", "C"],  #  nan in class name
            [1, "A", np.nan, "800", "Clear", "C"],  #  nan in class name
        ]
=======
            [1, "A", "12", "800", "Clear", "C"], # noqa # test valid (statusencoded=211) row with no nans in class name
            [2, "A", "12", "800", "Clear - overridden", "D"], # noqa #  test valid (statusencoded=210, 200 not null) row with no nans in class name
            [3, "A", "12", "800", "other", "C"], # noqa #  test other but still valid rows within class
            [4, "A", "12", "800", "Clear", np.nan], # noqa #  test np.nan in 200 but still valid rows within class
            [5, "B", "12", "800", "Clear", np.nan], # noqa #  test np.nan in 200 and no valid rows within class - FLAG
            [6, "B", "12", "800", "other", "C"], # noqa #  test statusencoded not 211 or 210 and no valid rows within class - FLAG
            [6, "B", "12", "800", "other", np.nan], # noqa #  test statusencoded not 211 or 210 and np.nan in 200 and no valid rows within class - FLAG
            [6, np.nan, "122", "800", "other", np.nan], # noqa #  test statusencoded not 211 or 210 and np.nan in 200 and no valid rows within class but nan in class name
            [1, np.nan, "12", "800", "Clear", "C"], # noqa #  nan in class name
            [1, "A", np.nan, "800", "Clear", "C"] #  nan in class name
            ]
>>>>>>> ebd8a25e

        input_df = pandasDF(data=data, columns=input_cols)
        return input_df

    def create_exp_output_df(self):
        """Create an expected output dataframe for the test."""
        output_cols = [
            "reference",
            "201",
            "rusic",
            "cellnumber",
            "status",
            "200",
            "pg_sic_class",
            "empty_pgsic_group",
            "pg_class",
            "empty_pg_group",
        ]

        data = [
<<<<<<< HEAD
            [
                1,
                "A",
                "12",
                "800",
                "Clear",
                "C",
                "A_12",
                False,
                "A",
                False,
            ],  # test valid (statusencoded=211) row with no nans in class name
            [
                2,
                "A",
                "12",
                "800",
                "Clear - overridden",
                "D",
                "A_12",
                False,
                "A",
                False,
            ],  #  test valid (statusencoded=210, 200 not null) row with no nans in class name
            [
                3,
                "A",
                "12",
                "800",
                "other",
                "C",
                "A_12",
                False,
                "A",
                False,
            ],  #  test other but still valid rows within class
            [
                4,
                "A",
                "12",
                "800",
                "Clear",
                np.nan,
                "A_12",
                False,
                "A",
                False,
            ],  #  test np.nan in 200 but still valid rows within class
            [
                5,
                "B",
                "12",
                "800",
                "Clear",
                np.nan,
                "B_12",
                True,
                "B",
                True,
            ],  #  test np.nan in 200 and no valid rows within class - FLAG
            [
                6,
                "B",
                "12",
                "800",
                "other",
                "C",
                "B_12",
                True,
                "B",
                True,
            ],  #  test statusencoded not 211 or 210 and no valid rows within class - FLAG
            [
                6,
                "B",
                "12",
                "800",
                "other",
                np.nan,
                "B_12",
                True,
                "B",
                True,
            ],  #  test statusencoded not 211 or 210 and np.nan in 200 and no valid rows within class - FLAG
            [
                6,
                np.nan,
                "122",
                "800",
                "other",
                np.nan,
                "nan_122",
                False,
                "nan",
                False,
            ],  #  test statusencoded not 211 or 210 and np.nan in 200 and no valid rows within class but nan in class name
            [
                1,
                np.nan,
                "12",
                "800",
                "Clear",
                "C",
                "nan_12",
                False,
                "nan",
                False,
            ],  #  nan in class name
            [
                1,
                "A",
                np.nan,
                "800",
                "Clear",
                "C",
                "A_nan",
                False,
                "A",
                False,
            ],  #  nan in class name
        ]
=======
            [1, "A", "12", "800", "Clear", "C", "A_12", False, "A", False], # noqa # test valid (statusencoded=211) row with no nans in class name
            [2, "A", "12", "800", "Clear - overridden", "D", "A_12", False, "A", False], # noqa #  test valid (statusencoded=210, 200 not null) row with no nans in class name
            [3, "A", "12", "800", "other", "C", "A_12", False, "A", False], # noqa #  test other but still valid rows within class
            [4, "A", "12", "800", "Clear", np.nan, "A_12", False, "A", False], # noqa #  test np.nan in 200 but still valid rows within class
            [5, "B", "12", "800", "Clear", np.nan, "B_12", True, "B", True], # noqa #  test np.nan in 200 and no valid rows within class - FLAG
            [6, "B", "12", "800", "other", "C", "B_12", True, "B", True], # noqa #  test statusencoded not 211 or 210 and no valid rows within class - FLAG
            [6, "B", "12", "800", "other", np.nan, "B_12", True, "B", True], # noqa #  test statusencoded not 211 or 210 and np.nan in 200 and no valid rows within class - FLAG
            [6, np.nan, "122", "800", "other", np.nan, "nan_122", False, "nan", False], # noqa #  test statusencoded not 211 or 210 and np.nan in 200 and no valid rows within class but nan in class name
            [1, np.nan, "12", "800", "Clear", "C", "nan_12", False, "nan", False], # noqa #  nan in class name
            [1, "A", np.nan, "800", "Clear", "C", "A_nan", False, "A", False] #  nan in class name
            ]
>>>>>>> ebd8a25e

        output_df = pandasDF(data=data, columns=output_cols)
        return output_df

    def test_prep_cd_imp_classes2(self):
        """Test for prep_imp_classes function"""
        input_df = self.create_input_df()
        expected_df = self.create_exp_output_df()

        result_df = prep_cd_imp_classes(input_df)

        assert_frame_equal(result_df, expected_df)<|MERGE_RESOLUTION|>--- conflicted
+++ resolved
@@ -77,206 +77,6 @@
         ]
 
         data = [
-<<<<<<< HEAD
-            [
-                1001,
-                0,
-                np.nan,
-                np.nan,
-                0,
-                "Clear",
-                "800",
-                "1234",
-                "nan_1234",
-                False,
-                "nan",
-                False,
-            ],
-            [
-                1001,
-                1,
-                "C",
-                "AC",
-                100,
-                "Clear",
-                "800",
-                "1234",
-                "AC_1234",
-                False,
-                "AC",
-                False,
-            ],
-            [
-                1001,
-                2,
-                "C",
-                "AC",
-                200,
-                "Clear",
-                "800",
-                "1234",
-                "AC_1234",
-                False,
-                "AC",
-                False,
-            ],
-            [
-                1001,
-                3,
-                "D",
-                "AC",
-                50,
-                "Clear",
-                "800",
-                "1234",
-                "AC_1234",
-                False,
-                "AC",
-                False,
-            ],
-            [
-                1002,
-                0,
-                np.nan,
-                np.nan,
-                0,
-                "Clear",
-                "800",
-                "1234",
-                "nan_1234",
-                False,
-                "nan",
-                False,
-            ],
-            [
-                1002,
-                1,
-                "C",
-                "AC",
-                100,
-                "Clear",
-                "800",
-                "1234",
-                "AC_1234",
-                False,
-                "AC",
-                False,
-            ],
-            [
-                2002,
-                0,
-                np.nan,
-                np.nan,
-                np.nan,
-                "Clear",
-                "800",
-                "444",
-                "nan_444",
-                False,
-                "nan",
-                False,
-            ],
-            [
-                2002,
-                1,
-                np.nan,
-                "AC",
-                200,
-                "Clear",
-                "800",
-                "444",
-                "AC_444",
-                True,
-                "AC",
-                False,
-            ],
-            [2002, 2, "D", "AC", 200, "999", "800", "444", "AC_444", True, "AC", False],
-            [
-                3003,
-                0,
-                np.nan,
-                np.nan,
-                0,
-                "Clear",
-                "800",
-                "1234",
-                "nan_1234",
-                False,
-                "nan",
-                False,
-            ],
-            [
-                3003,
-                1,
-                "C",
-                "ZZ",
-                230,
-                "Clear",
-                "800",
-                "12",
-                "ZZ_12",
-                False,
-                "ZZ",
-                False,
-            ],
-            [3003, 2, "C", "ZZ", 59, "Clear", "800", "12", "ZZ_12", False, "ZZ", False],
-            [
-                3003,
-                3,
-                "D",
-                "ZZ",
-                805,
-                "Clear",
-                "800",
-                "12",
-                "ZZ_12",
-                False,
-                "ZZ",
-                False,
-            ],
-            [
-                3003,
-                4,
-                "C",
-                "ZZ",
-                33044,
-                "Clear",
-                "800",
-                "12",
-                "ZZ_12",
-                False,
-                "ZZ",
-                False,
-            ],
-            [
-                3003,
-                5,
-                "D",
-                "ZZ",
-                4677,
-                "Clear",
-                "800",
-                "12",
-                "ZZ_12",
-                False,
-                "ZZ",
-                False,
-            ],
-            [
-                3003,
-                6,
-                np.nan,
-                np.nan,
-                0,
-                "Clear",
-                "800",
-                "12",
-                "nan_12",
-                False,
-                "nan",
-                False,
-            ],
-=======
             [1001, 0, np.nan, np.nan, 0, "Clear", "800", "1234", "nan_1234", False, "nan", False], # noqa
             [1001, 1, "C", "AC", 100, "Clear", "800", "1234", "AC_1234", False, "AC", False], # noqa
             [1001, 2, "C", "AC", 200, "Clear", "800", "1234", "AC_1234", False, "AC", False], # noqa
@@ -293,7 +93,6 @@
             [3003, 4, "C",  "ZZ", 33044, "Clear", "800", "12", "ZZ_12", False, "ZZ", False], # noqa
             [3003, 5, "D",  "ZZ", 4677, "Clear", "800", "12", "ZZ_12", False, "ZZ", False], # noqa
             [3003, 6, np.nan, np.nan, 0, "Clear", "800", "12", "nan_12", False, "nan", False], # noqa
->>>>>>> ebd8a25e
         ]
 
         input_df = pandasDF(data=data, columns=input_cols)
@@ -337,24 +136,6 @@
         ]
 
         data = [
-<<<<<<< HEAD
-            [1001, 0, np.nan, np.nan, 0, "Clear", "800", "1234"],
-            [1001, 1, "C", "AC", 100, "Clear", "800", "1234"],
-            [1001, 2, "C", "AC", 200, "Clear", "800", "1234"],
-            [1001, 3, "D", "AC", 50, "Clear", "800", "1234"],
-            [1002, 0, np.nan, np.nan, 0, "Clear", "800", "1234"],
-            [1002, 1, "C", "AC", 100, "Clear", "800", "1234"],
-            [2002, 0, np.nan, np.nan, np.nan, "Clear", "800", "444"],
-            [2002, 1, np.nan, "AC", 200, "Clear", "800", "444"],
-            [2002, 2, "D", "AC", 200, "999", "800", "444"],
-            [3003, 0, np.nan, np.nan, 0, "Clear", "800", "1234"],
-            [3003, 1, "C", "ZZ", 230, "Clear", "800", "12"],
-            [3003, 2, "C", "ZZ", 59, "Clear", "800", "12"],
-            [3003, 3, "D", "ZZ", 805, "Clear", "800", "12"],
-            [3003, 4, "C", "ZZ", 33044, "Clear", "800", "12"],
-            [3003, 5, "D", "ZZ", 4677, "Clear", "800", "12"],
-            [3003, 6, np.nan, np.nan, 0, "Clear", "800", "12"],
-=======
             [1001, 0, np.nan, np.nan, 0, "Clear", "800", "1234"], # noqa
             [1001, 1, "C", "AC", 100, "Clear", "800", "1234"], # noqa
             [1001, 2, "C", "AC", 200, "Clear", "800", "1234"], # noqa
@@ -371,7 +152,6 @@
             [3003, 4, "C",  "ZZ", 33044, "Clear", "800", "12"], # noqa
             [3003, 5, "D",  "ZZ", 4677, "Clear", "800", "12"], # noqa
             [3003, 6, np.nan, np.nan, 0, "Clear", "800", "12"], # noqa
->>>>>>> ebd8a25e
         ]
 
         input_df = pandasDF(data=data, columns=input_cols)
@@ -395,206 +175,6 @@
         ]
 
         data = [
-<<<<<<< HEAD
-            [
-                1001,
-                0,
-                np.nan,
-                np.nan,
-                0,
-                "Clear",
-                "800",
-                "1234",
-                "nan_1234",
-                False,
-                "nan",
-                False,
-            ],
-            [
-                1001,
-                1,
-                "C",
-                "AC",
-                100,
-                "Clear",
-                "800",
-                "1234",
-                "AC_1234",
-                False,
-                "AC",
-                False,
-            ],
-            [
-                1001,
-                2,
-                "C",
-                "AC",
-                200,
-                "Clear",
-                "800",
-                "1234",
-                "AC_1234",
-                False,
-                "AC",
-                False,
-            ],
-            [
-                1001,
-                3,
-                "D",
-                "AC",
-                50,
-                "Clear",
-                "800",
-                "1234",
-                "AC_1234",
-                False,
-                "AC",
-                False,
-            ],
-            [
-                1002,
-                0,
-                np.nan,
-                np.nan,
-                0,
-                "Clear",
-                "800",
-                "1234",
-                "nan_1234",
-                False,
-                "nan",
-                False,
-            ],
-            [
-                1002,
-                1,
-                "C",
-                "AC",
-                100,
-                "Clear",
-                "800",
-                "1234",
-                "AC_1234",
-                False,
-                "AC",
-                False,
-            ],
-            [
-                2002,
-                0,
-                np.nan,
-                np.nan,
-                np.nan,
-                "Clear",
-                "800",
-                "444",
-                "nan_444",
-                False,
-                "nan",
-                False,
-            ],
-            [
-                2002,
-                1,
-                np.nan,
-                "AC",
-                200,
-                "Clear",
-                "800",
-                "444",
-                "AC_444",
-                True,
-                "AC",
-                False,
-            ],
-            [2002, 2, "D", "AC", 200, "999", "800", "444", "AC_444", True, "AC", False],
-            [
-                3003,
-                0,
-                np.nan,
-                np.nan,
-                0,
-                "Clear",
-                "800",
-                "1234",
-                "nan_1234",
-                False,
-                "nan",
-                False,
-            ],
-            [
-                3003,
-                1,
-                "C",
-                "ZZ",
-                230,
-                "Clear",
-                "800",
-                "12",
-                "ZZ_12",
-                False,
-                "ZZ",
-                False,
-            ],
-            [3003, 2, "C", "ZZ", 59, "Clear", "800", "12", "ZZ_12", False, "ZZ", False],
-            [
-                3003,
-                3,
-                "D",
-                "ZZ",
-                805,
-                "Clear",
-                "800",
-                "12",
-                "ZZ_12",
-                False,
-                "ZZ",
-                False,
-            ],
-            [
-                3003,
-                4,
-                "C",
-                "ZZ",
-                33044,
-                "Clear",
-                "800",
-                "12",
-                "ZZ_12",
-                False,
-                "ZZ",
-                False,
-            ],
-            [
-                3003,
-                5,
-                "D",
-                "ZZ",
-                4677,
-                "Clear",
-                "800",
-                "12",
-                "ZZ_12",
-                False,
-                "ZZ",
-                False,
-            ],
-            [
-                3003,
-                6,
-                np.nan,
-                np.nan,
-                0,
-                "Clear",
-                "800",
-                "12",
-                "nan_12",
-                False,
-                "nan",
-                False,
-            ],
-=======
             [1001, 0, np.nan, np.nan, 0, "Clear", "800", "1234", "nan_1234", False, "nan", False], # noqa
             [1001, 1, "C", "AC", 100, "Clear", "800", "1234", "AC_1234", False, "AC", False], # noqa
             [1001, 2, "C", "AC", 200, "Clear", "800", "1234", "AC_1234", False, "AC", False], # noqa
@@ -611,15 +191,10 @@
             [3003, 4, "C",  "ZZ", 33044, "Clear", "800", "12", "ZZ_12", False, "ZZ", False], # noqa
             [3003, 5, "D",  "ZZ", 4677, "Clear", "800", "12", "ZZ_12", False, "ZZ", False], # noqa
             [3003, 6, np.nan, np.nan, 0, "Clear", "800", "12", "nan_12", False, "nan", False], # noqa
->>>>>>> ebd8a25e
         ]
 
         output_df = pandasDF(data=data, columns=output_cols)
         return output_df
-<<<<<<< HEAD
-=======
-
->>>>>>> ebd8a25e
 
     def test_prep_cd_imp_classes(self):
         """Test for prep_imp_classes function"""
@@ -646,75 +221,6 @@
         ]
 
         data = [
-<<<<<<< HEAD
-            [
-                1,
-                "A",
-                "12",
-                "800",
-                "Clear",
-                "C",
-            ],  # test valid (statusencoded=211) row with no nans in class name
-            [
-                2,
-                "A",
-                "12",
-                "800",
-                "Clear - overridden",
-                "D",
-            ],  #  test valid (statusencoded=210, 200 not null) row with no nans in class name
-            [
-                3,
-                "A",
-                "12",
-                "800",
-                "other",
-                "C",
-            ],  #  test other but still valid rows within class
-            [
-                4,
-                "A",
-                "12",
-                "800",
-                "Clear",
-                np.nan,
-            ],  #  test np.nan in 200 but still valid rows within class
-            [
-                5,
-                "B",
-                "12",
-                "800",
-                "Clear",
-                np.nan,
-            ],  #  test np.nan in 200 and no valid rows within class - FLAG
-            [
-                6,
-                "B",
-                "12",
-                "800",
-                "other",
-                "C",
-            ],  #  test statusencoded not 211 or 210 and no valid rows within class - FLAG
-            [
-                6,
-                "B",
-                "12",
-                "800",
-                "other",
-                np.nan,
-            ],  #  test statusencoded not 211 or 210 and np.nan in 200 and no valid rows within class - FLAG
-            [
-                6,
-                np.nan,
-                "122",
-                "800",
-                "other",
-                np.nan,
-            ],  #  test statusencoded not 211 or 210 and np.nan in 200 and no valid rows within class but nan in class name
-            [1, np.nan, "12", "800", "Clear", "C"],  #  nan in class name
-            [1, "A", np.nan, "800", "Clear", "C"],  #  nan in class name
-        ]
-=======
             [1, "A", "12", "800", "Clear", "C"], # noqa # test valid (statusencoded=211) row with no nans in class name
             [2, "A", "12", "800", "Clear - overridden", "D"], # noqa #  test valid (statusencoded=210, 200 not null) row with no nans in class name
             [3, "A", "12", "800", "other", "C"], # noqa #  test other but still valid rows within class
@@ -726,7 +232,6 @@
             [1, np.nan, "12", "800", "Clear", "C"], # noqa #  nan in class name
             [1, "A", np.nan, "800", "Clear", "C"] #  nan in class name
             ]
->>>>>>> ebd8a25e
 
         input_df = pandasDF(data=data, columns=input_cols)
         return input_df
@@ -747,129 +252,6 @@
         ]
 
         data = [
-<<<<<<< HEAD
-            [
-                1,
-                "A",
-                "12",
-                "800",
-                "Clear",
-                "C",
-                "A_12",
-                False,
-                "A",
-                False,
-            ],  # test valid (statusencoded=211) row with no nans in class name
-            [
-                2,
-                "A",
-                "12",
-                "800",
-                "Clear - overridden",
-                "D",
-                "A_12",
-                False,
-                "A",
-                False,
-            ],  #  test valid (statusencoded=210, 200 not null) row with no nans in class name
-            [
-                3,
-                "A",
-                "12",
-                "800",
-                "other",
-                "C",
-                "A_12",
-                False,
-                "A",
-                False,
-            ],  #  test other but still valid rows within class
-            [
-                4,
-                "A",
-                "12",
-                "800",
-                "Clear",
-                np.nan,
-                "A_12",
-                False,
-                "A",
-                False,
-            ],  #  test np.nan in 200 but still valid rows within class
-            [
-                5,
-                "B",
-                "12",
-                "800",
-                "Clear",
-                np.nan,
-                "B_12",
-                True,
-                "B",
-                True,
-            ],  #  test np.nan in 200 and no valid rows within class - FLAG
-            [
-                6,
-                "B",
-                "12",
-                "800",
-                "other",
-                "C",
-                "B_12",
-                True,
-                "B",
-                True,
-            ],  #  test statusencoded not 211 or 210 and no valid rows within class - FLAG
-            [
-                6,
-                "B",
-                "12",
-                "800",
-                "other",
-                np.nan,
-                "B_12",
-                True,
-                "B",
-                True,
-            ],  #  test statusencoded not 211 or 210 and np.nan in 200 and no valid rows within class - FLAG
-            [
-                6,
-                np.nan,
-                "122",
-                "800",
-                "other",
-                np.nan,
-                "nan_122",
-                False,
-                "nan",
-                False,
-            ],  #  test statusencoded not 211 or 210 and np.nan in 200 and no valid rows within class but nan in class name
-            [
-                1,
-                np.nan,
-                "12",
-                "800",
-                "Clear",
-                "C",
-                "nan_12",
-                False,
-                "nan",
-                False,
-            ],  #  nan in class name
-            [
-                1,
-                "A",
-                np.nan,
-                "800",
-                "Clear",
-                "C",
-                "A_nan",
-                False,
-                "A",
-                False,
-            ],  #  nan in class name
-        ]
-=======
             [1, "A", "12", "800", "Clear", "C", "A_12", False, "A", False], # noqa # test valid (statusencoded=211) row with no nans in class name
             [2, "A", "12", "800", "Clear - overridden", "D", "A_12", False, "A", False], # noqa #  test valid (statusencoded=210, 200 not null) row with no nans in class name
             [3, "A", "12", "800", "other", "C", "A_12", False, "A", False], # noqa #  test other but still valid rows within class
@@ -881,7 +263,6 @@
             [1, np.nan, "12", "800", "Clear", "C", "nan_12", False, "nan", False], # noqa #  nan in class name
             [1, "A", np.nan, "800", "Clear", "C", "A_nan", False, "A", False] #  nan in class name
             ]
->>>>>>> ebd8a25e
 
         output_df = pandasDF(data=data, columns=output_cols)
         return output_df
