"""Tests for construction_helpers.py."""
import pandas as pd
import numpy as np
from pandas._testing import assert_frame_equal

from src.construction.construction_helpers import (
<<<<<<< HEAD
    _convert_formtype,
    prepare_forms_gb,
    prepare_short_to_long,
    clean_construction_type,
    finalise_forms_gb,
)


def test__convert_formtype():
    assert _convert_formtype("1") == "0001"
    assert _convert_formtype("1.0") == "0001"
    assert _convert_formtype("0001") == "0001"
    assert _convert_formtype("6") == "0006"
    assert _convert_formtype("6.0") == "0006"
    assert _convert_formtype("0006") == "0006"
    assert _convert_formtype("2") is None
    assert _convert_formtype("") is None
    assert _convert_formtype(None) is None


class TestPrepareFormGB:
    """Tests for prepare_forms_gb()."""
=======
    add_constructed_nonresponders,
    remove_short_to_long_0,
)


class TestAddConstructedNonresponders:
    """Test for add_constructed_nonresponders()."""
>>>>>>> c23740b1

    # Create updated snapshot df
    def create_test_snapshot_df(self):
        """Create a test snapshot df."""
        input_cols = ["reference", "period", "instance", "status", "formtype"]
        data = [
            ["A", 202412, None, "Form sent out", "0001"],
            ["B", 202412, None, "Form sent out", "0006"],
            ["C", 202412, 0, "Other status", "0001"],
            ["D", 202412, 1, "Form sent out", "0006"],
            ["E", 202412, None, "Other status", "0001"],
        ]
        input_snapshot_df = pd.DataFrame(data=data, columns=input_cols)
        return input_snapshot_df

    # Create construction df
    def create_test_construction_df(self):
        """Create a test construction df."""
        input_cols = ["reference", "construction_type", "formtype", "instance", "period"]
        data = [
            ["F", "new", "6", 0, 202412],
            ["G", "short_to_long", "1", 0, 202412],
            ["G", "short_to_long", "1", 1, 202412],
            ["G", "short_to_long", "1", 2, 202412],
            ["H", None, "0001", 1, 202412],
        ]
        input_construction_df = pd.DataFrame(data=data, columns=input_cols)
        return input_construction_df

    # Create an expected dataframe for the test
    def create_expected_snapshot_output(self):
        """Create expected snapshot output df."""
        output_cols = ["reference", "period", "instance", "status", "formtype", "period_year"]
        data = [
            ["A", 202412, 1, "Form sent out", "0001", 2024],
            ["B", 202412, 0, "Form sent out", "0006", 2024],
            ["C", 202412, 0, "Other status", "0001", 2024],
            ["D", 202412, 0, "Form sent out", "0006", 2024],
            ["E", 202412, None, "Other status", "0001", 2024],
        ]
        output_snapshot_df = pd.DataFrame(data=data, columns=output_cols)
        return output_snapshot_df

    # Create construction df
    def create_expected_construction_output(self):
        """Create expected construction output df."""

        output_cols = ["reference", "construction_type", "formtype", "instance", "period", "period_year"]
        data = [
            ["F", "new", "0006", 0, 202412, 2024],
            ["G", "short_to_long", "0001", 0, 202412, 2024],
            ["G", "short_to_long", "0001", 1, 202412, 2024],
            ["G", "short_to_long", "0001", 2, 202412, 2024],
            ["H", None, "0001", 1, 202412, 2024],
        ]
        output_construction_df = pd.DataFrame(data=data, columns=output_cols)
        return output_construction_df

    def test_prepare_forms_gb(self):
        """Test for add_constructed_nonresponders()."""
        # Create test dataframes
        input_snapshot_df = self.create_test_snapshot_df()
        input_construction_df = self.create_test_construction_df()
        expected_snapshot_output = self.create_expected_snapshot_output()
        expected_construction_output = self.create_expected_construction_output()

        # Run the function
        snapshot_output, construction_output = prepare_forms_gb(
            input_snapshot_df, input_construction_df
        )

        # Check the output
        assert_frame_equal(
            snapshot_output.reset_index(drop=True), expected_snapshot_output
        ), "Snapshot output is not as expected"
        assert_frame_equal(
            construction_output.reset_index(drop=True), expected_construction_output
        ), "Construction output is not as expected"


class TestPrepareShortToLong:
    """Test for prepare_short_to_long()."""

    # Create updated snapshot df
    def create_test_snapshot_df(self):
        """Create a test snapshot df."""
        input_cols = ["reference", "instance", "other"]
        data = [
            ["A", 0, None],
            ["B", 0, "A"],
            ["C", 1, "A"],
        ]
        input_snapshot_df = pd.DataFrame(data=data, columns=input_cols)
        return input_snapshot_df

    # Create construction df
    def create_test_construction_df(self):
        """Create a test construction df."""
        input_cols = ["reference", "instance", "construction_type"]
        data = [
            ["A", 0, None],
            ["B", 0, "short_to_long"],
            ["B", 1, "short_to_long"],
            ["B", 2, "short_to_long"],
            ["C", 1, "new"],
        ]
        input_construction_df = pd.DataFrame(data=data, columns=input_cols)
        return input_construction_df

    # Create an expected dataframe for the test
    def create_expected_snapshot_output(self):
        """Create expected snapshot output df."""
        output_cols = ["reference", "instance", "other"]
        data = [
            ["A", 0, None],
            ["B", 0, "A"],
            ["B", 1, "A"],
            ["B", 2, "A"],
            ["C", 1, "A"],
        ]
        output_snapshot_df = pd.DataFrame(data=data, columns=output_cols)
        return output_snapshot_df

    def test_prepare_short_to_long(self):
        """Test for prepare_short_to_long()."""
        # Create test dataframes
        input_snapshot_df = self.create_test_snapshot_df()
        input_construction_df = self.create_test_construction_df()
        expected_snapshot_output = self.create_expected_snapshot_output()

        # Run the function
        snapshot_output = prepare_short_to_long(
            input_snapshot_df, input_construction_df
        )

        snapshot_output = snapshot_output.sort_values(
            ["reference", "instance"], ascending=[True, True]
        ).reset_index(drop=True)

        # Check the output
        assert_frame_equal(
            snapshot_output.reset_index(drop=True), expected_snapshot_output
        ), "Snapshot output is not as expected"


def test_clean_construction_type():
    assert clean_construction_type("new") == "new"
    assert clean_construction_type("Short to Long") == "short_to_long"
    assert clean_construction_type("  ") is np.NaN
    assert clean_construction_type("") is np.NaN
    assert clean_construction_type(None) is np.NaN


class TestFinaliseFormsGB:
    """Test for finalise_forms_gb()."""

    # Create updated snapshot df
    def create_test_snapshot_df(self):
        """Create a test snapshot df."""
        input_cols = ["reference", "formtype", "instance", "601", "referencepostcode", "postcodes_harmonised", "status"]
        data = [
            ["A", "0001", 1, "AB12 3CD", None, None, "Form sent out"],
            ["B", "0006", 0, None, "AB12 3CD", "AB12 3CD", "Form sent out"],
            ["C", "0001", 1, "X11 1XX", "AB12 3CD", None, "Form sent out"],
            ["D", "0006", 0, None, "X11 1XX", None, "Other"],
            ["E", "0006", 0, None, None, None, "Other"],
            ["F", "0001", 1, "ab12 3cd", None, None, "Other"],
        ]
        input_snapshot_df = pd.DataFrame(data=data, columns=input_cols)
        return input_snapshot_df

    # Create an expected dataframe for the test
    def create_expected_snapshot_output(self):
        """Create expected snapshot output df."""
        output_cols = ["reference", "formtype", "instance", "601", "referencepostcode", "postcodes_harmonised", "status"]
        data = [
            ["A", "0001", 1, "AB12 3CD", None, "AB12 3CD", "Form sent out"],
            ["B", "0006", None, None, "AB12 3CD", "AB12 3CD", "Form sent out"],
            ["C", "0001", 1, "X11  1XX", "AB12 3CD", "X11  1XX", "Form sent out"],
            ["D", "0006", 0, None, "X11  1XX", "X11  1XX", "Other"],
            ["E", "0006", 0, None, None, None, "Other"],
            ["F", "0001", 1, "AB12 3CD", None, "AB12 3CD", "Other"],
        ]
        output_snapshot_df = pd.DataFrame(data=data, columns=output_cols)
        return output_snapshot_df

    def test_finalise_forms_gb(self):
        """Test for finalise_forms_gb()."""
        # Create test dataframes
        input_snapshot_df = self.create_test_snapshot_df()
        expected_snapshot_output = self.create_expected_snapshot_output()

        # Run the function
        snapshot_output = finalise_forms_gb(input_snapshot_df)

        # Check the output
<<<<<<< HEAD
        assert_frame_equal(
            snapshot_output.reset_index(drop=True), expected_snapshot_output
        ), "Snapshot output is not as expected"
=======
        assert_frame_equal(snapshot_output.reset_index(drop=True), expected_snapshot_output), "Snapshot output is not as expected"
        assert_frame_equal(construction_output.reset_index(drop=True), expected_construction_output), "Construction output is not as expected"


class TestRemoveShortToLong0:
    """Test for remove_short_to_long_0()."""

    # Create updated snapshot df
    def create_test_snapshot_df(self) -> pd.DataFrame:
        """Create a test snapshot df."""
        input_cols = ["reference", "instance"]
        data = [
            ["A", 1],
            ["B", 0],
            ["B", 1],
            ["B", 2],
            ["C", 0],
            ["C", 1],
            ["C", 2],
        ]
        input_snapshot_df = pd.DataFrame(data=data, columns=input_cols)
        return input_snapshot_df

    # Create construction df
    def create_test_construction_df(self) -> pd.DataFrame:
        """Create a test construction df."""
        input_cols = ["reference", "construction_type"]
        data = [
            ["A", "new"],
            ["B", "short_to_long"],
            ["C", None],
        ]
        input_construction_df = pd.DataFrame(data=data, columns=input_cols)
        return input_construction_df

    # Create an expected dataframe for the test
    def create_expected_snapshot_output(self) -> pd.DataFrame:
        """Create expected snapshot output df."""
        output_cols = ["reference", "instance"]
        data = [
            ["A", 1],
            ["B", 1],
            ["B", 2],
            ["C", 0],
            ["C", 1],
            ["C", 2],
        ]
        output_snapshot_df = pd.DataFrame(data=data, columns=output_cols)
        return output_snapshot_df

    def test_remove_short_to_long_0(self):
        """Test for remove_short_to_long_0()."""
        # Create test dataframes
        input_snapshot_df = self.create_test_snapshot_df()
        input_construction_df = self.create_test_construction_df()
        expected_snapshot_output = self.create_expected_snapshot_output()

        # Run the function
        snapshot_output = remove_short_to_long_0(
            input_snapshot_df, input_construction_df
        )

        # Check the output
        assert_frame_equal(snapshot_output.reset_index(drop=True), expected_snapshot_output), "Output is not as expected"
>>>>>>> c23740b1
<|MERGE_RESOLUTION|>--- conflicted
+++ resolved
@@ -4,13 +4,15 @@
 from pandas._testing import assert_frame_equal
 
 from src.construction.construction_helpers import (
-<<<<<<< HEAD
     _convert_formtype,
     prepare_forms_gb,
     prepare_short_to_long,
     clean_construction_type,
     finalise_forms_gb,
+    add_constructed_nonresponders,
+    remove_short_to_long_0,
 )
+
 
 
 def test__convert_formtype():
@@ -27,15 +29,6 @@
 
 class TestPrepareFormGB:
     """Tests for prepare_forms_gb()."""
-=======
-    add_constructed_nonresponders,
-    remove_short_to_long_0,
-)
-
-
-class TestAddConstructedNonresponders:
-    """Test for add_constructed_nonresponders()."""
->>>>>>> c23740b1
 
     # Create updated snapshot df
     def create_test_snapshot_df(self):
@@ -195,14 +188,14 @@
     # Create updated snapshot df
     def create_test_snapshot_df(self):
         """Create a test snapshot df."""
-        input_cols = ["reference", "formtype", "instance", "601", "referencepostcode", "postcodes_harmonised", "status"]
-        data = [
-            ["A", "0001", 1, "AB12 3CD", None, None, "Form sent out"],
-            ["B", "0006", 0, None, "AB12 3CD", "AB12 3CD", "Form sent out"],
-            ["C", "0001", 1, "X11 1XX", "AB12 3CD", None, "Form sent out"],
-            ["D", "0006", 0, None, "X11 1XX", None, "Other"],
-            ["E", "0006", 0, None, None, None, "Other"],
-            ["F", "0001", 1, "ab12 3cd", None, None, "Other"],
+        input_cols = ["reference", "formtype", "instance", "601", "referencepostcode", "postcodes_harmonised", "status", "is_constructed"]
+        data = [
+            ["A", "0001", 1, "AB12 3CD", None, None, "Form sent out", False],
+            ["B", "0006", 0, None, "AB12 3CD", "AB12 3CD", "Form sent out", True],
+            ["C", "0001", 1, "X11 1XX", "AB12 3CD", None, "Form sent out", True],
+            ["D", "0006", 0, None, "X11 1XX", None, "Other", True],
+            ["E", "0006", 0, None, None, None, "Other", False],
+            ["F", "0001", 1, "ab12 3cd", None, None, "Other", True],
         ]
         input_snapshot_df = pd.DataFrame(data=data, columns=input_cols)
         return input_snapshot_df
@@ -210,14 +203,14 @@
     # Create an expected dataframe for the test
     def create_expected_snapshot_output(self):
         """Create expected snapshot output df."""
-        output_cols = ["reference", "formtype", "instance", "601", "referencepostcode", "postcodes_harmonised", "status"]
-        data = [
-            ["A", "0001", 1, "AB12 3CD", None, "AB12 3CD", "Form sent out"],
-            ["B", "0006", None, None, "AB12 3CD", "AB12 3CD", "Form sent out"],
-            ["C", "0001", 1, "X11  1XX", "AB12 3CD", "X11  1XX", "Form sent out"],
-            ["D", "0006", 0, None, "X11  1XX", "X11  1XX", "Other"],
-            ["E", "0006", 0, None, None, None, "Other"],
-            ["F", "0001", 1, "AB12 3CD", None, "AB12 3CD", "Other"],
+        output_cols = ["reference", "formtype", "instance", "601", "referencepostcode", "postcodes_harmonised", "status", "is_constructed"]
+        data = [
+            ["A", "0001", 1, "AB12 3CD", None, None, "Form sent out", False],
+            ["B", "0006", None, None, "AB12 3CD", "AB12 3CD", "Form sent out", True],
+            ["C", "0001", 1, "X11  1XX", "AB12 3CD", "X11  1XX", "Form sent out", True],
+            ["D", "0006", 0, None, "X11  1XX", "X11  1XX", "Other", True],
+            ["E", "0006", 0, None, None, None, "Other", False],
+            ["F", "0001", 1, "AB12 3CD", None, "AB12 3CD", "Other", True],
         ]
         output_snapshot_df = pd.DataFrame(data=data, columns=output_cols)
         return output_snapshot_df
@@ -231,12 +224,89 @@
         # Run the function
         snapshot_output = finalise_forms_gb(input_snapshot_df)
 
-        # Check the output
-<<<<<<< HEAD
+        snapshot_output = snapshot_output.sort_values("reference").reset_index(drop=True)
+
+        # Check the output
         assert_frame_equal(
-            snapshot_output.reset_index(drop=True), expected_snapshot_output
+            snapshot_output, expected_snapshot_output
         ), "Snapshot output is not as expected"
-=======
+
+
+class TestAddConstructedNonresponders:
+    """Test for add_constructed_nonresponders()."""
+
+    # Create updated snapshot df
+    def create_test_snapshot_df(self):
+        """Create a test snapshot df"""
+        input_cols = ["reference"]
+        data = [
+            ["A"],
+            ["B"],
+            ["C"],
+            ["D"],
+            ["E"],
+        ]
+        input_snapshot_df = pd.DataFrame(data=data, columns=input_cols)
+        return input_snapshot_df
+
+    # Create construction df
+    def create_test_construction_df(self):
+        """Create a test construction df."""
+        input_cols = ["reference", "construction_type"]
+        data = [
+            ["F", "new"],
+            ["G", "short_to_long"],
+            ["H", None],
+            ["I", "new"],
+            ["J", None],
+        ]
+        input_construction_df = pd.DataFrame(data=data, columns=input_cols)
+        return input_construction_df
+
+    # Create an expected dataframe for the test
+    def create_expected_snapshot_output(self):
+        """Create expected snapshot output df."""
+        output_cols = ["reference", "construction_type"]
+        data = [
+            ["A", None],
+            ["B", None],
+            ["C", None],
+            ["D", None],
+            ["E", None],
+            ["F", "new"],
+            ["I", "new"],
+        ]
+        output_snapshot_df = pd.DataFrame(data=data, columns=output_cols)
+        return output_snapshot_df
+
+    # Create construction df
+    def create_expected_construction_output(self):
+        """Create expected construction output df."""
+
+        output_cols = ["reference", "construction_type"]
+
+        data = [
+            ["G", "short_to_long"],
+            ["H", None],
+            ["J", None],
+        ]
+        output_construction_df = pd.DataFrame(data=data, columns=output_cols)
+        return output_construction_df
+
+    def test_add_constructed_nonresponders(self):
+        """Test for add_constructed_nonresponders()."""
+        # Create test dataframes
+        input_snapshot_df = self.create_test_snapshot_df()
+        input_construction_df = self.create_test_construction_df()
+        expected_snapshot_output = self.create_expected_snapshot_output()
+        expected_construction_output = self.create_expected_construction_output()
+
+        # Run the function
+        snapshot_output, construction_output = add_constructed_nonresponders(
+            input_snapshot_df, input_construction_df
+        )
+
+        # Check the output
         assert_frame_equal(snapshot_output.reset_index(drop=True), expected_snapshot_output), "Snapshot output is not as expected"
         assert_frame_equal(construction_output.reset_index(drop=True), expected_construction_output), "Construction output is not as expected"
 
@@ -300,5 +370,4 @@
         )
 
         # Check the output
-        assert_frame_equal(snapshot_output.reset_index(drop=True), expected_snapshot_output), "Output is not as expected"
->>>>>>> c23740b1
+        assert_frame_equal(snapshot_output.reset_index(drop=True), expected_snapshot_output), "Output is not as expected"