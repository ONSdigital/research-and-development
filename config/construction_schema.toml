--- conflicted
+++ resolved
@@ -1554,10 +1554,6 @@
 q_code = ""
 old_ref = "nan"
 
-<<<<<<< HEAD
-
-=======
->>>>>>> 175d3b90
 [force_imputation]
 Description = "nan"
 Deduced_Data_Type = "boolean"
