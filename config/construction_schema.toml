--- conflicted
+++ resolved
@@ -60,11 +60,7 @@
 
 [receiptdate]
 Description = "Datetime format = %Y-%m-%d %H:%M:%S.%f+00"
-<<<<<<< HEAD
-Deduced_Data_Type = "datetime64[ns]"
-=======
 Deduced_Data_Type = "datetime64ns"
->>>>>>> dce144aa
 Nullable = false
 Current_Data_Type = ["None","str"]
 Length = "nan"
@@ -364,11 +360,7 @@
 
 [birthdate]
 Description = "Datetime format = format=%d/%m/%Y"
-<<<<<<< HEAD
-Deduced_Data_Type = "datetime64[ns]"
-=======
 Deduced_Data_Type = "datetime64ns"
->>>>>>> dce144aa
 Nullable = false
 Current_Data_Type = "str"
 Length = "nan"
@@ -428,11 +420,7 @@
 
 [lastupdateddate]
 Description = "Datetime format = %Y-%m-%d %H:%M:%S.%f+00"
-<<<<<<< HEAD
-Deduced_Data_Type = "datetime64[ns]"
-=======
 Deduced_Data_Type = "datetime64ns"
->>>>>>> dce144aa
 Nullable = false
 Current_Data_Type = ["None","str"]
 Length = "nan"
