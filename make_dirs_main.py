"""Script that creates all directories"""
import os
import boto3
import raz_client

# Change to the project repository location
my_wd = os.getcwd()
my_repo = "research-and-development"
if not my_wd.endswith(my_repo):
    os.chdir(my_repo)


from src.utils.helpers import tree_to_list
import src.utils.s3_mods as mods
<<<<<<< HEAD


def run_make_dirs():
    
    config = {"s3":
        {
            "ssl_file": "/etc/pki/tls/certs/ca-bundle.crt",
            "s3_bucket": "onscdp-dev-data01-5320d6ca",
        }
    }
    
    client = boto3.client("s3")
    raz_client.configure_ranger_raz(client, ssl_file=config["s3"]["ssl_file"])
    config["client"] = client
    
    root = "/bat/res_dev/project_data"
    
    tree = {"2021_surveys": {
            "BERD": {
                "01_staging": {
                    "feather": {},
                    "staging_qa": {
                        "full_responses_qa": {},
                        "postcode_validation": {},
                        "Postcodes for QA": {},
                    },
                },
                "02_freezing": {
                    "changes_to_review": {},
                    "freezing_updates": {},
                    "frozen_data_staged": {},
                },
                "03_northern_ireland": {
                    "2021": {},
                    "ni_staging_qa": {},
                },
                "04_construction": {
                    "manual_construction": {},
                },
                "05_mapping": {
                    "mapping_qa": {},
                },
                "06_imputation": {
                    "backdata_output": {},
                    "imputation_qa": {},
                    "manual_trimming": {},
                },
                "07_outliers": {
                    "auto_outliers": {},
                    "manual_outliers": {},
                    "outliers_qa": {},
                },
                "08_estimation": {
                    "estimation_qa": {},
                },
                "09_apportionment": {
                    "apportionment_qa": {},
                },
                "10_outputs": {
                    "output_fte_total_qa": {},
                    "output_gb_sas": {},
                    "output_intram_by_civil_defence": {},
                    "output_intram_by_pg_gb": {},
                    "output_intram_by_pg_uk": {},
                    "output_intram_by_sic": {},
                    "output_intram_gb_itl1": {},
                    "output_intram_gb_itl2": {},
                    "output_intram_uk_itl1": {},
                    "output_intram_uk_itl2": {},
                    "output_long_form": {},
                    "output_ni_sas": {},
                    "output_short_form": {},
                    "output_status_filtered_qa": {},
                    "output_tau": {},
=======
from src.utils.singleton_boto import SingletonBoto

# boto3_client = mods.create_client(config)
boto3_client = SingletonBoto.get_client()


def run_make_dirs():
    # root = "s3a://onscdp-dev-data01-5320d6ca/bat/res_dev/project_data"

    root = "/user/anne.griffith/res_dev/2022_surveys"
    # root = "/bat/res_dev/project_data"

    tree = {
        "BERD": {
            "01_staging": {
                "feather": {},
                "staging_qa": {
                    "full_responses_qa": {},
                    "postcode_validation": {},
                    "Postcodes for QA": {},
>>>>>>> 84ba0f01
                },
            },
            "02_freezing": {
                "changes_to_review": {},
                "freezing_updates": {},
                "frozen_data_staged": {},
            },
            "03_northern_ireland": {
                "2021": {},
                "ni_staging_qa": {},
            },
            "04_construction": {
                "manual_construction": {},
            },
            "05_mapping": {
                "mapping_qa": {},
            },
            "06_imputation": {
                "backdata_output": {},
                "imputation_qa": {},
                "manual_trimming": {},
            },
            "07_outliers": {
                "auto_outliers": {},
                "manual_outliers": {},
                "outliers_qa": {},
            },
            "08_estimation": {
                "estimation_qa": {},
            },
            "09_apportionment": {
                "apportionment_qa": {},
            },
            "10_outputs": {
                "output_fte_total_qa": {},
                "output_gb_sas": {},
                "output_intram_totals": {},
                "output_intram_by_civil_defence": {},
                "output_intram_by_pg_gb": {},
                "output_intram_by_pg_uk": {},
                "output_intram_by_sic": {},
                "output_intram_gb_itl1": {},
                "output_intram_gb_itl2": {},
                "output_intram_uk_itl1": {},
                "output_intram_uk_itl2": {},
                "output_long_form": {},
                "output_ni_sas": {},
                "output_short_form": {},
                "output_status_filtered_qa": {},
                "output_tau": {},
            },
        },
        "mappers": {
            "v1": {},
        },
        "PNP": {
            "01_staging": {},
        },
    }
<<<<<<< HEAD
    dir_list = tree_to_list(tree, prefix=root, path_list = [])
=======

    dir_list = tree_to_list(tree, path_list=[], prefix=root)
>>>>>>> 84ba0f01
    for s in dir_list:
        print(s)
        mods.rd_mkdir(s, config)
    print(f"Created {len(dir_list)} directory(ies) succesfully.")


if __name__ == "__main__":
    run_make_dirs()<|MERGE_RESOLUTION|>--- conflicted
+++ resolved
@@ -1,7 +1,9 @@
 """Script that creates all directories"""
 import os
-import boto3
-import raz_client
+
+from src.utils.helpers import tree_to_list
+import src.utils.s3_mods as mods
+from src.utils.singleton_boto import SingletonBoto
 
 # Change to the project repository location
 my_wd = os.getcwd()
@@ -9,28 +11,14 @@
 if not my_wd.endswith(my_repo):
     os.chdir(my_repo)
 
-
-from src.utils.helpers import tree_to_list
-import src.utils.s3_mods as mods
-<<<<<<< HEAD
+boto3_client = SingletonBoto.get_client()
 
 
 def run_make_dirs():
-    
-    config = {"s3":
-        {
-            "ssl_file": "/etc/pki/tls/certs/ca-bundle.crt",
-            "s3_bucket": "onscdp-dev-data01-5320d6ca",
-        }
-    }
-    
-    client = boto3.client("s3")
-    raz_client.configure_ranger_raz(client, ssl_file=config["s3"]["ssl_file"])
-    config["client"] = client
-    
     root = "/bat/res_dev/project_data"
-    
-    tree = {"2021_surveys": {
+
+    tree = {
+        "2021_surveys": {
             "BERD": {
                 "01_staging": {
                     "feather": {},
@@ -87,28 +75,6 @@
                     "output_short_form": {},
                     "output_status_filtered_qa": {},
                     "output_tau": {},
-=======
-from src.utils.singleton_boto import SingletonBoto
-
-# boto3_client = mods.create_client(config)
-boto3_client = SingletonBoto.get_client()
-
-
-def run_make_dirs():
-    # root = "s3a://onscdp-dev-data01-5320d6ca/bat/res_dev/project_data"
-
-    root = "/user/anne.griffith/res_dev/2022_surveys"
-    # root = "/bat/res_dev/project_data"
-
-    tree = {
-        "BERD": {
-            "01_staging": {
-                "feather": {},
-                "staging_qa": {
-                    "full_responses_qa": {},
-                    "postcode_validation": {},
-                    "Postcodes for QA": {},
->>>>>>> 84ba0f01
                 },
             },
             "02_freezing": {
@@ -168,15 +134,10 @@
             "01_staging": {},
         },
     }
-<<<<<<< HEAD
-    dir_list = tree_to_list(tree, prefix=root, path_list = [])
-=======
-
-    dir_list = tree_to_list(tree, path_list=[], prefix=root)
->>>>>>> 84ba0f01
+    dir_list = tree_to_list(tree, prefix=root, path_list=[])
     for s in dir_list:
         print(s)
-        mods.rd_mkdir(s, config)
+        mods.rd_mkdir(s)
     print(f"Created {len(dir_list)} directory(ies) succesfully.")
 
 
