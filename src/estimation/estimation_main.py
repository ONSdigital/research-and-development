"""Main file for the estimation module."""
import logging
import pandas as pd

from src.estimation import calculate_weights as weights
from src.estimation import cellno_mapper as cmap

<<<<<<< HEAD
EstMainLogger = logging.getLogger(__name__)


def run_estimation(df: pd.DataFrame) -> pd.DataFrame:
    """
    Run the estimation module.

    Args:
        df (pd.DataFrame): The main dataset were estimation will be applied.

    Returns:
        pd.DataFrame: The main dataset after the application of estimation.
    """
    EstMainLogger.info("Starting estimation weights calculation...")
    # clean and create a dictionary from the cellno mapper
    cell_unit_dict = cmap.cellno_unit_dict(cellno_df)

    df = weights.outlier_weights(df)
    print(df.head())
    EstMainLogger.info("Finished estimation weights calculation.")

=======

def run_estimation(df, cellno_df):
    cell_unit_dict = cmap.cellno_unit_dict(cellno_df)
>>>>>>> fe3a8628
<|MERGE_RESOLUTION|>--- conflicted
+++ resolved
@@ -5,11 +5,10 @@
 from src.estimation import calculate_weights as weights
 from src.estimation import cellno_mapper as cmap
 
-<<<<<<< HEAD
 EstMainLogger = logging.getLogger(__name__)
 
 
-def run_estimation(df: pd.DataFrame) -> pd.DataFrame:
+def run_estimation(df: pd.DataFrame, cellno_df: pd.DataFrame) -> pd.DataFrame:
     """
     Run the estimation module.
 
@@ -25,10 +24,4 @@
 
     df = weights.outlier_weights(df)
     print(df.head())
-    EstMainLogger.info("Finished estimation weights calculation.")
-
-=======
-
-def run_estimation(df, cellno_df):
-    cell_unit_dict = cmap.cellno_unit_dict(cellno_df)
->>>>>>> fe3a8628
+    EstMainLogger.info("Finished estimation weights calculation.")