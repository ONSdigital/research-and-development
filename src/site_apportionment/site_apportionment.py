import pandas as pd
from pandas.api.types import is_numeric_dtype
from typing import Tuple, List, Dict, Union
import logging

from src.imputation.imputation_helpers import get_imputation_cols

SitesApportionmentLogger = logging.getLogger(__name__)

# Column names redefined for convenience
ref_col: str = "reference"
instance_col: str = "instance"
period_col: str = "period"
form_col: str = "formtype"
postcode_col: str = "601"  
percent_col: str = "602"
product_col: str = "201"
pg_num_col: str = "pg_numeric"
civdef_col: str = "200"

groupby_cols: List[str] = [ref_col, period_col]
code_cols: List[str] = [product_col, civdef_col, pg_num_col]

# Long and short form codes
short_code: str = "0006"
long_code: str = "0001"


def set_short_form_percentages(df: pd.DataFrame) -> pd.DataFrame:
    """
    Sets the percent column to 100 for short form records.
    If the percent column for short forms is not blank, raises an error.

    Args:
        df (pd.DataFrame): The input DataFrame.

    Returns:
        pd.DataFrame: The DataFrame with updated percentages for short forms.

    Raises:
        ValueError: If the percent column for short forms is not blank.
    """
    short_forms = df[df[form_col] == short_code]
    if not short_forms[percent_col].isna().all():
        raise ValueError("Percent column for short forms should be blank.")

    df.loc[df[form_col] == short_code, percent_col] = 100
    return df


def count_unique_postcodes_in_col(df: pd.DataFrame) -> pd.DataFrame:
    """Adds a column containing  the number of unique non-empty postcodes.

    Args:
        df (pd.DataFrame): A dataframe containing all data

    Returns:
        (pd.DataFrame): A copy of original dataframe with an additional column
        called the same as code with suffix "_count" countaining the number of
        unique non-empty postcodes
    """
    dfa = df.copy()

    dfa = dfa[groupby_cols + [postcode_col]]
    dfa = dfa[dfa[postcode_col].str.len() > 0]
    dfa = dfa.drop_duplicates()
    dfb = dfa.groupby(groupby_cols).agg("count").reset_index()
    dfb = dfb.rename({postcode_col: postcode_col + "_count"}, axis="columns")
    df = df.merge(dfb, on=groupby_cols, how="left")
    return df


def split_many_sites_df(df: pd.DataFrame) -> Tuple[pd.DataFrame, pd.DataFrame]:
    """
    Splits the DataFrame into two based on certain conditions.

    Args:
        df (pd.DataFrame): The input DataFrame.

    Returns:
        Tuple[pd.DataFrame, pd.DataFrame]: A tuple containing two DataFrames.
    """
    # Condition of long forms, many sites, instance >=1
    multi_cond = (
        (df[form_col] == long_code)
        & (df[postcode_col + "_count"] > 1)
        & (df[instance_col] >= 1)
    )

    # Dataframe many_sites_df with many products - for apportionment 
    many_sites_df = df.copy()[multi_cond]

    # Dataframe with everything else - save unchanged
    df_out = df.copy()[~multi_cond]

    # Condition for long forms, exactly 1 site, instance >=1 and notnull postcode
    single_cond =  (
        (df[form_col] == long_code)
        & (df[postcode_col + "_count"] == 1)
        & (df[instance_col] >= 1)
        & create_notnull_mask(df, postcode_col)
    )

    # ensure that for long-form references with one postcode, the percentage is 100%
    df_out.loc[single_cond, percent_col] = 100

    return many_sites_df, df_out


def create_notnull_mask(df: pd.DataFrame, col: str) -> pd.Series:
    """Return a mask for string values in column col that are not null."""
    return df[col].str.len() > 0


def create_category_df(df: pd.DataFrame, value_cols: List[str]) -> pd.DataFrame:
    """
    Creates a DataFrame with codes and numerical values.

    Args:
        df (pd.DataFrame): The input DataFrame.
        value_cols (List[str]): List of columns containing numeric values.

    Returns:
        pd.DataFrame: The DataFrame with codes and numerical values.
    """
    # ensure all three elements of the codes are notnull
    valid_code_cond = (
        create_notnull_mask(df, product_col) 
        & create_notnull_mask(df, civdef_col) 
    )   

<<<<<<< HEAD
=======

>>>>>>> 9a9a5a6b
    # Make the dataframe with columns of codes and numerical values
    category_df = df.copy().loc[valid_code_cond][groupby_cols + code_cols + value_cols]

    # De-duplicate by summation - possibly, not needed
    category_df = category_df.groupby(groupby_cols + code_cols).agg(sum).reset_index()

    return category_df


def create_sites_df(
    df: pd.DataFrame, orig_cols: List[str], value_cols: List[str]
) -> pd.DataFrame:
    """
    Creates a DataFrame with postcodes, percents, and everything else.

    Args:
        df (pd.DataFrame): The input DataFrame.
        orig_cols (List[str]): The columns of the DataFrame.
        value_cols (List[str]): The value columns.

    Returns:
        pd.DataFrame: The DataFrame with postcodes, percents, and everything else.
    """
    site_cols = [x for x in orig_cols if x not in (code_cols + value_cols)]
    sites_df = df.copy()[site_cols]

    # Remove instances that have no postcodes
    sites_df = sites_df[sites_df[postcode_col].str.len() > 0]
    return sites_df


def count_duplicate_sites(sites_df: pd.DataFrame):
    """
    Counts the number of duplicate sites in the DataFrame.

    Args:
        sites_df (pd.DataFrame): The input DataFrame.
        group_cols (List[str]): The list of group columns.
        postcode_col (str): The name of the postcode column.

    Returns:
        int: The number of duplicate sites.
    """
    site_count_df = sites_df[groupby_cols + [postcode_col]].copy()
    site_count_df["site_count"] = site_count_df.groupby(groupby_cols + [postcode_col])[
        postcode_col
    ].transform("count")
    df_duplicate_sites = site_count_df[site_count_df["site_count"] > 1]
    num_duplicate_sites = df_duplicate_sites.shape[0]

    if num_duplicate_sites:
        SitesApportionmentLogger.info(
            f"There are {num_duplicate_sites} duplicate sites."
        )


def calc_weights_for_sites(df: pd.DataFrame, groupby_cols: List[str]) -> pd.DataFrame:
    """
    Calculate weights for geographic sites.

    The weights are calculated using the formula:
        weight = site_percent / site_percent_total

    The weights are then used to apportion expenditure of each reference across their sites.

    Parameters:
        df (pd.DataFrame): The input DataFrame.

    Returns:
        pd.DataFrame: The DataFrame with weights calculated for each site.
    """
    # Create a new column with cleaned site percentage values
    df["site_percent"] = df[percent_col].fillna(0)
    df.loc[(df.instance == 0), "site_percent"] = 0

    # Calculate the total percent for each reference and period
    df["site_percent_total"] = df.groupby(groupby_cols)["site_percent"].transform(
        "sum"
    )

    # Filter out rows where the total percent is zero.
    df = df.copy().loc[df["site_percent_total"] != 0]

    # Compute weights
    df["site_weight"] = df["site_percent"] / df["site_percent_total"]

    # Remove unnecessary columns as they are no longer needed
    df = df.drop(columns=["site_percent", "site_percent_total"], axis=1)

    return df


def create_cartesian_product(
    sites_df: pd.DataFrame, category_df: pd.DataFrame
) -> pd.DataFrame:
    """
    Creates a 'Cartesian product' of product classifications and sites.

    'product classifications' are defined as the unique combination of civ/def,
        product group (alpha) and product group (numeric)

    Args:
        sites_df (pd.DataFrame): The DataFrame with sites.
        category_df (pd.DataFrame): The DataFrame with with the unique combination
            of civ/def, product group (alpha) and product group (numeric)
        group_cols (List[str]): The columns to group by.

    Returns:
        pd.DataFrame: The DataFrame with the Cartesian product.

    Example:
        Suppose we have the following DataFrames:

        sites_df:
            ref     instance    site
            1       1           A 
            1       2           B 

        category_df:
            ref     prod_class 
            1       X  
            1       Y  

        And we call `create_cartesian_product(sites_df, category_df)`.

        The resulting DataFrame would be:

            ref    instance site    prod_class
            1      1        A       X
            1      1        A       Y
            1      2        B       X
            1      2        B       Y
    """
    # Create a Cartesian product of product groups and sites
    df_cart = sites_df.merge(category_df, on=["reference", "period"], how="inner")

    return df_cart


def weight_values(
    df: pd.DataFrame, value_cols: List[str], weight_col: str
) -> pd.DataFrame:
    """
    Multiplies the specified columns by the weight column.

    Args:
        df (pd.DataFrame): The input DataFrame.
        value_cols (List[str]): The columns to be weighted.
        weight_col (str): The column to use as weights.

    Returns:
        pd.DataFrame: The DataFrame with the weighted columns.
    """

    df[value_cols] = df[value_cols].multiply(df[weight_col], axis=0)
    return df


def sort_rows_order_cols(df: pd.DataFrame,  cols_in_order: List[str]) -> pd.DataFrame:
    """
    Sorts the DataFrame by the specified columns in ascending order.

    Args:
        df (pd.DataFrame): The DataFrame to sort.
        cols (List[str]): The columns to sort by.

    Returns:
        pd.DataFrame: The sorted DataFrame.
    """

    # Restore the original column order.
    cols_to_be_removed = set(df.columns) - set(cols_in_order)

    # Log what columns are being lost
    if len(cols_to_be_removed) > 0:
        SitesApportionmentLogger.debug(f"Removing {cols_to_be_removed} from df_cart")
    df = df[cols_in_order]

    # Sort the rows on values in chosen columns
    cols_to_sort_by: List[str] = [period_col, ref_col, instance_col]
    sorted_df = df.sort_values(by=cols_to_sort_by, ascending=True).reset_index(
        drop=True
    )

    return sorted_df


def run_apportion_sites(
    df: pd.DataFrame, config: Dict[str, Union[str, List[str]]]
) -> pd.DataFrame:
    """Apportion the numerical values for each product group across multiple sites.

    This is done using percents from question 602 to compute weights.
    The code selects the records long from references that have multiple non-empty
    postcodes, then splits the dataframe in two; one for codes and one for sites.

    Codes have reference, period, product group (unique combinations of product group,
    civil or defence and pg_numeric) and all relevant numeric columns.

    Sites have reference, period and all other fields except for product group keys and
    the relevant numerical values. Sites dataframe contains multiple instances, with
    instance 1 and higher having different postcodes and with percents for each site.
    For sites, weights are calculated using the percents.

    A Cartesian product of product groups and sites is created, and the weights of each
    site are applied to values of each product. Also, for short forms, percent is set
    to 100.

    Args:
        df (pd.DataFrame): Dataframe containing all input data.
        config (Dict[str, Union[str, List[str]]]): Configuration dictionary.

    Returns:
        pd.DataFrame: A dataframe with the same columns, with applied site
        apportionment.
    """
    # Get the original columns set
    orig_cols: List[str] = list(df.columns)
    # Create a list of the value columns that we want to apportion
    # These are the same as the columns we impute so we use a function from imputation.
    value_cols: List[str] = get_imputation_cols(config)

    # Set short form percentages to 100
    df = set_short_form_percentages(df)

    # Calculate the number of unique non-blank postcodes
    df = count_unique_postcodes_in_col(df)

    # Split the dataframe in two based on whether there's more than one site (postcode)
    multiple_sites_df, df_out = split_many_sites_df(df)

    # category_df: dataframe with codes and numerical values
    category_df = create_category_df(multiple_sites_df, value_cols)

    sites_df = create_sites_df(multiple_sites_df, orig_cols, value_cols)

    # Check for postcode duplicates for QA
    count_duplicate_sites(sites_df)

    # Calculate weights
    sites_df = calc_weights_for_sites(sites_df, groupby_cols)

    #  Merge codes to sites to create a Cartesian product
    df_cart = create_cartesian_product(sites_df, category_df)

    # Apply weights
    df_cart = weight_values(df_cart, value_cols, "site_weight")

    # Restore the original order of columns
    #debug begin
    cart_cols = list(df_cart.columns)
    OL = len(orig_cols)
    CL = len(cart_cols) 
    if CL == OL:
        print(f"Lenghts are the same, {OL}")
        same_titles = [orig_cols[x]==cart_cols[x] for x in range(OL)]
        if min(same_titles) == 1:
            print("column names are the same")
        else:
            print(f"Different column names, [{same_titles}]")
    else:
        print(f"Lengths are different, orig={OL}, cart={CL}")
    # debug end

    df_cart = df_cart[orig_cols]

    # Append the apportionned data back to the remaining unchanged data
    df_out = df_out.append(df_cart, ignore_index=True)

    # Sort by period, ref, instance in ascending order.

    df_out = sort_rows_order_cols(df_out, orig_cols)

    return df_out<|MERGE_RESOLUTION|>--- conflicted
+++ resolved
@@ -129,10 +129,6 @@
         & create_notnull_mask(df, civdef_col) 
     )   
 
-<<<<<<< HEAD
-=======
-
->>>>>>> 9a9a5a6b
     # Make the dataframe with columns of codes and numerical values
     category_df = df.copy().loc[valid_code_cond][groupby_cols + code_cols + value_cols]
 
