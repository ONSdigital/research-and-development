--- conflicted
+++ resolved
@@ -56,11 +56,7 @@
             filename = (
                 f"{survey_year}_{file_suffix}_df_apportioned_{tdate}_v{run_id}.csv"
             )
-<<<<<<< HEAD
-            write_csv(f"{imp_path}/apportionment_qa/{filename}", df_out)
-=======
             write_csv(f"{qa_path}/{filename}", df_out)
->>>>>>> ab6fd372
 
         SitesMainLogger.info("Finished apportionment to sites.")
         return df_out
