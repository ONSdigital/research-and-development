"""All functions that are applied in staging_main.py"""
# Core imports
import pandas as pd
from numpy import random
import logging
import re
import os
import pathlib
from datetime import datetime
from typing import Callable, Tuple, Dict, Union

# Our own modules
from src.staging import validation as val
from src.staging import postcode_validation as pcval
from src.staging import spp_snapshot_processing as processing
from src.staging import spp_parser

# Create logger for this module
StagingHelperLogger = logging.getLogger(__name__)


def fix_anon_data(responses_df: pd.DataFrame, config: dict) -> pd.DataFrame:
    """
    Fixes anonymised snapshot data for use in the DevTest environment.

    This function adds an "instance" column to the provided DataFrame, and populates
    it with zeros. It also adds a "selectiontype" column with random values of "P",
    "C", or "L", and a "cellnumber" column with random values from the "seltype_list"
    in the configuration.

    This fix is necessary because the anonymised snapshot data currently used in the
    DevTest environment does not include the "instance" column. This fix should be
    removed when new anonymised data is provided.

    Args:
        responses_df (pandas.DataFrame): The DataFrame containing the anonymised
        snapshot data.
        config (dict): A dictionary containing configuration details.

    Returns:
        pandas.DataFrame: The fixed DataFrame with the added "instance",
        "selectiontype", and "cellnumber" columns.
    """
    responses_df["instance"] = 0
    col_size = responses_df.shape[0]
    random.seed(seed=42)
    responses_df["selectiontype"] = random.choice(["P", "C", "L"], size=col_size)
    cellno_list = config["devtest"]["seltype_list"]
    responses_df["cellnumber"] = random.choice(cellno_list, size=col_size)
    return responses_df


def getmappername(mapper_path_key: str, split: bool) -> str:
    """
    Extracts the mapper name from a given path key.

    This function uses a regular expression to extract the name of the mapper from the
    provided key.
    The name is assumed to be the part of the key before the first underscore.
    If the 'split' parameter is True, underscores in the name are replaced with spaces.

    Args:
    mapper_path_key (str): The key from which to extract the mapper name.
    split (bool): Whether to replace underscores in the name with spaces.

    Returns:
    str: The extracted mapper name.
    """
    patt = re.compile(r"^(.*?)_path")
    mapper_name = re.search(patt, mapper_path_key).group(1)

    if split:
        mapper_name = mapper_name.replace("_", " ")

    return mapper_name


def load_validate_mapper(
    mapper_path_key: str,
    config: dict,
    logger: logging.Logger,
    rd_file_exists: callable,
    rd_read_csv: callable,
) -> pd.DataFrame:
    """
    Loads a specified mapper, validates it using a schema and an optional
    validation function.

    This function first retrieves the path of the mapper from the provided config
    dictionary using the mapper_path_key. It then checks if the file exists at
    the mapper path. If the file exists, it is read into a DataFrame. The
    DataFrame is then validated against a schema, which is located at a path
    constructed from the mapper name. If a validation function is provided, it
    is called with the DataFrame and any additional arguments.

    Args:
        mapper_path_key (str): The key to retrieve the mapper path from the config.
        config (dict): A dictionary containing configuration options.
        logger (logging.Logger): A logger to log information and errors.
        rd_file_exists (callable): A platform-specific function that checks if a
            file exists in a certain path.
        rd_read_csv(callable): A platform-specific function that reads a csv
            file into a Pandas dataframe from a given path.

    Returns:
        pd.DataFrame: The loaded and validated mapper DataFrame.

    Raises:
        FileNotFoundError: If no file exists at the mapper path.
        ValidationError: If the DataFrame fails schema validation or the validation func
    """
    # Get the path of the mapper from the config dictionary
    mapper_path = config["mapping_paths"][mapper_path_key]

    # Get the name of the mapper from the mapper path key
    mapper_name = getmappername(mapper_path_key, split=True)

    # Log the loading of the mapper
    logger.info(f"Loading {getmappername(mapper_path_key, split=True)} from file...")

    # Check if the file exists at the mapper path, raise an error if it doesn't
    rd_file_exists(mapper_path, raise_error=True)

    # Read the file at the mapper path into a DataFrame
    mapper_df = rd_read_csv(mapper_path)

    # Construct the path of the schema from the mapper name
    schema_prefix = "_".join(word for word in mapper_name.split() if word != "mapper")
    schema_path = f"./config/{schema_prefix}_schema.toml"

    # Validate the DataFrame against the schema
    val.validate_data_with_schema(mapper_df, schema_path)

    # Log the successful loading of the mapper
    logger.info(f"{mapper_name} loaded successfully")

    # Return the loaded and validated DataFrame
    return mapper_df


def load_snapshot_feather(feather_file, read_feather):
    snapdata = read_feather(feather_file)
    StagingHelperLogger.info(f"{feather_file} loaded")
    return snapdata


def load_val_snapshot_json(
    frozen_snapshot_path: str, load_json: Callable, config: dict,
) -> Tuple[pd.DataFrame, str]:
    """
    Loads and validates a snapshot of survey data from a JSON file.

    This function reads a JSON file containing a snapshot of survey data, parses
        the data into contributors and responses dataframes, calculates the
        response rate, fixes any issues with anonymised data, validates the data
        against predefined schemas, combines the contributors and responses
        dataframes into a full responses dataframe, and validates the full
        responses dataframe against a combined schema.

    Args:
        frozen_snapshot_path (str): The path to the JSON file containing the snapshot
        data.
        load_json (function): The function to use to load the JSON file.
        config (dict): A dictionary containing configuration options.
        loaded from a network or HDFS.

    Returns:
        tuple: A tuple containing the full responses dataframe and the response
        rate.
    """
    StagingHelperLogger.info("Loading SPP snapshot data from json file")

    # Load data from JSON file
    snapdata = load_json(frozen_snapshot_path)

    contributors_df, responses_df = spp_parser.parse_snap_data(snapdata)

    # Get response rate
    res_rate = "{:.2f}".format(processing.response_rate(contributors_df, responses_df))
    StagingHelperLogger.info("Finished Data Ingest...")

    # Validate snapshot data
<<<<<<< HEAD
    # TODO: this temp switched off while working on dev_test_branch
=======
>>>>>>> 3d254e96
    val.validate_data_with_schema(
        contributors_df, "./config/contributors_schema.toml"
    )
    val.validate_data_with_schema(responses_df, "./config/long_response.toml")

    if config["global"]["platform"] == "hdfs" and config["global"]["dev_test"]:
        responses_df["instance"] = 0

    # Data Transmutation
    full_responses = processing.full_responses(contributors_df, responses_df)
    # the anonymised snapshot data we use in the DevTest environment
    # does not include the instance column. This fix should be removed
    # when new anonymised data is given.
    if config["global"]["platform"] == "hdfs" and config["global"]["dev_test"]:
        full_responses = fix_anon_data(full_responses, config)

    StagingHelperLogger.info(
        "Finished Data Transmutation and validation of full responses dataframe"
    )
    # Validate and force data types for the full responses df
<<<<<<< HEAD
    # TODO Find a fix for the datatype casting before uncommenting
    # TODO commented out for Dev test for now
=======
>>>>>>> 3d254e96
    val.combine_schemas_validate_full_df(
        full_responses,
        "./config/contributors_schema.toml",
        "./config/wide_responses.toml",
    )

    return full_responses, res_rate


def df_to_feather(
    dir: Union[pathlib.Path, str],
    save_name: str,
    df: pd.DataFrame,
    write_feather: Callable,
    overwrite: bool = True,
) -> None:
    """_summary_

    Args:
        dir (Union[pathlib.Path, str]): The save directory of the feather file.
        save_name (str): The save name of the feather file.
        df (pd.DataFrame): The df to save out as a .feather file.
        write_feather (Callable): A function that write out a feather.
        overwrite (bool, optional): Whether or not to overwrite files saved
            under the same name. Defaults to True.

    Raises:
        FileNotFoundError: Raised if the passed directory does not exist.
        FileExistsError: Raised if overwrite=False and the file already exists.
    """
    # defences
    if not os.path.exists(dir):
        raise FileNotFoundError(f"The passed directory ({dir}) does not exist")
    fpath = os.path.join(dir, save_name)
    # ensure path is feather file
    if os.path.splitext(fpath)[1].lower() != ".feather":
        fpath = f"{fpath}.feather"
    if not overwrite and os.path.exists(fpath):
        raise FileExistsError(
            f"File already saved at {fpath}. Pass overwrite=True if you would "
            "like to overwrite it."
        )
    write_feather(fpath, df)


def stage_validate_harmonise_postcodes(
    config: Dict,
    full_responses: pd.DataFrame,
    run_id: str,
    check_file_exists: Callable,
    read_csv: Callable,
    write_csv: Callable,
) -> Tuple[pd.DataFrame, pd.DataFrame]:
    """
    Stages, validates, and harmonises the postcode column in the provided
    DataFrame.

    This function performs the following steps:
    1. Loads a master list of postcodes from a CSV file.
    2. Validates the postcode column in the full_responses DataFrame against the
       master list.
    2. Validates the postcode column in the full_responses DataFrame against
        the master list.
    3. Writes any invalid postcodes to a CSV file.
    4. Returns the original DataFrame and the master list of postcodes.

    Args:
        config (Dict): A dictionary containing configuration options.
        full_responses (pd.DataFrame): The DataFrame containing the data to be
        validated.
        run_id (str): The run ID for this execution.
        check_file_exists (Callable): A function that checks if a file exists.
        read_csv (Callable): A function that reads a CSV file into a DataFrame.
        write_csv (Callable): A function that writes a DataFrame to a CSV file.

    Returns:
        Tuple[pd.DataFrame, pd.DataFrame]: A tuple containing the original DataFrame
        and the master list of postcodes.
        Tuple[pd.DataFrame, pd.DataFrame]: A tuple containing the original DataFrame
        and the master list of postcodes.
    """
    # Log the start of postcode validation
    StagingHelperLogger.info("Starting PostCode Validation")

    staging_dict = config["staging_paths"]

    # Load the master list of postcodes
    postcode_mapper = config["mapping_paths"]["postcode_mapper"]
    check_file_exists(postcode_mapper, raise_error=True)
    postcode_mapper = read_csv(postcode_mapper)
    postcode_masterlist = postcode_mapper["pcd2"]

    # Validate the postcode column in the full_responses DataFrame
    full_responses, invalid_df = pcval.run_full_postcode_process(
        full_responses, postcode_masterlist, config
    )

    # Log the saving of invalid postcodes to a file
    StagingHelperLogger.info("Saving Invalid Postcodes to File")

    # Save the invalid postcodes to a CSV file
    pcodes_folder = staging_dict["pcode_val_path"]
    tdate = datetime.now().strftime("%y-%m-%d")
    survey_year = config["years"]["survey_year"]
    invalid_filename = (
        f"{survey_year}_invalid_unrecognised_postcodes_{tdate}_v{run_id}.csv"
    )
    write_csv(f"{pcodes_folder}/{invalid_filename}", invalid_df)

    # Log the end of postcode validation
    StagingHelperLogger.info("Finished PostCode Validation")

    return full_responses, postcode_mapper


def filter_pnp_data(full_responses):
    """
    Filter out all PNP data or equivalently all records with legalstatus of 7

    Args:
        full_responses (pandas.DataFrame):
            The DataFrame containing the full resonses data.

    Returns:
        Tuple[pd.DataFrame, pd.DataFrame]: Two dataframes; the BERD data without
        PNP data and the PNP data
    """
    # create dataframe with PNP data legalstatus=='7'
    pnp_full_responses = full_responses.loc[(full_responses["legalstatus"] == "7")]
    # filter out PNP data or equivalently records with legalstatus!='7'
    full_responses = full_responses.loc[(full_responses["legalstatus"] != "7")]

    return full_responses, pnp_full_responses<|MERGE_RESOLUTION|>--- conflicted
+++ resolved
@@ -180,10 +180,6 @@
     StagingHelperLogger.info("Finished Data Ingest...")
 
     # Validate snapshot data
-<<<<<<< HEAD
-    # TODO: this temp switched off while working on dev_test_branch
-=======
->>>>>>> 3d254e96
     val.validate_data_with_schema(
         contributors_df, "./config/contributors_schema.toml"
     )
@@ -204,11 +200,6 @@
         "Finished Data Transmutation and validation of full responses dataframe"
     )
     # Validate and force data types for the full responses df
-<<<<<<< HEAD
-    # TODO Find a fix for the datatype casting before uncommenting
-    # TODO commented out for Dev test for now
-=======
->>>>>>> 3d254e96
     val.combine_schemas_validate_full_df(
         full_responses,
         "./config/contributors_schema.toml",
