"""All functions that are applied in staging_main.py"""
# Core imports
import pandas as pd
from numpy import random
import logging
import re
import os
import pathlib
from datetime import datetime
from typing import Callable, Tuple, Dict, Union

# Our own modules
from src.utils.wrappers import time_logger_wrap
from src.staging import validation as val
from src.staging import postcode_validation as pcval
from src.staging import spp_parser, history_loader
from src.staging import spp_snapshot_processing as processing


# Create logger for this module
StagingHelperLogger = logging.getLogger(__name__)


def fix_anon_data(responses_df, config):
    """
    Fixes anonymised snapshot data for use in the DevTest environment.

    This function adds an "instance" column to the provided DataFrame, and populates
    it with zeros. It also adds a "selectiontype" column with random values of "P",
    "C", or "L", and a "cellnumber" column with random values from the "seltype_list"
    in the configuration.

    This fix is necessary because the anonymised snapshot data currently used in the
    DevTest environment does not include the "instance" column. This fix should be
    removed when new anonymised data is provided.

    Args:
        responses_df (pandas.DataFrame): The DataFrame containing the anonymised
        snapshot data.
        config (dict): A dictionary containing configuration details.

    Returns:
        pandas.DataFrame: The fixed DataFrame with the added "instance",
        "selectiontype", and "cellnumber" columns.
    """
    responses_df["instance"] = 0
    col_size = responses_df.shape[0]
    random.seed(seed=42)
    responses_df["selectiontype"] = random.choice(["P", "C", "L"], size=col_size)
    cellno_list = config["devtest"]["seltype_list"]
    responses_df["cellnumber"] = random.choice(cellno_list, size=col_size)
    return responses_df


def update_ref_list(full_df: pd.DataFrame, ref_list_df: pd.DataFrame) -> pd.DataFrame:
    """
    Update long form references that should be on the reference list.

    For the first year (processing 2022 data) only, several references
    should have been designated on the "reference list", ie, should have been
    assigned cellnumber = 817, but were wrongly assigned a different cellnumber.

    Args:
        full_df (pd.DataFrame): The full_responses dataframe
        ref_list_df (pd.DataFrame): The mapper containing updates for the cellnumber
    Returns:
        df (pd.DataFrame): with cellnumber and selectiontype cols updated.
    """
    ref_list_filtered = ref_list_df.loc[
        (ref_list_df.formtype == "1") & (ref_list_df.cellnumber != 817)
    ]
    df = pd.merge(
        full_df,
        ref_list_filtered[["reference", "cellnumber"]],
        how="outer",
        on="reference",
        suffixes=("", "_new"),
        indicator=True,
    )
    # check no items in the reference list mapper are missing from the full responses
    missing_refs = df.loc[df["_merge"] == "right_only"]
    if not missing_refs.empty:
        msg = (
            "The following references in the reference list mapper are not in the data:"
        )
        raise ValueError(msg + str(missing_refs.reference.unique()))

    # update cellnumber and selectiontype where there is a match
    match_cond = df["_merge"] == "both"
    df = df.copy()
    df.loc[match_cond, "cellnumber"] = 817
    df.loc[match_cond, "selectiontype"] = "L"

    df = df.drop(["_merge", "cellnumber_new"], axis=1)

    return df


def getmappername(mapper_path_key, split):
    """
    Extracts the mapper name from a given path key.

    This function uses a regular expression to extract the name of the mapper from the
    provided key.
    The name is assumed to be the part of the key before the first underscore.
    If the 'split' parameter is True, underscores in the name are replaced with spaces.

    Parameters:
    mapper_path_key (str): The key from which to extract the mapper name.
    split (bool): Whether to replace underscores in the name with spaces.

    Returns:
    str: The extracted mapper name.
    """
    patt = re.compile(r"^(.*?)_path")
    mapper_name = re.search(patt, mapper_path_key).group(1)

    if split:
        mapper_name = mapper_name.replace("_", " ")

    return mapper_name


def load_validate_mapper(
    mapper_path_key,
    paths,
    file_exists_func,
    read_csv_func,
    logger,
    val_with_schema_func: Callable,
    one_to_many_val_func: Callable,
    *args,
):
    """
    Loads a specified mapper, validates it using a schema and an optional
    validation function.

    This function first retrieves the path of the mapper from the provided paths
    dictionary using the mapper_path_key. It then checks if the file exists at
    the mapper path. If the file exists, it is read into a DataFrame. The
    DataFrame is then validated against a schema, which is located at a path
    constructed from the mapper name. If a validation function is provided, it
    is called with the DataFrame and any additional arguments.

    Args:
        mapper_path_key (str): The key to retrieve the mapper path from the
        paths dictionary.

        paths (dict): A dictionary containing paths.
        file_exists_func (Callable): A function to check if a file exists at a
        given path.
        read_csv_func (Callable): A function to read a CSV file into a
        DataFrame.
        logger (logging.Logger): A logger to log information and errors.
        val_with_schema_func (Callable): A function to validate a DataFrame
        against a schema.
        validation_func (Callable, optional): An optional function to perform
        additional validation on the DataFrame.
        *args: Additional arguments to pass to the validation function.

    Returns:
        pd.DataFrame: The loaded and validated mapper DataFrame.

    Raises:
        FileNotFoundError: If no file exists at the mapper path.
        ValidationError: If the DataFrame fails schema validation or the validation func
    """
    # Get the path of the mapper from the paths dictionary
    mapper_path = paths[mapper_path_key]

    # Get the name of the mapper from the mapper path key
    mapper_name = getmappername(mapper_path_key, split=True)

    # Log the loading of the mapper
    logger.info(f"Loading {getmappername(mapper_path_key, split=True)} to File...")

    # Check if the file exists at the mapper path, raise an error if it doesn't
    file_exists_func(mapper_path, raise_error=True)

    # Read the file at the mapper path into a DataFrame
    mapper_df = read_csv_func(mapper_path)

    # Construct the path of the schema from the mapper name
    schema_prefix = "_".join(word for word in mapper_name.split() if word != "mapper")
    schema_path = f"./config/{schema_prefix}_schema.toml"

    # Validate the DataFrame against the schema
    val_with_schema_func(mapper_df, schema_path)

    # If a one-to-many validation function is provided, validate the DataFrame
    if one_to_many_val_func:
        # Prepend the DataFrame to the arguments
        args = (mapper_df,) + args
        # Call the validation function with the DataFrame and the other arguments
        one_to_many_val_func(*args)  # args include "col_many" and "col_one"

    # Log the successful loading of the mapper
    logger.info(f"{mapper_name} loaded successfully")

    # Return the loaded and validated DataFrame
    return mapper_df


def load_historic_data(config: dict, paths: dict, read_csv: Callable) -> dict:
    """Load historic data into the pipeline.

    Args:
        config (dict): The pipeline configuration
        paths (dict): The paths to the data files
        read_csv (Callable): Function to read a csv file.
            This will be the hdfs or network version depending on settings.

    Returns:
        dict: A dictionary of history data loaded into the pipeline.
    """
    curent_year = config["years"]["current_year"]
    years_to_load = config["years"]["previous_years_to_load"]
    years_gen = history_loader.history_years(curent_year, years_to_load)

    if years_gen is None:
        StagingHelperLogger.info("No historic data to load for this run.")
        return {}
    else:
        StagingHelperLogger.info("Loading historic data...")
        history_path = paths["history_path"]
        dict_of_hist_dfs = history_loader.load_history(
            years_gen, history_path, read_csv
        )
        # Check if it has loaded and is not empty
        if isinstance(dict_of_hist_dfs, dict) and bool(dict_of_hist_dfs):
            StagingHelperLogger.info(
                "Dictionary of history data: %s loaded into pipeline",
                ", ".join(dict_of_hist_dfs),
            )
            StagingHelperLogger.info("Historic data loaded.")
        else:
            StagingHelperLogger.warning(
                "Problem loading historic data. Dict may be empty or not present"
            )
            raise Exception("The historic data did not load")

    return dict_of_hist_dfs if dict_of_hist_dfs else {}


def check_snapshot_feather_exists(
    config: dict,
    check_file_exists: Callable,
    feather_file_to_check,
    secondary_feather_file,
) -> bool:
    """Check if one or both of snapshot feather files exists.

    Conifg arguments decide whether to check for one or both.

    Args:
        config (dict): The pipeline configuration
        check_file_exists (Callable): Function to check if file exists
            This will be the hdfs or network version depending on settings.

    Returns:
        bool: True if the feather file exists, False otherwise.
    """

    if config["global"]["load_updated_snapshot"]:
        return check_file_exists(feather_file_to_check) and check_file_exists(
            secondary_feather_file
        )
    else:
        return check_file_exists(feather_file_to_check)


@time_logger_wrap
def load_snapshot_feather(feather_file, read_feather):
    snapdata = read_feather(feather_file)
    StagingHelperLogger.info(f"{feather_file} loaded")
    return snapdata


def load_val_snapshot_json(snapshot_path, load_json, config, network_or_hdfs):
    """
    Loads and validates a snapshot of survey data from a JSON file.

    This function reads a JSON file containing a snapshot of survey data, parses
        the data into contributors and responses dataframes, calculates the
        response rate, fixes any issues with anonymised data, validates the data
        against predefined schemas, combines the contributors and responses
        dataframes into a full responses dataframe, and validates the full
        responses dataframe against a combined schema.

    Parameters:
        snapshot_path (str): The path to the JSON file containing the snapshot
        data.
        load_json (function): The function to use to load the JSON file.
        config (dict): A dictionary containing configuration options.
        network_or_hdfs (str): A string indicating whether the data is being
        loaded from a network or HDFS.

    Returns:
        tuple: A tuple containing the full responses dataframe and the response
        rate.
    """
    StagingHelperLogger.info("Loading SPP snapshot data from json file")

    # Load data from JSON file
    snapdata = load_json(snapshot_path)

    contributors_df, responses_df = spp_parser.parse_snap_data(snapdata)

    # Get response rate
    res_rate = "{:.2f}".format(processing.response_rate(contributors_df, responses_df))

    # the anonymised snapshot data we use in the DevTest environment
    # does not include the instance column. This fix should be removed
    # when new anonymised data is given.
    if network_or_hdfs == "hdfs" and config["global"]["dev_test"]:
        responses_df = fix_anon_data(responses_df, config)
    StagingHelperLogger.info("Finished Data Ingest...")

    # Validate snapshot data
    val.validate_data_with_schema(contributors_df, "./config/contributors_schema.toml")
    val.validate_data_with_schema(responses_df, "./config/long_response.toml")

    # Data Transmutation
    full_responses = processing.full_responses(contributors_df, responses_df)

    StagingHelperLogger.info(
        "Finished Data Transmutation and validation of full responses dataframe"
    )
    # Validate and force data types for the full responses df
    # TODO Find a fix for the datatype casting before uncommenting
    val.combine_schemas_validate_full_df(
        full_responses,
        "./config/contributors_schema.toml",
        "./config/wide_responses.toml",
    )

    return full_responses, res_rate


def load_validate_secondary_snapshot(
    load_json, secondary_snapshot_path, config, network_or_hdfs
):
    """
    Loads and validates a secondary snapshot of survey data from a JSON file.

    This function reads a JSON file containing a secondary snapshot of survey
    data, parses the data into contributors and responses dataframes, validates
    the data against predefined schemas, combines the contributors and responses
    dataframes into a full responses dataframe, and validates the full responses
    dataframe against a combined schema.

    Parameters:
        load_json (function): The function to use to load the JSON file.
        secondary_snapshot_path (str): The path to the JSON file containing the
        secondary snapshot data.

    Returns:
        pandas.DataFrame: A DataFrame containing the full responses from the
        secondary snapshot.
    """
    # Load secondary snapshot data
    StagingHelperLogger.info("Loading secondary snapshot data from json file")
    secondary_snapdata = load_json(secondary_snapshot_path)

    # Parse secondary snapshot data
    secondary_contributors_df, secondary_responses_df = spp_parser.parse_snap_data(
        secondary_snapdata
    )

    # applied fix as secondary responses does not include instance column:
    # already a fix in place for DevTest environment (see load_val_snapshot_json())
    if network_or_hdfs == "network":
        secondary_responses_df["instance"] = 0

    # Validate secondary snapshot data
    StagingHelperLogger.info("Validating secondary snapshot data...")
    val.validate_data_with_schema(
        secondary_contributors_df, "./config/contributors_schema.toml"
    )
    val.validate_data_with_schema(secondary_responses_df, "./config/long_response.toml")

    # Create secondary full responses dataframe
    secondary_full_responses = processing.full_responses(
        secondary_contributors_df, secondary_responses_df
    )
    # Validate and force data types for the secondary full responses df
    val.combine_schemas_validate_full_df(
        secondary_full_responses,
        "./config/contributors_schema.toml",
        "./config/wide_responses.toml",
    )

    # return secondary_full_responses
    return secondary_full_responses


def df_to_feather(
    dir: Union[pathlib.Path, str],
    save_name: str,
    df: pd.DataFrame,
    write_feather: Callable,
    overwrite: bool = True,
) -> None:
    """_summary_

    Args:
        dir (Union[pathlib.Path, str]): The save directory of the feather file.
        save_name (str): The save name of the feather file.
        df (pd.DataFrame): The df to save out as a .feather file.
        write_feather (Callable): A function that write out a feather.
        overwrite (bool, optional): Whether or not to overwrite files saved
            under the same name. Defaults to True.

    Raises:
        FileNotFoundError: Raised if the passed directory does not exist.
        FileExistsError: Raised if overwrite=False and the file already exists.
    """
    # defences
    if not os.path.exists(dir):
        raise FileNotFoundError(f"The passed directory ({dir}) does not exist")
    fpath = os.path.join(dir, save_name)
    # ensure path is feather file
    if os.path.splitext(fpath)[1].lower() != ".feather":
        fpath = f"{fpath}.feather"
    if not overwrite and os.path.exists(fpath):
        raise FileExistsError(
            f"File already saved at {fpath}. Pass overwrite=True if you would "
            "like to overwrite it."
        )
    write_feather(fpath, df)


def stage_validate_harmonise_postcodes(
    config: Dict,
    paths: Dict,
    full_responses: pd.DataFrame,
    run_id: str,
    check_file_exists: Callable,
    read_csv: Callable,
    write_csv: Callable,
) -> Tuple[pd.DataFrame, pd.DataFrame]:
    """
    Stages, validates, and harmonises the postcode column in the provided
    DataFrame.

    This function performs the following steps:
    1. Loads a master list of postcodes from a CSV file.
    2. Validates the postcode column in the full_responses DataFrame against the
       master list.
    2. Validates the postcode column in the full_responses DataFrame against
        the master list.
    3. Writes any invalid postcodes to a CSV file.
    4. Returns the original DataFrame and the master list of postcodes.

    Parameters:
    config (Dict): A dictionary containing configuration options.
    paths (Dict): A dictionary containing paths to various files.
    full_responses (pd.DataFrame): The DataFrame containing the data to be
    validated.
    run_id (str): The run ID for this execution.
    check_file_exists (Callable): A function that checks if a file exists.
    read_csv (Callable): A function that reads a CSV file into a DataFrame.
    write_csv (Callable): A function that writes a DataFrame to a CSV file.

    Returns:
    Tuple[pd.DataFrame, pd.DataFrame]: A tuple containing the original DataFrame
    and the master list of postcodes.
    Tuple[pd.DataFrame, pd.DataFrame]: A tuple containing the original DataFrame
    and the master list of postcodes.
    """
    # Log the start of postcode validation
    StagingHelperLogger.info("Starting PostCode Validation")

    # Load the master list of postcodes
    postcode_masterlist = paths["postcode_masterlist"]
    check_file_exists(postcode_masterlist, raise_error=True)
    postcode_mapper = read_csv(postcode_masterlist)
    postcode_masterlist = postcode_mapper["pcd2"]

    # Validate the postcode column in the full_responses DataFrame
<<<<<<< HEAD
    invalid_df = val.validate_post_col(full_responses, postcode_masterlist, config)
=======
    full_responses, invalid_df = pcval.run_full_postcode_process(
        full_responses, postcode_masterlist, config
    )
>>>>>>> 83af087c

    # Log the saving of invalid postcodes to a file
    StagingHelperLogger.info("Saving Invalid Postcodes to File")

    # Save the invalid postcodes to a CSV file
    pcodes_folder = paths["postcode_path"]
    tdate = datetime.now().strftime("%Y-%m-%d")
    invalid_filename = f"invalid_unrecognised_postcodes_{tdate}_v{run_id}.csv"
    write_csv(f"{pcodes_folder}/{invalid_filename}", invalid_df)

    # Log the end of postcode validation
    StagingHelperLogger.info("Finished PostCode Validation")

    return full_responses, postcode_mapper<|MERGE_RESOLUTION|>--- conflicted
+++ resolved
@@ -478,13 +478,9 @@
     postcode_masterlist = postcode_mapper["pcd2"]
 
     # Validate the postcode column in the full_responses DataFrame
-<<<<<<< HEAD
-    invalid_df = val.validate_post_col(full_responses, postcode_masterlist, config)
-=======
     full_responses, invalid_df = pcval.run_full_postcode_process(
         full_responses, postcode_masterlist, config
     )
->>>>>>> 83af087c
 
     # Log the saving of invalid postcodes to a file
     StagingHelperLogger.info("Saving Invalid Postcodes to File")
