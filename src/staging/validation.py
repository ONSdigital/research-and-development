import os
import toml
import postcodes_uk
import pandas as pd
from numpy import nan

import logging
from src.utils.wrappers import time_logger_wrap, exception_wrap

# from src.utils.helpers import Config_settings

# Get the config
# conf_obj = Config_settings(config_path)
# config = conf_obj.config_dict
# global_config = config["global"]

# Set up logging
validation_logger = logging.getLogger(__name__)


def validate_postcode_pattern(pcode: str) -> bool:
    """A function to validate UK postcodes which uses the postcodes_uk package
    to verify the pattern of a postcode by using regex.

    Args:
        pcode (str): The postcode to validate

    Returns:
        bool: True or False depending on if it is valid or not
    """
    if pcode is None:
        return False

    # Validation step
    valid_bool = postcodes_uk.validate(pcode)

    return valid_bool


@time_logger_wrap
@exception_wrap
<<<<<<< HEAD
def validate_post_col(df: pd.DataFrame, postcode_masterlist: str, config: dict) -> bool:
=======
def validate_post_col(df: pd.DataFrame, postcode_masterlist: pd.DataFrame):
>>>>>>> a83cafa6
    """This function checks if all postcodes in the specified DataFrame column
        are valid UK postcodes. It uses the `validate_postcode_pattern` function to
        perform the validation.

    Args:
        df (pd.DataFrame): The DataFrame containing the postcodes.
        postcode_masterlist (pd.DataFrame): The dataframe containing the correct
        postocdes to check against

    Returns:
        invalid_df (pd.DataFrame): A dataframe of postcodes with the incorrect pattern
        unreal_df (pd.DataFrame): A dataframe of postcodes not found in the masterlist
    """
    if not isinstance(df, pd.DataFrame):
        raise TypeError(f"The dataframe you are attempting to validate is {type(df)}")

<<<<<<< HEAD
    unreal_postcodes = check_pcs_real(df, postcode_masterlist, config)

    # Log the unreal postcodes
    if not unreal_postcodes.empty:
        validation_logger.warning(
            f"These postcodes are not found in the ONS postcode list: {unreal_postcodes.to_list()}"  # noqa
        )

=======
>>>>>>> a83cafa6
    # Check if postcodes match pattern
    # Create list of postcodes with incorrect patterns
    invalid_pattern_postcodes = df.loc[
        ~df["referencepostcode"].apply(validate_postcode_pattern), "referencepostcode"
    ]

    # Save to df
    invalid_df = pd.DataFrame(
        {
            "reference": df.loc[invalid_pattern_postcodes.index, "reference"],
            "instance": df.loc[invalid_pattern_postcodes.index, "instance"],
            "invalid_pattern_pcodes": invalid_pattern_postcodes,
        }
    )

    # Log the invalid postcodes
    if not invalid_pattern_postcodes.empty:
        validation_logger.warning(
            f"Invalid pattern postcodes found: {invalid_pattern_postcodes.to_list()}"
        )

    # Create a list of postcodes not found in masterlist
    unreal_postcodes = check_pcs_real(df, postcode_masterlist)

    # Save to df
    unreal_df = pd.DataFrame(
        {
            "reference": df.loc[unreal_postcodes.index, "reference"],
            "instance": df.loc[unreal_postcodes.index, "instance"],
            "not_real_pcodes": unreal_postcodes,
        }
    )

    # Log the unreal postcodes
    if not unreal_postcodes.empty:
        validation_logger.warning(
            f"These postcodes are not found in the ONS postcode list: {unreal_postcodes.to_list()}"  # noqa
        )

    # Combine the two lists
    combined_invalid_postcodes = pd.concat(
        [unreal_postcodes, invalid_pattern_postcodes]
    )
    combined_invalid_postcodes.drop_duplicates(inplace=True)

    if not combined_invalid_postcodes.empty:
        validation_logger.warning(
            f"Total list of unique invalid postcodes found: {combined_invalid_postcodes.to_list()}"  # noqa
        )

        validation_logger.warning(
            f"Total count of unique invalid postcodes found: {len(combined_invalid_postcodes.to_list())}"  # noqa
        )

    validation_logger.info("All postcodes validated....")

    return invalid_df, unreal_df


def insert_space(postcode, position):
    return postcode[0:position] + " " + postcode[position:]


@exception_wrap
def get_masterlist(postcode_masterlist) -> pd.Series:
    """This function converts the masterlist dataframe to a Pandas series

    Returns:
        pd.Series: A series of postcodes
    """
    masterlist = postcode_masterlist.squeeze()

    return masterlist


def check_pcs_real(df: pd.DataFrame, postcode_masterlist: pd.DataFrame):
    """Checks if the postcodes are real against a masterlist of actual postcodes.

    In the masterlist, all postcodes are 7 characters long, therefore the
    reference are formatted to match this format.

    All postcodes above 7 characters are stripped of whitespaces.
    All postcodes less than 7 characters have added whitespaces in the middle.

    This formatting is applied to a copy dataframe so the original is unchanged.

    The final output are the postcodes from the original dataframe

    Args:
        df (pd.DataFrame): The DataFrame containing the postcodes.
        postcode_masterlist (pd.DataFrame): The dataframe containing the correct
        postocdes to check against

    Returns:
        unreal_postcodes (pd.DataFrame): A dataframe containing all the
        original postcodes not found in the masterlist

    """
    # Create a copy df for validation
    check_real_df = df.copy()

<<<<<<< HEAD
def check_pcs_real(df: pd.DataFrame, postcode_masterlist: str, config: dict):
    """Checks if the postcodes are real against a masterlist of actual postcodes"""
=======
>>>>>>> a83cafa6
    if config["global"]["postcode_csv_check"]:
        master_series = get_masterlist(postcode_masterlist)

        # Renove whitespaces on larger than 7 characters
        check_real_df.loc[
            check_real_df["referencepostcode"].str.len() > 7, "referencepostcode"
        ] = check_real_df.loc[
            check_real_df["referencepostcode"].str.len() > 7, "referencepostcode"
        ].str.replace(
            " ", ""
        )

        # Add whitespace to short postcodes
        check_real_df.loc[
            df["referencepostcode"].str.len() < 7, "referencepostcode"
        ] = check_real_df.loc[
            check_real_df["referencepostcode"].str.len() < 7, "referencepostcode"
        ].apply(
            lambda x: insert_space(x, 3)
        )

        # Check if postcode are real
        unreal_postcodes = df.loc[
            ~check_real_df["referencepostcode"].isin(master_series), "referencepostcode"
        ]

    else:
        emptydf = pd.DataFrame(columns=["referencepostcode"])
        unreal_postcodes = emptydf.loc[
            ~emptydf["referencepostcode"], "referencepostcode"
        ]

    return unreal_postcodes


@exception_wrap
def load_schema(file_path: str = "./config/contributors_schema.toml") -> dict:
    """Load the data schema from toml file into a dictionary

    Keyword Arguments:
        file_path -- Path to data schema toml file
        (default: {"./config/contributors_schema.toml"})

    Returns:
        A dict: dictionary containing parsed schema toml file
    """
    # Create bool variable for checking if file exists
    file_exists = os.path.exists(file_path)

    # Check if Data_Schema.toml exists
    if file_exists:
        # Load toml data schema into dictionary if toml file exists
        toml_dict = toml.load(file_path)
    else:
        # Return False if file does not exist
        return file_exists

    return toml_dict


@exception_wrap
def check_data_shape(
    data_df: pd.DataFrame,
    contributor_schema: str = "./config/contributors_schema.toml",
    wide_respon_schema: str = "./config/wide_responses.toml",
) -> bool:
    """Compares the shape of the data and compares it to the shape of the toml
    file based off the data schema. Returns true if there is a match and false
    otherwise.

    Keyword Arguments:
        data_df(pd.DataFrame): Pandas dataframe containing data to be checked.
        contributor_schema(str): Path to the schema toml (should be in config folder)
        wide_respon_schema(str): Path to the schema toml (should be in config folder)
    Returns:
        A bool: boolean, True if number of columns is as expected, otherwise False
    """
    if not isinstance(data_df, pd.DataFrame):
        raise ValueError(
            f"data_df must be a pandas dataframe, is currently {type(data_df)}."
        )

    cols_match = False

    data_dict = data_df.to_dict()

    # Load toml data schemas into dictionary
    toml_string_cont = load_schema(contributor_schema)
    toml_string_response = load_schema(wide_respon_schema)

    # Combained two dicts
    full_columns_list = {**toml_string_cont, **toml_string_response}

    # Filtered schema colum if is in data columns
    toml_string = [key for key in full_columns_list.keys() if key in data_df.columns]

    # Compare length of data dictionary to the data schema
    if len(data_dict) == len(toml_string):
        cols_match = True
    else:
        cols_match = False

    if cols_match is False:
        validation_logger.warning(f"Data columns match schema: {cols_match}.")
    else:
        validation_logger.info(f"Data columns match schema: {cols_match}.")

    validation_logger.info(
        f"Length of data: {len(data_dict)}. Length of schema: {len(toml_string)}"
    )
    return cols_match


def validate_data_with_schema(survey_df: pd.DataFrame, schema_path: str):
    """Takes the schema from the toml file and validates the survey data df.

    Args:
        survey_df (pd.DataFrame): Survey data in a pd.df format
        schema_path (str): path to the schema toml (should be in config folder)
    """

    # Load schema from toml
    dtypes_schema = load_schema(schema_path)

    # Create a dict for dtypes only
    dtypes_dict = {
        column_nm: dtypes_schema[column_nm]["Deduced_Data_Type"]
        for column_nm in dtypes_schema.keys()
    }

    # Cast each column individually and catch any errors
    for column in dtypes_dict.keys():

        # Fix for the columns which contain empty strings. We want to cast as NaN
        if dtypes_dict[column] == "pd.NA":
            # Replace whatever is in that column with np.nan
            survey_df[column] = nan
            dtypes_dict[column] = "float64"

        try:
            validation_logger.debug(f"{column} before: {survey_df[column].dtype}")
            if dtypes_dict[column] == "Int64":
                # Convert non-integer string to NaN
                survey_df[column] = survey_df[column].apply(
                    pd.to_numeric, errors="coerce"
                )
                # Cast columns to Int64
                survey_df[column] = survey_df[column].astype(pd.Int64Dtype())
            else:
                survey_df[column] = survey_df[column].astype(dtypes_dict[column])
            validation_logger.debug(f"{column} after: {survey_df[column].dtype}")
        except Exception as e:
            validation_logger.error(e)


@exception_wrap
def combine_schemas_validate_full_df(
    survey_df: pd.DataFrame, contributor_schema: "str", wide_response_schema: "str"
):
    """Takes the schemas from the toml file and validates the survey data df.

    Args:
        survey_df (pd.DataFrame): Survey data in a pd.df format
        contributor_schema (str): path to the schema toml (should be in config folder)
        wide_response_schema (str): path to the schema toml (should be in config folder)
    """
    # Load schemas from toml
    dtypes_con_schema = load_schema(contributor_schema)
    dtypes_res_schema = load_schema(wide_response_schema)

    # Create all unique keys from both schema
    full_columns_list = set(dtypes_con_schema) | set(dtypes_res_schema)

    # Create a dict for dtypes only
    dtypes = {
        column_nm: dtypes_con_schema[column_nm]["Deduced_Data_Type"]
        if column_nm in dtypes_con_schema
        else dtypes_res_schema[column_nm]["Deduced_Data_Type"]
        for column_nm in full_columns_list
    }

    # Cast each column individually and catch any errors
    for column in survey_df.columns:
        # Fix for the columns which contain empty strings. We want to cast as NaN
        if dtypes[column] == "pd.NA":
            # Replace whatever is in that column with np.nan
            survey_df[column] = nan
            dtypes[column] = "float64"

            # Try to cast each column to the required data type
        validation_logger.debug(f"{column} before: {survey_df[column].dtype}")
        if dtypes[column] == "Int64":
            # Convert non-integer string to NaN
            survey_df[column] = survey_df[column].apply(pd.to_numeric, errors="coerce")
            # Cast columns to Int64
            survey_df[column] = survey_df[column].astype("Int64")
        elif dtypes[column] == "float64":
            # Convert non-integer string to NaN
            survey_df[column] = survey_df[column].apply(pd.to_numeric, errors="coerce")
            # Cast columns to float64
            survey_df[column] = survey_df[column].astype("float64", errors="ignore")
        elif dtypes[column] == "str":
            survey_df[column] = survey_df[column].astype("string")
        else:
            survey_df[column] = survey_df[column].astype(dtypes[column])
        validation_logger.debug(f"{column} after: {survey_df[column].dtype}")<|MERGE_RESOLUTION|>--- conflicted
+++ resolved
@@ -39,11 +39,9 @@
 
 @time_logger_wrap
 @exception_wrap
-<<<<<<< HEAD
-def validate_post_col(df: pd.DataFrame, postcode_masterlist: str, config: dict) -> bool:
-=======
-def validate_post_col(df: pd.DataFrame, postcode_masterlist: pd.DataFrame):
->>>>>>> a83cafa6
+def validate_post_col(
+    df: pd.DataFrame, postcode_masterlist: pd.DataFrame, config: dict
+):
     """This function checks if all postcodes in the specified DataFrame column
         are valid UK postcodes. It uses the `validate_postcode_pattern` function to
         perform the validation.
@@ -60,17 +58,6 @@
     if not isinstance(df, pd.DataFrame):
         raise TypeError(f"The dataframe you are attempting to validate is {type(df)}")
 
-<<<<<<< HEAD
-    unreal_postcodes = check_pcs_real(df, postcode_masterlist, config)
-
-    # Log the unreal postcodes
-    if not unreal_postcodes.empty:
-        validation_logger.warning(
-            f"These postcodes are not found in the ONS postcode list: {unreal_postcodes.to_list()}"  # noqa
-        )
-
-=======
->>>>>>> a83cafa6
     # Check if postcodes match pattern
     # Create list of postcodes with incorrect patterns
     invalid_pattern_postcodes = df.loc[
@@ -93,7 +80,7 @@
         )
 
     # Create a list of postcodes not found in masterlist
-    unreal_postcodes = check_pcs_real(df, postcode_masterlist)
+    unreal_postcodes = check_pcs_real(df, postcode_masterlist, config)
 
     # Save to df
     unreal_df = pd.DataFrame(
@@ -146,7 +133,7 @@
     return masterlist
 
 
-def check_pcs_real(df: pd.DataFrame, postcode_masterlist: pd.DataFrame):
+def check_pcs_real(df: pd.DataFrame, postcode_masterlist: pd.DataFrame, config: dict):
     """Checks if the postcodes are real against a masterlist of actual postcodes.
 
     In the masterlist, all postcodes are 7 characters long, therefore the
@@ -172,11 +159,6 @@
     # Create a copy df for validation
     check_real_df = df.copy()
 
-<<<<<<< HEAD
-def check_pcs_real(df: pd.DataFrame, postcode_masterlist: str, config: dict):
-    """Checks if the postcodes are real against a masterlist of actual postcodes"""
-=======
->>>>>>> a83cafa6
     if config["global"]["postcode_csv_check"]:
         master_series = get_masterlist(postcode_masterlist)
 
