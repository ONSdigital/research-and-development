import os
import toml
import postcodes_uk
import pandas as pd
import numpy as np

import logging
from src.utils.wrappers import time_logger_wrap, exception_wrap

# Set up logging
validation_logger = logging.getLogger(__name__)


def validate_postcode_pattern(pcode: str) -> bool:
    """A function to validate UK postcodes which uses the postcodes_uk package
    to verify the pattern of a postcode by using regex.

    Args:
        pcode (str): The postcode to validate

    Returns:
        bool: True or False depending on if it is valid or not
    """

    if pcode is None:
        return False

    pcode = pcode.upper().strip()

    # Validation step
    valid_bool = postcodes_uk.validate(pcode)

    return valid_bool


@time_logger_wrap
@exception_wrap
def validate_post_col(
    df: pd.DataFrame, postcode_masterlist: pd.DataFrame, config: dict
):
    """This function checks if all postcodes in the specified DataFrame column
        are valid UK postcodes. It uses the `validate_postcode_pattern` function to
        perform the validation.

        This is done in 2 steps:
        First we validate the pattern of the postcode.
        Secondly if a postcode is valid, we validate that the postcodes are real

    Args:
        df (pd.DataFrame): The DataFrame containing the postcodes.
        postcode_masterlist (pd.DataFrame): The dataframe containing the correct
        postocdes to check against
        config (dict): The postcode settings from the config settings

    Returns:
        invalid_df (pd.DataFrame): A dataframe of postcodes with the incorrect pattern
        unreal_df (pd.DataFrame): A dataframe of postcodes not found in the masterlist
    """
    if not isinstance(df, pd.DataFrame):
        raise TypeError(f"The dataframe you are attempting to validate is {type(df)}")

    # Can only validate not null postcodes
    val_df = df.loc[~df["601"].isnull()]

    # Apply the pattern validation function
    invalid_pattern_postcodes = val_df.loc[
        ~val_df["601"].apply(validate_postcode_pattern), "601"
    ]

    # Save to df
    invalid_df = pd.DataFrame(
        {
            "reference": df.loc[invalid_pattern_postcodes.index, "reference"],
            "instance": df.loc[invalid_pattern_postcodes.index, "instance"],
            "invalid_pattern_pcodes": invalid_pattern_postcodes,
        }
    )

    # Log the invalid postcodes
    validation_logger.warning(
        f"Invalid pattern postcodes found: {invalid_pattern_postcodes.to_list()}"
    )
    validation_logger.warning(
<<<<<<< HEAD
        f"Number of invalid pattern postcodes found: \
            {len(invalid_pattern_postcodes.to_list())}")
=======
        f"""Number of invalid pattern postcodes found:
        {len(invalid_pattern_postcodes.to_list())}"""
    )
>>>>>>> 23401404

    # Remove the invalid pattern postcodes before checking if they are real
    val_df = df.loc[~df.index.isin(invalid_pattern_postcodes.index.to_list())]

    # Clean and harmonise the "601" postcodes to match the masterlist
    check_real_df = clean_postcodes(val_df, "601")

    # Only validate not null postcodes for the column "601"
    check_real_df = check_real_df.loc[~check_real_df["601"].isnull()]

    # Create a list of not real postcodes not found in masterlist for the column "601"
    unreal_postcodes = check_pcs_real(df, check_real_df, postcode_masterlist, config)

    # Create empty column for harmonised postcodes
    df["postcodes_harmonised"] = np.nan

    # Return harmonised postcodes for all rows of postcodes
    # (either "601" or "referencepostcode")
    harmonised_df = clean_postcodes(val_df, "postcodes_harmonised")
    # Fill the harmonised postcodes into the full dataframe
    df.loc[harmonised_df.index, "postcodes_harmonised"] = harmonised_df[
        "postcodes_harmonised"
    ]

    # Save to df
    unreal_df = pd.DataFrame(
        {
            "reference": df.loc[unreal_postcodes.index, "reference"],
            "instance": df.loc[unreal_postcodes.index, "instance"],
            "not_real_pcodes": unreal_postcodes,
        }
    )

    # Log the unreal postcodes
    validation_logger.warning(
        f"These postcodes are not found in the ONS postcode list: {unreal_postcodes.to_list()}"  # noqa
    )

    validation_logger.warning(
        f"Number of postcodes not found in the ONS postcode list: {len(unreal_postcodes.to_list())}"  # noqa
    )

    # Combine the two lists
    combined_invalid_postcodes = pd.concat(
        [unreal_postcodes, invalid_pattern_postcodes]
    )
    combined_invalid_postcodes.drop_duplicates(inplace=True)

    if not combined_invalid_postcodes.empty:
        validation_logger.warning(
            f"Total list of unique invalid postcodes found: {combined_invalid_postcodes.to_list()}"  # noqa
        )

        validation_logger.warning(
            f"Total count of unique invalid postcodes found: {len(combined_invalid_postcodes.to_list())}"  # noqa
        )

    validation_logger.info("All postcodes validated....")

    return invalid_df, unreal_df


def insert_space(postcode, position):
    """Automate the insertion of a space in a string"""
    return postcode[0:position] + " " + postcode[position:]


@exception_wrap
def get_masterlist(postcode_masterlist) -> pd.Series:
    """This function converts the masterlist dataframe to a Pandas series

    Returns:
        pd.Series: A series of postcodes
    """
    masterlist = postcode_masterlist.squeeze()

    return masterlist


def clean_postcodes(df, column):
    """Clean the postcodes to fit the masterlist format
    This is done by applying all the following steps:

    - remove whitespaces on postcodes of 8+ characters
    - add 1 whitespace for 7 digit postcodes
    - add 2 whitespaces for 6 digit postcodes
    - add 3 whitespaces for 5 digit postcodes

    Once all the postcodes are 8 characters long, they match the pcd2 column
    we is used to validate postcodes.
    """

    # Create a copy df to manipulate
    check_real_df = df.copy()

    # Fill the new column with "601" and the nulls with "referencepostcode"
    if column == "postcodes_harmonised":
        check_real_df[column] = check_real_df["601"].fillna(
            check_real_df["referencepostcode"]
        )

    # Convert to uppercase and strip whitespaces at start/end
    check_real_df[column] = check_real_df[column].str.upper()
    check_real_df[column] = check_real_df[column].str.strip()

    # Renove whitespaces on larger than 8 characters
    check_real_df.loc[
        check_real_df[column].str.strip().str.len() > 8, column
    ] = check_real_df.loc[
        check_real_df[column].str.strip().str.len() > 8, column
    ].str.replace(
        " ", ""
    )

    # Add whitespace to 7 digit postcodes
    check_real_df.loc[
        check_real_df[column].str.strip().str.len() == 7, column
    ] = check_real_df.loc[
        check_real_df[column].str.strip().str.len() == 7, column
    ].apply(
        lambda x: insert_space(x, 4)
    )

    # Add 2 whitespaces to 6 digit postcodes
    check_real_df.loc[check_real_df[column].str.strip().str.len() == 6, column] = (
        check_real_df.loc[check_real_df[column].str.strip().str.len() == 6, column]
        .apply(lambda x: insert_space(x, 3))
        .apply(lambda x: insert_space(x, 4))
    )

    # Add 3 whitespaces to 5 digit postcodes
    check_real_df.loc[check_real_df[column].str.strip().str.len() == 5, column] = (
        check_real_df.loc[check_real_df[column].str.strip().str.len() == 5, column]
        .apply(lambda x: insert_space(x, 2))
        .apply(lambda x: insert_space(x, 3))
        .apply(lambda x: insert_space(x, 4))
    )

    return check_real_df


def check_pcs_real(
    df: pd.DataFrame,
    check_real_df: pd.DataFrame,
    postcode_masterlist: pd.DataFrame,
    config: dict,
):
    """Checks if the postcodes are real against a masterlist of actual postcodes.

    In the masterlist, all postcodes are 7 characters long, therefore the
    reference are formatted to match this format.

    All postcodes above 7 characters are stripped of whitespaces.
    All postcodes less than 7 characters have added whitespaces in the middle.

    This formatting is applied to a copy dataframe so the original is unchanged.

    The final output are the postcodes from the original dataframe

    Args:
        df (pd.DataFrame): The DataFrame containing the postcodes.
        postcode_masterlist (pd.DataFrame): The dataframe containing the correct
        postocdes to check against

    Returns:
        unreal_postcodes (pd.DataFrame): A dataframe containing all the
        original postcodes not found in the masterlist

    """

    if config["global"]["postcode_csv_check"]:
        master_series = get_masterlist(postcode_masterlist)

        # Check if postcode are real
        check = check_real_df[~check_real_df["601"].isin(master_series)]
        unreal_postcodes = df.loc[check.index, "601"]

    else:
        emptydf = pd.DataFrame(columns=["601"])
        unreal_postcodes = emptydf.loc[~emptydf["601"], "601"]

    return unreal_postcodes


@exception_wrap
def load_schema(file_path: str = "./config/contributors_schema.toml") -> dict:
    """Load the data schema from toml file into a dictionary

    Keyword Arguments:
        file_path -- Path to data schema toml file
        (default: {"./config/contributors_schema.toml"})

    Returns:
        A dict: dictionary containing parsed schema toml file
    """
    # Create bool variable for checking if file exists
    file_exists = os.path.exists(file_path)

    # Check if Data_Schema.toml exists
    if file_exists:
        # Load toml data schema into dictionary if toml file exists
        toml_dict = toml.load(file_path)
    else:
        # Return False if file does not exist
        return file_exists

    return toml_dict


@exception_wrap
def check_data_shape(
    data_df: pd.DataFrame,
    contributor_schema: str = "./config/contributors_schema.toml",
    wide_respon_schema: str = "./config/wide_responses.toml",
) -> bool:
    """Compares the shape of the data and compares it to the shape of the toml
    file based off the data schema. Returns true if there is a match and false
    otherwise.

    Keyword Arguments:
        data_df(pd.DataFrame): Pandas dataframe containing data to be checked.
        contributor_schema(str): Path to the schema toml (should be in config folder)
        wide_respon_schema(str): Path to the schema toml (should be in config folder)
    Returns:
        A bool: boolean, True if number of columns is as expected, otherwise False
    """
    if not isinstance(data_df, pd.DataFrame):
        raise ValueError(
            f"data_df must be a pandas dataframe, is currently {type(data_df)}."
        )

    cols_match = False

    data_dict = data_df.to_dict()

    # Load toml data schemas into dictionary
    toml_string_cont = load_schema(contributor_schema)
    toml_string_response = load_schema(wide_respon_schema)

    # Combained two dicts
    full_columns_list = {**toml_string_cont, **toml_string_response}

    # Filtered schema colum if is in data columns
    toml_string = [key for key in full_columns_list.keys() if key in data_df.columns]

    # Compare length of data dictionary to the data schema
    if len(data_dict) == len(toml_string):
        cols_match = True
    else:
        cols_match = False

    if cols_match is False:
        validation_logger.warning(f"Data columns match schema: {cols_match}.")
    else:
        validation_logger.info(f"Data columns match schema: {cols_match}.")

    validation_logger.info(
        f"Length of data: {len(data_dict)}. Length of schema: {len(toml_string)}"
    )
    return cols_match


@time_logger_wrap
def validate_data_with_schema(survey_df: pd.DataFrame, schema_path: str):
    """Takes the schema from the toml file and validates the survey data df.

    Args:
        survey_df (pd.DataFrame): Survey data in a pd.df format
        schema_path (str): path to the schema toml (should be in config folder)
    """

    # Load schema from toml
    dtypes_schema = load_schema(schema_path)

    # Create a dict for dtypes only
    dtypes_dict = {
        column_nm: dtypes_schema[column_nm]["Deduced_Data_Type"]
        for column_nm in dtypes_schema.keys()
    }

    # Cast each column individually and catch any errors
    for column in dtypes_dict.keys():

        # Fix for the columns which contain empty strings. We want to cast as NaN
        if dtypes_dict[column] == "pd.NA":
            # Replace whatever is in that column with np.nan
            survey_df[column] = np.nan
            dtypes_dict[column] = "float64"

        try:
            validation_logger.debug(f"{column} before: {survey_df[column].dtype}")
            if dtypes_dict[column] == "Int64":
                # Convert non-integer string to NaN
                survey_df[column] = survey_df[column].apply(
                    pd.to_numeric, errors="coerce"
                )
                # Cast columns to Int64
                survey_df[column] = survey_df[column].astype(pd.Int64Dtype())
            elif dtypes_dict[column] == "str":
                survey_df[column] = survey_df[column].astype("string")
            else:
                survey_df[column] = survey_df[column].astype(dtypes_dict[column])
            validation_logger.debug(f"{column} after: {survey_df[column].dtype}")
        except Exception as e:
            validation_logger.error(e)


@time_logger_wrap
@exception_wrap
def combine_schemas_validate_full_df(
    survey_df: pd.DataFrame, contributor_schema: "str", wide_response_schema: "str"
):
    """Takes the schemas from the toml file and validates the survey data df.

    Args:
        survey_df (pd.DataFrame): Survey data in a pd.df format
        contributor_schema (str): path to the schema toml (should be in config folder)
        wide_response_schema (str): path to the schema toml (should be in config folder)
    """
    # Load schemas from toml
    dtypes_con_schema = load_schema(contributor_schema)
    dtypes_res_schema = load_schema(wide_response_schema)

    # Create all unique keys from both schema
    full_columns_list = set(dtypes_con_schema) | set(dtypes_res_schema)

    # Create a dict for dtypes only
    dtypes = {
        column_nm: dtypes_con_schema[column_nm]["Deduced_Data_Type"]
        if column_nm in dtypes_con_schema
        else dtypes_res_schema[column_nm]["Deduced_Data_Type"]
        for column_nm in full_columns_list
    }

    # Cast each column individually and catch any errors
    for column in survey_df.columns:
        # Fix for the columns which contain empty strings. We want to cast as NaN
        if dtypes[column] == "pd.NA":
            # Replace whatever is in that column with np.nan
            survey_df[column] = np.nan
            dtypes[column] = "float64"

            # Try to cast each column to the required data type
        validation_logger.debug(f"{column} before: {survey_df[column].dtype}")
        if dtypes[column] == "Int64":
            # Convert non-integer string to NaN
            survey_df[column] = survey_df[column].apply(pd.to_numeric, errors="coerce")
            # Cast columns to Int64
            survey_df[column] = survey_df[column].astype("Int64")
        elif dtypes[column] == "float64":
            # Convert non-integer string to NaN
            survey_df[column] = survey_df[column].apply(pd.to_numeric, errors="coerce")
            # Cast columns to float64
            survey_df[column] = survey_df[column].astype("float64", errors="ignore")
        elif dtypes[column] == "str":
            survey_df[column] = survey_df[column].astype("string")
        else:
            survey_df[column] = survey_df[column].astype(dtypes[column])
        validation_logger.debug(f"{column} after: {survey_df[column].dtype}")


@time_logger_wrap
@exception_wrap
def validate_ultfoc_df(df: pd.DataFrame) -> pd.DataFrame:
    """
    Validates ultfoc df:
    1. Checks if the DataFrame has exactly two columns.
    2. Checks if the column headers are 'ruref' and 'ultfoc'.
    3. Checks the validity of values in the 'ultfoc' column.
    Args:
        df (pd.DataFrame): The input DataFrame containing 'ruref'
        and 'ultfoc' columns.
    """
    try:
        # Check DataFrame shape
        if df.shape[1] != 2:
            raise ValueError("Dataframe file must have exactly two columns")

        # Check column headers
        if list(df.columns) != ["ruref", "ultfoc"]:
            raise ValueError("Column headers should be 'ruref' and 'ultfoc'")

        # Check 'ultfoc' values are either 2 characters or 'nan'
        def check_ultfoc(value):
            if pd.isna(value):
                return True
            else:
                return isinstance(value, str) and (len(value) == 2)

        df["contents_check"] = df.apply(lambda row: check_ultfoc(row["ultfoc"]), axis=1)

        # check any unexpected contents
<<<<<<< HEAD
        if (~df["contents_check"]).any():
=======
        if not df["contents_check"].all():
>>>>>>> 23401404
            raise ValueError("Unexpected format within 'ultfoc' column contents")

        df.drop(columns=["contents_check"], inplace=True)

    except ValueError as ve:
        raise ValueError("Foreign ownership mapper validation failed: " + str(ve))<|MERGE_RESOLUTION|>--- conflicted
+++ resolved
@@ -81,14 +81,9 @@
         f"Invalid pattern postcodes found: {invalid_pattern_postcodes.to_list()}"
     )
     validation_logger.warning(
-<<<<<<< HEAD
-        f"Number of invalid pattern postcodes found: \
-            {len(invalid_pattern_postcodes.to_list())}")
-=======
         f"""Number of invalid pattern postcodes found:
         {len(invalid_pattern_postcodes.to_list())}"""
     )
->>>>>>> 23401404
 
     # Remove the invalid pattern postcodes before checking if they are real
     val_df = df.loc[~df.index.isin(invalid_pattern_postcodes.index.to_list())]
@@ -481,11 +476,7 @@
         df["contents_check"] = df.apply(lambda row: check_ultfoc(row["ultfoc"]), axis=1)
 
         # check any unexpected contents
-<<<<<<< HEAD
-        if (~df["contents_check"]).any():
-=======
         if not df["contents_check"].all():
->>>>>>> 23401404
             raise ValueError("Unexpected format within 'ultfoc' column contents")
 
         df.drop(columns=["contents_check"], inplace=True)
