import os
import toml
import postcodes_uk
import pandas as pd
from numpy import nan

import logging
from src.utils.wrappers import time_logger_wrap, exception_wrap
from src.utils.helpers import Config_settings

# Get the config
conf_obj = Config_settings()
config = conf_obj.config_dict
global_config = config["global"]

# Set up logging
validation_logger = logging.getLogger(__name__)


def validate_postcode_pattern(pcode: str) -> bool:
    """A function to validate UK postcodes which uses the

    Args:
        pcode (str): The postcode to validate

    Returns:
        bool: True or False depending on if it is valid or not
    """
    if pcode is None:
        return False

    # Validation step
    valid_bool = postcodes_uk.validate(pcode)

    return valid_bool


@exception_wrap
def get_masterlist(postcode_masterlist) -> pd.Series:
    """This function loads the masterlist of postcodes from a csv file

    Returns:
        pd.Series: The dataframe of postcodes
    """
    masterlist = pd.read_csv(postcode_masterlist, usecols=["pcd"]).squeeze()
    return masterlist


@time_logger_wrap
@exception_wrap
def validate_post_col(df: pd.DataFrame, postcode_masterlist: str) -> bool:
    """This function checks if all postcodes in the specified DataFrame column
        are valid UK postcodes. It uses the `validate_postcode` function to
        perform the validation.

    Args:
        df (pd.DataFrame): The DataFrame containing the postcodes.

    Returns:
        A bool: boolean, True if number of columns is as expected, otherwise False
    """
    if not isinstance(df, pd.DataFrame):
        raise TypeError(f"The dataframe you are attempting to validate is {type(df)}")

    unreal_postcodes = check_pcs_real(df, postcode_masterlist)

    # Log the unreal postcodes
    if not unreal_postcodes.empty:
        validation_logger.warning(
            f"These postcodes are not found in the ONS postcode list: {unreal_postcodes.to_list()}"  # noqa
        )

    # Check if postcodes match pattern
    invalid_pattern_postcodes = df.loc[
        ~df["referencepostcode"].apply(validate_postcode_pattern), "referencepostcode"
    ]

    # Log the invalid postcodes
    if not invalid_pattern_postcodes.empty:
        validation_logger.warning(
            f"Invalid pattern postcodes found: {invalid_pattern_postcodes.to_list()}"
        )

    # Combine the two lists
    combined_invalid_postcodes = pd.concat(
        [unreal_postcodes, invalid_pattern_postcodes]
    )
    combined_invalid_postcodes.drop_duplicates(inplace=True)

    if not combined_invalid_postcodes.empty:
        raise ValueError(
            f"Invalid postcodes found: {combined_invalid_postcodes.to_list()}"
        )

    validation_logger.info("All postcodes validated....")

    return True


def check_pcs_real(df: pd.DataFrame, postcode_masterlist: str):
    """Checks if the postcodes are real against a masterlist of actual postcodes"""
    if config["global"]["postcode_csv_check"]:
        master_series = get_masterlist(postcode_masterlist)

        # Check if postcode are real
        unreal_postcodes = df.loc[
            ~df["referencepostcode"].isin(master_series), "referencepostcode"
        ]
    else:
        emptydf = pd.DataFrame(columns=["referencepostcode"])
        unreal_postcodes = emptydf.loc[
            ~emptydf["referencepostcode"], "referencepostcode"
        ]

    return unreal_postcodes


@exception_wrap
def load_schema(file_path: str = "./config/contributors_schema.toml") -> dict:
    """Load the data schema from toml file into a dictionary

    Keyword Arguments:
        file_path -- Path to data schema toml file
        (default: {"./config/contributors_schema.toml"})

    Returns:
        A dict: dictionary containing parsed schema toml file
    """
    # Create bool variable for checking if file exists
    file_exists = os.path.exists(file_path)

    # Check if Data_Schema.toml exists
    if file_exists:
        # Load toml data schema into dictionary if toml file exists
        toml_dict = toml.load(file_path)
    else:
        # Return False if file does not exist
        return file_exists

    return toml_dict


@exception_wrap
def check_data_shape(
    data_df: pd.DataFrame,
    schema_path: str = "./config/contributors_schema.toml",
) -> bool:
    """Compares the shape of the data and compares it to the shape of the toml
    file based off the data schema. Returns true if there is a match and false
    otherwise.

    Keyword Arguments:
        data_df -- Pandas dataframe containing data to be checked.
        schema_path -- Path to schema dictionary file
        (default: {"./config/DataSchema.toml"})

    Returns:
        A bool: boolean, True if number of columns is as expected, otherwise False
    """
    if not isinstance(data_df, pd.DataFrame):
        raise ValueError(
            f"data_df must be a pandas dataframe, is currently {type(data_df)}."
        )

    cols_match = False

    data_dict = data_df.to_dict()

    # Load toml data schema into dictionary
    toml_string = load_schema(schema_path)

    # Compare length of data dictionary to the data schema
    if len(data_dict) == len(toml_string):
        cols_match = True
    else:
        cols_match = False

    if cols_match is False:
        validation_logger.warning(f"Data columns match schema: {cols_match}.")
    else:
        validation_logger.info(f"Data columns match schema: {cols_match}.")

    validation_logger.info(
        f"Length of data: {len(data_dict)}. Length of schema: {len(toml_string)}"
    )
    return cols_match


def validate_data_with_schema(survey_df: pd.DataFrame, schema_path: str):
    """Takes the schema from the toml file and validates the survey data df.

    Args:
        survey_df (pd.DataFrame): Survey data in a pd.df format
        schema_path (str): path to the schema toml (should be in config folder)
    """

    # Load schema from toml
    dtypes_schema = load_schema(schema_path)

    # Create a dict for dtypes only
    dtypes_dict = {
        column_nm: dtypes_schema[column_nm]["Deduced_Data_Type"]
        for column_nm in dtypes_schema.keys()
    }

    # Cast each column individually and catch any errors
    for column in survey_df.columns:

        # Fix for the columns which contain empty strings. We want to cast as NaN
        if dtypes_dict[column] == "pd.NA":
            # Replace whatever is in that column with np.nan
            survey_df[column] = nan
            dtypes_dict[column] = "float64"

<<<<<<< HEAD
        try:
            validation_logger.debug(f"{column} before: {survey_df[column].dtype}")
            if dtypes_dict[column] == "Int64":
                # Convert non-integer string to NaN
                survey_df[column] = survey_df[column].apply(
                    pd.to_numeric, errors="coerce"
                )
                # Cast columns to Int64
                survey_df[column] = survey_df[column].astype(pd.Int64Dtype())
            else:
                survey_df[column] = survey_df[column].astype(dtypes_dict[column])
            validation_logger.debug(f"{column} after: {survey_df[column].dtype}")
        except Exception as e:
            validation_logger.error(e)


def validate_data_with_both_schema(
    survey_df: pd.DataFrame, schema_path1: "str", schema_path2: "str"
):
    """Takes the schemas from the toml file and validates the survey data df.

    Args:
        survey_df (pd.DataFrame): Survey data in a pd.df format
        schema_path1 (str): path to the schema toml (should be in config folder)
        schema_path2 (str): path to the schema toml (should be in config folder)
    """
    # Load schemas from toml
    dtypes_schema1 = load_schema(schema_path1)
    dtypes_schema2 = load_schema(schema_path2)

    # Create all unique keys from both schema
    full_columns_list = set(dtypes_schema1) | set(dtypes_schema2)

    # Create a dict for dtypes only
    dtypes = {
        column_nm: dtypes_schema1[column_nm]["Deduced_Data_Type"]
        if column_nm in dtypes_schema1
        else dtypes_schema2[column_nm]["Deduced_Data_Type"]
        for column_nm in full_columns_list
    }

    # Cast each column individually and catch any errors
    for column in survey_df.columns:
        # Fix for the columns which contain empty strings. We want to cast as NaN
        if dtypes[column] == "pd.NA":
            # Replace whatever is in that column with np.nan
            survey_df[column] = nan
            dtypes[column] = "float64"
=======
>>>>>>> de485090
        try:
            validation_logger.debug(f"{column} before: {survey_df[column].dtype}")
<<<<<<< HEAD
            if dtypes[column] == "Int64":
=======
            if dtypes_dict[column] == "Int64":
>>>>>>> de485090
                # Convert non-integer string to NaN
                survey_df[column] = survey_df[column].apply(
                    pd.to_numeric, errors="coerce"
                )
                # Cast columns to Int64
                survey_df[column] = survey_df[column].astype(pd.Int64Dtype())
<<<<<<< HEAD
            elif dtypes[column] == "float64":
                # Convert non-integer string to NaN
                survey_df[column] = survey_df[column].apply(
                    pd.to_numeric, errors="coerce"
                )
                # Cast columns to float64
                survey_df[column] = survey_df[column].astype("float64", errors="ignore")
            else:
                survey_df[column] = survey_df[column].astype(dtypes[column])
=======
            else:
                survey_df[column] = survey_df[column].astype(dtypes_dict[column])
>>>>>>> de485090
            validation_logger.debug(f"{column} after: {survey_df[column].dtype}")
        except Exception as e:
            validation_logger.error(e)


@exception_wrap
def combine_schemas_validate_full_df(
    survey_df: pd.DataFrame, contributor_schema: "str", wide_response_schema: "str"
):
    """Takes the schemas from the toml file and validates the survey data df.

    Args:
        survey_df (pd.DataFrame): Survey data in a pd.df format
        contributor_schema (str): path to the schema toml (should be in config folder)
        wide_response_schema (str): path to the schema toml (should be in config folder)
    """
    # Load schemas from toml
    dtypes_con_schema = load_schema(contributor_schema)
    dtypes_res_schema = load_schema(wide_response_schema)

    # Create all unique keys from both schema
    full_columns_list = set(dtypes_con_schema) | set(dtypes_res_schema)

    # Create a dict for dtypes only
    dtypes = {
        column_nm: dtypes_con_schema[column_nm]["Deduced_Data_Type"]
        if column_nm in dtypes_con_schema
        else dtypes_res_schema[column_nm]["Deduced_Data_Type"]
        for column_nm in full_columns_list
    }

    # Cast each column individually and catch any errors
    for column in survey_df.columns:
        # Fix for the columns which contain empty strings. We want to cast as NaN
        if dtypes[column] == "pd.NA":
            # Replace whatever is in that column with np.nan
            survey_df[column] = nan
            dtypes[column] = "float64"

            # Try to cast each column to the required data type
        validation_logger.debug(f"{column} before: {survey_df[column].dtype}")
        if dtypes[column] == "Int64":
            # Convert non-integer string to NaN
            survey_df[column] = survey_df[column].apply(pd.to_numeric, errors="coerce")
            # Cast columns to Int64
            survey_df[column] = survey_df[column].astype(pd.Int64Dtype())
        elif dtypes[column] == "float64":
            # Convert non-integer string to NaN
            survey_df[column] = survey_df[column].apply(pd.to_numeric, errors="coerce")
            # Cast columns to float64
            survey_df[column] = survey_df[column].astype("float64", errors="ignore")
        else:
            survey_df[column] = survey_df[column].astype(dtypes[column])
        validation_logger.debug(f"{column} after: {survey_df[column].dtype}")<|MERGE_RESOLUTION|>--- conflicted
+++ resolved
@@ -212,7 +212,6 @@
             survey_df[column] = nan
             dtypes_dict[column] = "float64"
 
-<<<<<<< HEAD
         try:
             validation_logger.debug(f"{column} before: {survey_df[column].dtype}")
             if dtypes_dict[column] == "Int64":
@@ -261,22 +260,16 @@
             # Replace whatever is in that column with np.nan
             survey_df[column] = nan
             dtypes[column] = "float64"
-=======
->>>>>>> de485090
         try:
+            # Try to cast each column to the required data type
             validation_logger.debug(f"{column} before: {survey_df[column].dtype}")
-<<<<<<< HEAD
             if dtypes[column] == "Int64":
-=======
-            if dtypes_dict[column] == "Int64":
->>>>>>> de485090
                 # Convert non-integer string to NaN
                 survey_df[column] = survey_df[column].apply(
                     pd.to_numeric, errors="coerce"
                 )
                 # Cast columns to Int64
                 survey_df[column] = survey_df[column].astype(pd.Int64Dtype())
-<<<<<<< HEAD
             elif dtypes[column] == "float64":
                 # Convert non-integer string to NaN
                 survey_df[column] = survey_df[column].apply(
@@ -286,10 +279,6 @@
                 survey_df[column] = survey_df[column].astype("float64", errors="ignore")
             else:
                 survey_df[column] = survey_df[column].astype(dtypes[column])
-=======
-            else:
-                survey_df[column] = survey_df[column].astype(dtypes_dict[column])
->>>>>>> de485090
             validation_logger.debug(f"{column} after: {survey_df[column].dtype}")
         except Exception as e:
             validation_logger.error(e)
