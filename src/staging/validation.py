--- conflicted
+++ resolved
@@ -282,9 +282,8 @@
             validation_logger.debug(f"{column} after: {survey_df[column].dtype}")
         except Exception as e:
             validation_logger.error(e)
-
-
-<<<<<<< HEAD
+            
+
 def cellno_unit_dict(file_path: str) -> dict:
     """To creted dictioanry from The berd_2022_cellno_coverage.xlsx going to be use for mapping
 
@@ -310,7 +309,7 @@
     cell_unit_dict = dict(zip(cellno_df["cell_no"], cellno_df["UNI_Count"]))
 
     return cell_unit_dict
-=======
+
 @exception_wrap
 def combine_schemas_validate_full_df(
     survey_df: pd.DataFrame, contributor_schema: "str", wide_response_schema: "str"
@@ -360,4 +359,3 @@
         else:
             survey_df[column] = survey_df[column].astype(dtypes[column])
         validation_logger.debug(f"{column} after: {survey_df[column].dtype}")
->>>>>>> 7aab51d1
