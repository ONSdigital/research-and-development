--- conflicted
+++ resolved
@@ -152,10 +152,9 @@
     check_file_exists(mapper_path)
     mapper = read_csv(mapper_path)
 
-<<<<<<< HEAD
     # Map PG from SIC/PG numbers to column '201'.
     full_responses = pg.run_pg_conversion(full_responses, mapper, target_col="201")
-=======
+    
     # Load ultfoc (Foreign Ownership) mapper
     StagingMainLogger.info("Loading Foreign Ownership File")
     ultfoc_mapper_path = paths["ultfoc_mapper_path"]
@@ -166,7 +165,6 @@
     )
     val.validate_ultfoc_df(ultfoc_mapper)
     StagingMainLogger.info("Foreign Ownership File Loaded Successfully...")
->>>>>>> 2180eb68
 
     # Loading cell number covarege
     StagingMainLogger.info("Loading Cell Covarage File...")
