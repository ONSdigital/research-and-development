--- conflicted
+++ resolved
@@ -435,25 +435,6 @@
         backdata = None
         StagingMainLogger.info("Loading of Backdata File skipped")
 
-<<<<<<< HEAD
-=======
-    # Load cora mapper
-    StagingMainLogger.info("Loading Cora status mapper file")
-    cora_mapper_path = paths["cora_mapper_path"]
-    check_file_exists(cora_mapper_path, raise_error=True)
-    cora_mapper = read_csv(cora_mapper_path)
-    # validates and updates from int64 to string type
-    val.validate_data_with_schema(cora_mapper, "./config/cora_schema.toml")
-
-    # Debug begin
-    cora_mapper = cora_mapper.astype("str")
-    StagingMainLogger.info(f"Cora mapper coulms:\n{cora_mapper.dtypes}")
-    # Debug end
-
-    cora_mapper = val.validate_cora_df(cora_mapper)
-    StagingMainLogger.info("Cora status mapper file loaded successfully...")
-
->>>>>>> dce144aa
     # Load ultfoc (Foreign Ownership) mapper
     StagingMainLogger.info("Loading Foreign Ownership File")
     ultfoc_mapper_path = paths["ultfoc_mapper_path"]
