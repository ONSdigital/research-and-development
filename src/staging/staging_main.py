"""The main file for the staging and validation module."""
import logging
import pandas as pd
from typing import Callable, Tuple
from datetime import datetime

from src.staging import spp_parser, history_loader
from src.staging import spp_snapshot_processing as processing
from src.staging import validation as val

StagingMainLogger = logging.getLogger(__name__)


def run_staging(
    config: dict,
    check_file_exists: Callable,
    load_json: Callable,
    read_csv: Callable,
    write_csv: Callable,
    run_id: int,
) -> Tuple[pd.DataFrame, pd.DataFrame, pd.DataFrame]:
    """Run the staging and validation module.

    The snapshot data is ingested from a json file, and parsed into dataframes,
    one for survey contributers and another for their responses. These are merged
    and transmuted so each question has its own column. The resulting dataframe
    undergoes validation.

    When running on the local network,

    Args:
        config (dict): The pipeline configuration
        check_file_exists (Callable): Function to check if file exists
            This will be the hdfs or network version depending on settings.
        load_json (Callable): Function to load a json file.
            This will be the hdfs or network version depending on settings.
        read_csv (Callable): Function to read a csv file.
            This will be the hdfs or network version depending on settings.
        write_csv (Callable): Function to write to a csv file.
            This will be the hdfs or network version depending on settings.
        run_id (int): The run id for this run.
    Returns:
        pd.DataFrame: The staged and vaildated snapshot data.
    """
    # Check the environment switch
    network_or_hdfs = config["global"]["network_or_hdfs"]

    # Conditionally load paths
    paths = config[f"{network_or_hdfs}_paths"]
    snapshot_path = paths["snapshot_path"]

    # Load historic data
    curent_year = config["years"]["current_year"]
    years_to_load = config["years"]["previous_years_to_load"]
    years_gen = history_loader.history_years(curent_year, years_to_load)

    if years_gen is None:
        StagingMainLogger.info("No historic data to load for this run.")
    else:
        StagingMainLogger.info("Loading historic data...")
        history_path = paths["history_path"]
        dict_of_hist_dfs = history_loader.load_history(
            years_gen, history_path, read_csv
        )
        # Check if it has loaded and is not empty
        if isinstance(dict_of_hist_dfs, dict) and bool(dict_of_hist_dfs):
            StagingMainLogger.info(
                "Dictionary of history data: %s loaded into pipeline",
                ", ".join(dict_of_hist_dfs),
            )
            StagingMainLogger.info("Historic data loaded.")
        else:
            StagingMainLogger.warning(
                "Problem loading historic data. Dict may be empty or not present"
            )
            raise Exception("The historic data did not load")

    # Check data file exists, raise an error if it does not.
    StagingMainLogger.info("Loading SPP snapshot data...")
    check_file_exists(snapshot_path)

    # load and parse the snapshot data json file
    snapdata = load_json(snapshot_path)
    contributors_df, responses_df = spp_parser.parse_snap_data(snapdata)

    # the anonymised snapshot data we use in hdfs
    # does not include the instance column. This fix should be removed
    # when new anonymised data is given.
    if network_or_hdfs == "hdfs":
        responses_df["instance"] = 0
    StagingMainLogger.info("Finished Data Ingest...")

    val.validate_data_with_schema(contributors_df, "./config/contributors_schema.toml")
    val.validate_data_with_schema(responses_df, "./config/long_response.toml")

    # Data Transmutation
    StagingMainLogger.info("Starting Data Transmutation...")
    full_responses = processing.full_responses(contributors_df, responses_df)

<<<<<<< HEAD
    # Validate and force data types for the full responses df
    val.combine_schemas_validate_full_df(
        full_responses,
        "config/contributors_schema.toml",
        "config/wide_responses.toml",
    )
=======
    # val.combine_schemas_validate_full_df(
    #     full_responses,
    #     "config/contributors_schema.toml",
    #     "config/wide_responses.toml",
    # )

    # # Validate and force data types for the full responses df
    # val.validate_data_with_both_schema(
    #     full_responses,
    #     "config/contributors_schema.toml",
    #     "config/wide_responses.toml",
    # )
>>>>>>> afb6e210

    # Data validation
    val.check_data_shape(full_responses)

    processing.response_rate(contributors_df, responses_df)
    StagingMainLogger.info(
        "Finished Data Transmutation and validation of full responses dataframe"
    )

    # Validate the postcode column
    postcode_masterlist = config["hdfs_paths"]["postcode_masterlist"]
    val.validate_post_col(contributors_df, postcode_masterlist)

    # Stage the manual outliers file
    StagingMainLogger.info("Loading Manual Outlier File")
    manual_path = config["network_paths"]["manual_outliers_path"]
    check_file_exists(manual_path)
    wanted_cols = ["reference", "instance", "manual_outlier"]
    manual_outliers = read_csv(manual_path, wanted_cols)
    StagingMainLogger.info("Manual Outlier File Loaded Successfully...")

    # Load the PG mapper
    mapper_path = paths["mapper_path"]
    check_file_exists(mapper_path)
    mapper = read_csv(mapper_path)

    # Loading cell number covarege
    StagingMainLogger.info("Loading Cell Covarage File...")
    cellno_path = config["network_paths"]["cellno_path"]
    check_file_exists(cellno_path)
    cellno_df = read_csv(cellno_path)
    StagingMainLogger.info("Covarage File Loaded Successfully...")

    # Output the staged BERD data for BaU testing when on local network.
    if network_or_hdfs == "network":
        StagingMainLogger.info("Starting output of staged BERD data...")
        test_folder = config["network_paths"]["staging_test_foldername"]
        tdate = datetime.now().strftime("%Y-%m-%d")
        staged_filename = f"staged_BERD_full_responses_{tdate}_v{run_id}.csv"
        write_csv(f"{test_folder}/{staged_filename}", full_responses)
        StagingMainLogger.info("Finished output of staged BERD data.")

    return full_responses, manual_outliers, mapper, cellno_df<|MERGE_RESOLUTION|>--- conflicted
+++ resolved
@@ -97,27 +97,13 @@
     StagingMainLogger.info("Starting Data Transmutation...")
     full_responses = processing.full_responses(contributors_df, responses_df)
 
-<<<<<<< HEAD
+
     # Validate and force data types for the full responses df
     val.combine_schemas_validate_full_df(
         full_responses,
         "config/contributors_schema.toml",
         "config/wide_responses.toml",
     )
-=======
-    # val.combine_schemas_validate_full_df(
-    #     full_responses,
-    #     "config/contributors_schema.toml",
-    #     "config/wide_responses.toml",
-    # )
-
-    # # Validate and force data types for the full responses df
-    # val.validate_data_with_both_schema(
-    #     full_responses,
-    #     "config/contributors_schema.toml",
-    #     "config/wide_responses.toml",
-    # )
->>>>>>> afb6e210
 
     # Data validation
     val.check_data_shape(full_responses)
