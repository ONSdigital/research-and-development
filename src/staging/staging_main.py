--- conflicted
+++ resolved
@@ -112,20 +112,11 @@
     if load_updated_snapshot:
         check_file_exists(secondary_snapshot_path)
         secondary_feather_file = os.path.join(
-<<<<<<< HEAD
             feather_path, f"{secondary_snapshot_name}.feather"
         )
         feather_files_exist = check_file_exists(feather_file) and check_file_exists(
             secondary_feather_file
         )  # ? Should only be true if both exist?
-=======
-            feather_path,
-            f"{secondary_snapshot_name}.feather")
-        feather_files_exist = (
-            check_file_exists(feather_file) and
-            check_file_exists(secondary_feather_file))
-        # Should only be true if both exist?
->>>>>>> ffb67d7a
     else:
         feather_files_exist = check_file_exists(feather_file)
 
@@ -182,7 +173,6 @@
             "./config/wide_responses.toml",
         )
 
-<<<<<<< HEAD
         # ! This only works for local data since we've not reproduced the fix for anonymoised HDFS data above
         if load_updated_snapshot:
             secondary_snapdata = load_json(secondary_snapshot_path)
@@ -205,31 +195,6 @@
                 "./config/contributors_schema.toml",
                 "./config/wide_responses.toml",
             )
-=======
-        # ! This only works for local data since we've not reproduced
-        # the fix for anonymoised HDFS data above
-        if load_updated_snapshot:
-            secondary_snapdata = load_json(
-                secondary_snapshot_path)
-            (
-                secondary_contributors_df,
-                secondary_responses_df
-            ) = spp_parser.parse_snap_data(secondary_snapdata)
-            secondary_responses_df["instance"] = 0
-            val.validate_data_with_schema(
-                secondary_contributors_df,
-                "./config/contributors_schema.toml")
-            val.validate_data_with_schema(
-                secondary_responses_df,
-                "./config/long_response.toml")
-            secondary_full_responses = processing.full_responses(
-                secondary_contributors_df,
-                secondary_responses_df)
-            val.combine_schemas_validate_full_df(
-                secondary_full_responses,
-                "./config/contributors_schema.toml",
-                "./config/wide_responses.toml")
->>>>>>> ffb67d7a
 
         # Write feather file to snapshot path
         if is_network:
@@ -238,13 +203,8 @@
             )
             write_feather(feather_file, full_responses)
             secondary_feather_file = os.path.join(
-<<<<<<< HEAD
                 feather_path, f"{secondary_snapshot_name}.feather"
             )
-=======
-                feather_path,
-                f"{secondary_snapshot_name}.feather")
->>>>>>> ffb67d7a
             write_feather(secondary_feather_file, secondary_full_responses)
         READ_FROM_FEATHER = False
 
