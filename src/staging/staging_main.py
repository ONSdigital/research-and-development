"""The main file for the staging and validation module."""
# Core imports
import logging
from typing import Callable, Tuple
from datetime import datetime
import pandas as pd
import os

import src.staging.staging_helpers as helpers
<<<<<<< HEAD
from src.staging import validation as val
from src.utils.path_helpers import (
    get_paths,
    # get_root_paths,
    create_staging_paths_dict,
    # create_mapping_paths_dict,
)

# Set up the logger
=======

>>>>>>> 681984e3
StagingMainLogger = logging.getLogger(__name__)


def run_staging(  # noqa: C901
    config: dict,
    check_file_exists: Callable,
    load_json: Callable,
    read_csv: Callable,
    write_csv: Callable,
    read_feather: Callable,
    write_feather: Callable,
    isfile: Callable,
    run_id: int,
) -> Tuple:
    """Run the staging and validation module.

    The snapshot data is ingested from a json file, and parsed into dataframes,
    one for survey contributers and another for their responses. These are merged
    and transmuted so each question has its own column. The resulting dataframe
    undergoes validation.

    When running on the local network,

    Args:
        config (dict): The pipeline configuration
        check_file_exists (Callable): Function to check if file exists
            This will be the hdfs or network version depending on settings.
        load_json (Callable): Function to load a json file.
            This will be the hdfs or network version depending on settings.
        read_csv (Callable): Function to read a csv file.
            This will be the hdfs or network version depending on settings.
        write_csv (Callable): Function to write to a csv file.
            This will be the hdfs or network version depending on settings.
        run_id (int): The run id for this run.
    Returns:
        tuple
            full_responses (pd.DataFrame): The staged and vaildated snapshot data,
            secondary_full_responses (pd.Dataframe): The staged and validated updated
            snapshot data
            manual_outliers (pd.DataFrame): Data with column for manual outliers,
            ultfoc_mapper (pd.DataFrame): Foreign ownership mapper,
            cellno_df (pd.DataFrame): Cell numbers mapper,
            postcode_mapper (pd.DataFrame): Postcodes to Regional Code mapper,
            pg_alpha_num (pd.DataFrame): Product group alpha to numeric mapper.
            pg_num_alpha (pd.DataFrame): Product group numeric to alpha mapper.
            sic_pg_alpha (pd.DataFrame): SIC code to product group alpha mapper.
    """
    # Check the environment switch
    network_or_hdfs = config["global"]["network_or_hdfs"]
    is_network = network_or_hdfs == "network"
    load_from_feather = config["global"]["load_from_feather"]
    load_updated_snapshot = config["global"]["load_updated_snapshot"]

    paths = get_paths(config)

    # set up a dictionary with all the paths needed for the staging module
    staging_dict = create_staging_paths_dict(config)
    # set up a dictionary with all the paths needed for the mapping module
    # mapping_dict = create_mapping_paths_dict(config)

    snapshot_name = os.path.basename(staging_dict["snapshot_path"]).split(".", 1)[0]
    secondary_snapshot_name = os.path.basename(
        staging_dict["secondary_snapshot_path"]
    ).split(".", 1)[0]

    feather_path = staging_dict["feather_output"]
    feather_file = os.path.join(feather_path, f"{snapshot_name}.feather")
    secondary_feather_file = os.path.join(
        feather_path, f"{secondary_snapshot_name}.feather"
    )

    # Check if the if the snapshot feather and optionally the secondary
    # snapshot feather exist
    feather_files_exist = helpers.check_snapshot_feather_exists(
        config, check_file_exists, feather_file, secondary_feather_file
    )

    # Only read from feather if feather files exist and we are on network
    READ_FROM_FEATHER = is_network & feather_files_exist & load_from_feather
    if READ_FROM_FEATHER:
        # Load data from first feather file found
        StagingMainLogger.info("Skipping data validation. Loading from feather")
        full_responses = helpers.load_snapshot_feather(feather_file, read_feather)
        if load_updated_snapshot:
            secondary_full_responses = helpers.load_snapshot_feather(
                secondary_feather_file, read_feather
            )
        else:
            secondary_full_responses = None

        # Read in postcode mapper (needed later in the pipeline)
        postcode_masterlist = f"{paths['root']}{paths['postcode_masterlist']}"
        check_file_exists(postcode_masterlist, raise_error=True)
        postcode_mapper = read_csv(postcode_masterlist)

    else:  # Read from JSON

        # Check data file exists, raise an error if it does not.
        snapshot_path = staging_dict["snapshot_path"]
        secondary_snapshot_path = staging_dict["secondary_snapshot_path"]
        check_file_exists(snapshot_path, raise_error=True)
        full_responses, response_rate = helpers.load_val_snapshot_json(
            snapshot_path, load_json, config, network_or_hdfs
        )

        StagingMainLogger.info(
            f"Response rate: {response_rate}"
        )  # TODO: We might want to use this in a QA output

        # Data validation of json or feather data
        val.check_data_shape(full_responses, raise_error=True)

        # Validate the postcodes in data loaded from JSON
        full_responses, postcode_mapper = helpers.stage_validate_harmonise_postcodes(
            staging_dict,
            config,
            paths,
            full_responses,
            run_id,
            check_file_exists,
            read_csv,
            write_csv,
        )

        if load_updated_snapshot:
            secondary_full_responses = helpers.load_validate_secondary_snapshot(
                load_json,
                secondary_snapshot_path,
                config,
                network_or_hdfs,
            )
        else:
            secondary_full_responses = None

        # Write both snapshots to feather file at given path
        if is_network:
            feather_fname = f"{snapshot_name}_corrected.feather"
            s_feather_fname = f"{secondary_snapshot_name}.feather"
            helpers.df_to_feather(
                feather_path, feather_fname, full_responses, write_feather
            )
            if secondary_full_responses is not None:
                helpers.df_to_feather(
                    feather_path,
                    s_feather_fname,
                    secondary_full_responses,
                    write_feather,
                )

    # Flag invalid records
    val.flag_no_rand_spenders(full_responses, "raise")

    if config["global"]["load_manual_outliers"]:
        # Stage the manual outliers file
        StagingMainLogger.info("Loading Manual Outlier File")
        manual_path = paths["manual_outliers_path"]
        check_file_exists(manual_path, raise_error=True)
        wanted_cols = ["reference", "manual_outlier"]
        manual_outliers = read_csv(manual_path, wanted_cols)
        manual_outliers["manual_outlier"] = manual_outliers["manual_outlier"].fillna(
            False
        )
        manual_outliers = manual_outliers.drop_duplicates(
            subset=["reference"], keep="first"
        )
        val.validate_data_with_schema(
            manual_outliers, "./config/manual_outliers_schema.toml"
        )
        StagingMainLogger.info("Manual Outlier File Loaded Successfully...")
    else:
        manual_outliers = None
        StagingMainLogger.info("Loading of Manual Outlier File skipped")

    # Get the latest manual trim file
    manual_trim_path = paths["manual_imp_trim_path"]

    if config["global"]["load_manual_imputation"] and isfile(manual_trim_path):
        StagingMainLogger.info("Loading Imputation Manual Trimming File")
        wanted_cols = ["reference", "instance", "manual_trim"]
        manual_trim_df = read_csv(manual_trim_path, wanted_cols)
        manual_trim_df["manual_trim"] = manual_trim_df["manual_trim"].fillna(False)
        manual_trim_df["instance"] = manual_trim_df["instance"].fillna(1)
        manual_trim_df = manual_trim_df.drop_duplicates(
            subset=["reference", "instance"], keep="first"
        )
        val.validate_data_with_schema(
            manual_trim_df, "./config/manual_trim_schema.toml"
        )
    else:
        manual_trim_df = None
        StagingMainLogger.info("Loading of Imputation Manual Trimming File skipped")

    if config["global"]["load_backdata"]:
        # Stage the manual outliers file
        StagingMainLogger.info("Loading Backdata File")
        backdata_path = paths["backdata_path"]
        check_file_exists(backdata_path, raise_error=True)
        backdata = read_csv(backdata_path)
        # To be added once schema is defined
        # Network schema file matches working schema on DAP
        # val.validate_data_with_schema(
        #     backdata_path, "./config/backdata_schema.toml"
        # )

        StagingMainLogger.info("Backdata File Loaded Successfully...")
    else:
        backdata = None
        StagingMainLogger.info("Loading of Backdata File skipped")

<<<<<<< HEAD
    # Load ultfoc (Foreign Ownership) mapper
    ultfoc_mapper = helpers.load_validate_mapper(
        "ultfoc_mapper_path",
        paths,
        check_file_exists,
        read_csv,
        StagingMainLogger,
        val.validate_data_with_schema,
        val.validate_ultfoc_df,
    )

    # Load ITL mapper
    itl_mapper = helpers.load_validate_mapper(
        "itl_mapper_path",
        paths,
        check_file_exists,
        read_csv,
        StagingMainLogger,
        val.validate_data_with_schema,
        None,
    )

    # Loading cell number coverage
    cellno_df = helpers.load_validate_mapper(
        "cellno_path",
        paths,
        check_file_exists,
        read_csv,
        StagingMainLogger,
        val.validate_data_with_schema,
        None,
    )

    # Loading SIC to PG to alpha mapper
    sic_pg_alpha_mapper = helpers.load_validate_mapper(
        "sic_pg_alpha_mapper_path",
        paths,
        check_file_exists,
        read_csv,
        StagingMainLogger,
        val.validate_data_with_schema,
        val.validate_many_to_one,
        "sic",
        "pg_alpha",
    )

    sic_pg_utf_mapper = helpers.load_validate_mapper(
        "sic_pg_utf_mapper_path",
        paths,
        check_file_exists,
        read_csv,
        StagingMainLogger,
        val.validate_data_with_schema,
        val.validate_many_to_one,
        "SIC 2007_CODE",
        "2016 > Form PG",
    )
    cols_needed = ["SIC 2007_CODE", "2016 > Form PG"]
    sic_pg_utf_mapper = sic_pg_utf_mapper[cols_needed]
    mapper_path = paths["mapper_path"]
    write_csv(f"{mapper_path}/sic_pg_num.csv", sic_pg_utf_mapper)

    pg_detailed_mapper = helpers.load_validate_mapper(
        "pg_detailed_mapper_path",
        paths,
        check_file_exists,
        read_csv,
        StagingMainLogger,
        val.validate_data_with_schema,
        None,
    )

=======
>>>>>>> 681984e3
    # Loading ITL1 detailed mapper
    itl1_detailed_mapper = helpers.load_validate_mapper(
        "itl1_detailed_mapper_path",
        paths,
        check_file_exists,
        read_csv,
        StagingMainLogger,
        val.validate_data_with_schema,
        None,
    )

    # Loading Civil or Defence detailed mapper
    civil_defence_detailed_mapper = helpers.load_validate_mapper(
        "civil_defence_detailed_mapper_path",
        paths,
        check_file_exists,
        read_csv,
        StagingMainLogger,
        val.validate_data_with_schema,
        None,
    )

    # Loading SIC division detailed mapper
    sic_division_detailed_mapper = helpers.load_validate_mapper(
        "sic_division_detailed_mapper_path",
        paths,
        check_file_exists,
        read_csv,
        StagingMainLogger,
        val.validate_data_with_schema,
        None,
    )

    pg_detailed_mapper = helpers.load_validate_mapper(
        "pg_detailed_mapper_path",
        paths,
        check_file_exists,
        read_csv,
        StagingMainLogger,
        val.validate_data_with_schema,
        None,
    )

    # Output the staged BERD data.
    if config["global"]["output_full_responses"]:
        StagingMainLogger.info("Starting output of staged BERD data...")
        staging_folder = paths["staging_output_path"]
        tdate = datetime.now().strftime("%Y-%m-%d")
        staged_filename = f"staged_BERD_full_responses_{tdate}_v{run_id}.csv"
        write_csv(f"{staging_folder}/{staged_filename}", full_responses)
        StagingMainLogger.info("Finished output of staged BERD data.")
    else:
        StagingMainLogger.info("Skipping output of staged BERD data...")

    # Return staged BERD data, additional data and mappers
    return (
        full_responses,
        secondary_full_responses,
        manual_outliers,
        postcode_mapper,
        backdata,
        pg_detailed_mapper,
        itl1_detailed_mapper,
        civil_defence_detailed_mapper,
        sic_division_detailed_mapper,
        manual_trim_df,
    )<|MERGE_RESOLUTION|>--- conflicted
+++ resolved
@@ -3,11 +3,9 @@
 import logging
 from typing import Callable, Tuple
 from datetime import datetime
-import pandas as pd
 import os
 
 import src.staging.staging_helpers as helpers
-<<<<<<< HEAD
 from src.staging import validation as val
 from src.utils.path_helpers import (
     get_paths,
@@ -16,10 +14,6 @@
     # create_mapping_paths_dict,
 )
 
-# Set up the logger
-=======
-
->>>>>>> 681984e3
 StagingMainLogger = logging.getLogger(__name__)
 
 
@@ -229,81 +223,6 @@
         backdata = None
         StagingMainLogger.info("Loading of Backdata File skipped")
 
-<<<<<<< HEAD
-    # Load ultfoc (Foreign Ownership) mapper
-    ultfoc_mapper = helpers.load_validate_mapper(
-        "ultfoc_mapper_path",
-        paths,
-        check_file_exists,
-        read_csv,
-        StagingMainLogger,
-        val.validate_data_with_schema,
-        val.validate_ultfoc_df,
-    )
-
-    # Load ITL mapper
-    itl_mapper = helpers.load_validate_mapper(
-        "itl_mapper_path",
-        paths,
-        check_file_exists,
-        read_csv,
-        StagingMainLogger,
-        val.validate_data_with_schema,
-        None,
-    )
-
-    # Loading cell number coverage
-    cellno_df = helpers.load_validate_mapper(
-        "cellno_path",
-        paths,
-        check_file_exists,
-        read_csv,
-        StagingMainLogger,
-        val.validate_data_with_schema,
-        None,
-    )
-
-    # Loading SIC to PG to alpha mapper
-    sic_pg_alpha_mapper = helpers.load_validate_mapper(
-        "sic_pg_alpha_mapper_path",
-        paths,
-        check_file_exists,
-        read_csv,
-        StagingMainLogger,
-        val.validate_data_with_schema,
-        val.validate_many_to_one,
-        "sic",
-        "pg_alpha",
-    )
-
-    sic_pg_utf_mapper = helpers.load_validate_mapper(
-        "sic_pg_utf_mapper_path",
-        paths,
-        check_file_exists,
-        read_csv,
-        StagingMainLogger,
-        val.validate_data_with_schema,
-        val.validate_many_to_one,
-        "SIC 2007_CODE",
-        "2016 > Form PG",
-    )
-    cols_needed = ["SIC 2007_CODE", "2016 > Form PG"]
-    sic_pg_utf_mapper = sic_pg_utf_mapper[cols_needed]
-    mapper_path = paths["mapper_path"]
-    write_csv(f"{mapper_path}/sic_pg_num.csv", sic_pg_utf_mapper)
-
-    pg_detailed_mapper = helpers.load_validate_mapper(
-        "pg_detailed_mapper_path",
-        paths,
-        check_file_exists,
-        read_csv,
-        StagingMainLogger,
-        val.validate_data_with_schema,
-        None,
-    )
-
-=======
->>>>>>> 681984e3
     # Loading ITL1 detailed mapper
     itl1_detailed_mapper = helpers.load_validate_mapper(
         "itl1_detailed_mapper_path",
