"""The main file for the staging and validation module."""
import logging
from numpy import random
from typing import Callable, Tuple
from datetime import datetime
import os

from src.staging import spp_parser, history_loader
from src.staging import spp_snapshot_processing as processing
from src.staging import validation as val
from src.staging import pg_conversion as pg

StagingMainLogger = logging.getLogger(__name__)


def run_staging(
    config: dict,
    check_file_exists: Callable,
    load_json: Callable,
    read_csv: Callable,
    write_csv: Callable,
    read_feather: Callable,
    write_feather: Callable,
    run_id: int,
) -> Tuple:
    """Run the staging and validation module.

    The snapshot data is ingested from a json file, and parsed into dataframes,
    one for survey contributers and another for their responses. These are merged
    and transmuted so each question has its own column. The resulting dataframe
    undergoes validation.

    When running on the local network,

    Args:
        config (dict): The pipeline configuration
        check_file_exists (Callable): Function to check if file exists
            This will be the hdfs or network version depending on settings.
        load_json (Callable): Function to load a json file.
            This will be the hdfs or network version depending on settings.
        read_csv (Callable): Function to read a csv file.
            This will be the hdfs or network version depending on settings.
        write_csv (Callable): Function to write to a csv file.
            This will be the hdfs or network version depending on settings.
        run_id (int): The run id for this run.
    Returns:
        tuple
            full_responses (pd.DataFrame): The staged and vaildated snapshot data,
            secondary_full_responses (pd.Dataframe): The staged and validated updated
            snapshot data
            manual_outliers (pd.DataFrame): Data with column for manual outliers,
            ultfoc_mapper (pd.DataFrame): Foreign ownership mapper,
            cora_mapper (pd.DataFrame): CORA status mapper,
            cellno_df (pd.DataFrame): Cell numbers mapper,
            postcode_mapper (pd.DataFrame): Postcodes to Regional Code mapper,
            pg_alpha_num (pd.DataFrame): Product group alpha to numeric mapper.
            pg_num_alpha (pd.DataFrame): Product group numeric to alpha mapper.
            sic_pg_alpha (pd.DataFrame): SIC code to product group alpha mapper.
    """
    # Check the environment switch
    network_or_hdfs = config["global"]["network_or_hdfs"]

    # Conditionally load paths
    paths = config[f"{network_or_hdfs}_paths"]
    snapshot_path = paths["snapshot_path"]
    snapshot_name = os.path.basename(snapshot_path).split(".", 1)[0]
    secondary_snapshot_path = paths["secondary_snapshot_path"]
    secondary_snapshot_name = os.path.basename(secondary_snapshot_path).split(".", 1)[0]

    # Load historic data
    if config["global"]["load_historic_data"]:
        curent_year = config["years"]["current_year"]
        years_to_load = config["years"]["previous_years_to_load"]
        years_gen = history_loader.history_years(curent_year, years_to_load)

        if years_gen is None:
            StagingMainLogger.info("No historic data to load for this run.")
        else:
            StagingMainLogger.info("Loading historic data...")
            history_path = paths["history_path"]
            dict_of_hist_dfs = history_loader.load_history(
                years_gen, history_path, read_csv
            )
            # Check if it has loaded and is not empty
            if isinstance(dict_of_hist_dfs, dict) and bool(dict_of_hist_dfs):
                StagingMainLogger.info(
                    "Dictionary of history data: %s loaded into pipeline",
                    ", ".join(dict_of_hist_dfs),
                )
                StagingMainLogger.info("Historic data loaded.")
            else:
                StagingMainLogger.warning(
                    "Problem loading historic data. Dict may be empty or not present"
                )
                raise Exception("The historic data did not load")

    else:
        StagingMainLogger.info("Skipping loading historic data...")

    # Check data file exists, raise an error if it does not.

    check_file_exists(snapshot_path)

    # load and parse the snapshot data json file
    # Check if feather file exists in snapshot path
    feather_path = paths["feather_path"]
    load_from_feather = config["global"]["load_from_feather"]
    feather_file = os.path.join(feather_path, f"{snapshot_name}_corrected.feather")

    # Check if the secondary snapshot exists
    load_updated_snapshot = config["global"]["load_updated_snapshot"]
    if load_updated_snapshot:
        check_file_exists(secondary_snapshot_path)
<<<<<<< HEAD
        secondary_feather_file = os.path.join(feather_path, f"{secondary_snapshot_name}.feather")
        feather_files_exist = check_file_exists(feather_file) and check_file_exists(secondary_feather_file) # ? Should only be true if both exist?
=======
        secondary_feather_file = os.path.join(
            feather_path, f"{secondary_snapshot_name}.feather"
        )
        feather_files_exist = check_file_exists(feather_file) and check_file_exists(
            secondary_feather_file
        )  # ? Should only be true if both exist?
>>>>>>> 680600ef
    else:
        feather_files_exist = check_file_exists(feather_file)

    is_network = network_or_hdfs == "network"
    # Only read from feather if feather files exist and we are on network
    if is_network & feather_files_exist & load_from_feather:
        # Load data from first feather file found
        StagingMainLogger.info("Skipping data validation. Loading from feather")
        snapdata = read_feather(feather_file)
        StagingMainLogger.info(f"{feather_file} loaded")
        if load_updated_snapshot:
            secondary_snapdata = read_feather(secondary_feather_file)
            StagingMainLogger.info(f"{secondary_feather_file} loaded")
        READ_FROM_FEATHER = True
    else:
        StagingMainLogger.info("Loading SPP snapshot data from json file")
        # Load data from JSON file
        snapdata = load_json(snapshot_path)

        contributors_df, responses_df = spp_parser.parse_snap_data(snapdata)

        # the anonymised snapshot data we use in the DevTest environment
        # does not include the instance column. This fix should be removed
        # when new anonymised data is given.
        if network_or_hdfs == "hdfs" and config["global"]["dev_test"]:
            responses_df["instance"] = 0
            # In the anonymised data the selectiontype is always 'L'
            col_size = contributors_df.shape[0]
            random.seed(seed=42)
            contributors_df["selectiontype"] = random.choice(
                ["P", "C", "L"], size=col_size
            )
            cellno_list = config["devtest"]["seltype_list"]
            contributors_df["cellnumber"] = random.choice(cellno_list, size=col_size)
        StagingMainLogger.info("Finished Data Ingest...")

        val.validate_data_with_schema(
            contributors_df, "./config/contributors_schema.toml"
        )
        val.validate_data_with_schema(responses_df, "./config/long_response.toml")

        # Data Transmutation
        StagingMainLogger.info("Starting Data Transmutation...")
        full_responses = processing.full_responses(contributors_df, responses_df)
        StagingMainLogger.info(
            "Finished Data Transmutation and validation of full responses dataframe"
        )

        # Validate and force data types for the full responses df
        # TODO Find a fix for the datatype casting before uncommenting
        val.combine_schemas_validate_full_df(
            full_responses,
            "./config/contributors_schema.toml",
            "./config/wide_responses.toml",
        )

        # ! This only works for local data since we've not reproduced the fix for anonymoised HDFS data above
        if load_updated_snapshot:
            secondary_snapdata = load_json(secondary_snapshot_path)
            (
                secondary_contributors_df,
                secondary_responses_df,
            ) = spp_parser.parse_snap_data(secondary_snapdata)
            secondary_responses_df["instance"] = 0
            val.validate_data_with_schema(
                secondary_contributors_df, "./config/contributors_schema.toml"
            )
            val.validate_data_with_schema(
                secondary_responses_df, "./config/long_response.toml"
            )
            secondary_full_responses = processing.full_responses(
                secondary_contributors_df, secondary_responses_df
            )
            val.combine_schemas_validate_full_df(
                secondary_full_responses,
                "./config/contributors_schema.toml",
                "./config/wide_responses.toml",
            )

        # Write feather file to snapshot path
        if is_network:
            feather_file = os.path.join(
                feather_path, f"{snapshot_name}_corrected.feather"
            )
            write_feather(feather_file, full_responses)
            secondary_feather_file = os.path.join(
                feather_path, f"{secondary_snapshot_name}.feather"
            )
            write_feather(secondary_feather_file, secondary_full_responses)
        READ_FROM_FEATHER = False

    if READ_FROM_FEATHER:
        contributors_df = read_feather(
            os.path.join(feather_path, f"{snapshot_name}_contributors.feather")
        )
        responses_df = read_feather(
            os.path.join(feather_path, f"{snapshot_name}_responses.feather")
        )
        full_responses = snapdata

        if load_updated_snapshot:
            secondary_full_responses = secondary_snapdata
        else:
            secondary_full_responses = None

    # Get response rate
    processing.response_rate(contributors_df, responses_df)

    # Data validation
    val.check_data_shape(full_responses)

    # Stage, validate and harmonise the postcode column
    StagingMainLogger.info("Starting PostCode Validation")
    postcode_masterlist = paths["postcode_masterlist"]
    check_file_exists(postcode_masterlist)
    postcode_mapper = read_csv(postcode_masterlist)
    postcode_masterlist = postcode_mapper["pcd2"]
    invalid_df = val.validate_post_col(full_responses, postcode_masterlist, config)
    StagingMainLogger.info("Saving Invalid Postcodes to File")
    pcodes_folder = paths["postcode_path"]
    tdate = datetime.now().strftime("%Y-%m-%d")
    invalid_filename = f"invalid_unrecognised_postcodes_{tdate}_v{run_id}.csv"
    write_csv(f"{pcodes_folder}/{invalid_filename}", invalid_df)
    StagingMainLogger.info("Finished PostCode Validation")

    if config["global"]["load_manual_outliers"]:
        # Stage the manual outliers file
        StagingMainLogger.info("Loading Manual Outlier File")
        manual_path = paths["manual_outliers_path"]
        check_file_exists(manual_path)
        wanted_cols = ["reference", "manual_outlier"]
        manual_outliers = read_csv(manual_path, wanted_cols)
        val.validate_data_with_schema(
            manual_outliers, "./config/manual_outliers_schema.toml"
        )
        StagingMainLogger.info("Manual Outlier File Loaded Successfully...")
    else:
        manual_outliers = None
        StagingMainLogger.info("Loading of Manual Outlier File skipped")

    # Loading PG numeric to alpha mapper
    StagingMainLogger.info("Loading PG numeric to alpha File...")
    pg_num_alpha_path = paths["pg_num_alpha_path"]
    check_file_exists(pg_num_alpha_path)
    pg_num_alpha = read_csv(pg_num_alpha_path)
    val.validate_data_with_schema(pg_num_alpha, "./config/pg_num_alpha_schema.toml")
    pg_num_alpha = val.validate_many_to_one(
        pg_num_alpha, col_many="pg_numeric", col_one="pg_alpha"
    )
    StagingMainLogger.info("PG numeric to alpha File Loaded Successfully...")

    if config["global"]["load_backdata"]:
        # Stage the manual outliers file
        StagingMainLogger.info("Loading Backdata File")
        backdata_path = paths["backdata_path"]
        check_file_exists(backdata_path)
        backdata = read_csv(backdata_path)
        # To be added once schema is defined
        # val.validate_data_with_schema(
        #     backdata_path, "./config/backdata_schema.toml"
        # )

        # Map PG numeric to alpha in column q201
        backdata = pg.pg_to_pg_mapper(
        backdata,
        pg_num_alpha,
        target_col="q201",
        pg_column="q201",
        )
        StagingMainLogger.info("Backdata File Loaded Successfully...")
    else:
        backdata = None
        StagingMainLogger.info("Loading of Backdata File skipped")

    # Load cora mapper
    StagingMainLogger.info("Loading Cora status mapper file")
    cora_mapper_path = paths["cora_mapper_path"]
    check_file_exists(cora_mapper_path)
    cora_mapper = read_csv(cora_mapper_path)
    # validates and updates from int64 to string type
    val.validate_data_with_schema(cora_mapper, "./config/cora_schema.toml")
    cora_mapper = val.validate_cora_df(cora_mapper)
    StagingMainLogger.info("Cora status mapper file loaded successfully...")

    # Load ultfoc (Foreign Ownership) mapper
    StagingMainLogger.info("Loading Foreign Ownership File")
    ultfoc_mapper_path = paths["ultfoc_mapper_path"]
    check_file_exists(ultfoc_mapper_path)
    ultfoc_mapper = read_csv(ultfoc_mapper_path)
    val.validate_data_with_schema(ultfoc_mapper, "./config/ultfoc_schema.toml")
    val.validate_ultfoc_df(ultfoc_mapper)
    StagingMainLogger.info("Foreign Ownership mapper file loaded successfully...")

    # Load itl mapper
    StagingMainLogger.info("Loading ITL File")
    itl_mapper_path = paths["itl_path"]
    check_file_exists(itl_mapper_path)
    itl_mapper = read_csv(itl_mapper_path)
    val.validate_data_with_schema(itl_mapper, "./config/itl_schema.toml")
    StagingMainLogger.info("ITL File Loaded Successfully...")

    # Loading cell number covarege
    StagingMainLogger.info("Loading Cell Covarage File...")
    cellno_path = paths["cellno_path"]
    check_file_exists(cellno_path)
    cellno_df = read_csv(cellno_path)
    StagingMainLogger.info("Covarage File Loaded Successfully...")

    # Loading PG alpha to numeric mapper - possibly, deprecated
    StagingMainLogger.info("Loading PG alpha to numeric File...")
    pg_alpha_num_path = paths["pg_alpha_num_path"]
    check_file_exists(pg_alpha_num_path)
    pg_alpha_num = read_csv(pg_alpha_num_path)
    val.validate_data_with_schema(pg_alpha_num, "./config/pg_alpha_num_schema.toml")
    pg_alpha_num = val.validate_many_to_one(
        pg_alpha_num, col_many="pg_alpha", col_one="pg_numeric"
    )
    StagingMainLogger.info("PG numeric to alpha File Loaded Successfully...")

    # Loading SIC to PG to alpha mapper
    StagingMainLogger.info("Loading SIC to PG to alpha File...")
    sic_pg_alpha_path = paths["sic_pg_alpha_path"]
    check_file_exists(sic_pg_alpha_path)
    sic_pg_alpha = read_csv(sic_pg_alpha_path)
    val.validate_data_with_schema(sic_pg_alpha, "./config/sic_pg_alpha_schema.toml")
    sic_pg_alpha = val.validate_many_to_one(
        sic_pg_alpha, col_many="sic", col_one="pg_alpha"
    )
    StagingMainLogger.info("PG numeric to alpha File Loaded Successfully...")

    # Map PG from SIC/PG numbers to column '201'.
    full_responses = pg.run_pg_conversion(
<<<<<<< HEAD
        full_responses,
        pg_num_alpha,
        sic_pg_alpha,
        target_col="201")
=======
        full_responses, pg_num_alpha, sic_pg_alpha, target_col="201"
    )
>>>>>>> 680600ef

    # Loading PG detailed mapper
    StagingMainLogger.info("Loading PG detailed mapper File...")
    pg_detailed_path = paths["pg_detailed_path"]
    check_file_exists(pg_detailed_path)
    pg_detailed = read_csv(pg_detailed_path)
    val.validate_data_with_schema(pg_detailed, "./config/pg_detailed_schema.toml")
    StagingMainLogger.info("PG detailed mapper File Loaded Successfully...")

    # Loading ITL1 detailed mapper
    StagingMainLogger.info("Loading ITL1 detailed mapper File...")
    itl1_detailed_path = paths["itl1_detailed_path"]
    check_file_exists(itl1_detailed_path)
    itl1_detailed = read_csv(itl1_detailed_path)
    val.validate_data_with_schema(itl1_detailed, "./config/itl1_detailed_schema.toml")
    StagingMainLogger.info("ITL1 detailed mapper File Loaded Successfully...")

    # Loading Civil or Defence detailed mapper
    StagingMainLogger.info("Loading Civil/Defence detailed mapper File...")
    civil_defence_detailed_path = paths["civil_defence_detailed_path"]
    check_file_exists(civil_defence_detailed_path)
    civil_defence_detailed = read_csv(civil_defence_detailed_path)
    # val.validate_data_with_schema(itl1_detailed, "./config/itl1_detailed_schema.toml")
    StagingMainLogger.info("Civil/Defence detailed mapper File Loaded Successfully...")


    # Output the staged BERD data for BaU testing when on local network.
    if config["global"]["output_full_responses"]:
        StagingMainLogger.info("Starting output of staged BERD data...")
        staging_folder = paths["staging_output_path"]
        tdate = datetime.now().strftime("%Y-%m-%d")
        staged_filename = f"staged_BERD_full_responses_{tdate}_v{run_id}.csv"
        write_csv(f"{staging_folder}/{staged_filename}", full_responses)
        StagingMainLogger.info("Finished output of staged BERD data.")
    else:
        StagingMainLogger.info("Skipping output of staged BERD data...")

    return (
        full_responses,
        secondary_full_responses,
        manual_outliers,
        ultfoc_mapper,
        itl_mapper,
        cora_mapper,
        cellno_df,
        postcode_mapper,
        pg_alpha_num,
        pg_num_alpha,
        sic_pg_alpha,
        backdata,
        pg_detailed,
        itl1_detailed,
        civil_defence_detailed,
    )<|MERGE_RESOLUTION|>--- conflicted
+++ resolved
@@ -111,17 +111,12 @@
     load_updated_snapshot = config["global"]["load_updated_snapshot"]
     if load_updated_snapshot:
         check_file_exists(secondary_snapshot_path)
-<<<<<<< HEAD
-        secondary_feather_file = os.path.join(feather_path, f"{secondary_snapshot_name}.feather")
-        feather_files_exist = check_file_exists(feather_file) and check_file_exists(secondary_feather_file) # ? Should only be true if both exist?
-=======
         secondary_feather_file = os.path.join(
             feather_path, f"{secondary_snapshot_name}.feather"
         )
         feather_files_exist = check_file_exists(feather_file) and check_file_exists(
             secondary_feather_file
         )  # ? Should only be true if both exist?
->>>>>>> 680600ef
     else:
         feather_files_exist = check_file_exists(feather_file)
 
@@ -354,15 +349,8 @@
 
     # Map PG from SIC/PG numbers to column '201'.
     full_responses = pg.run_pg_conversion(
-<<<<<<< HEAD
-        full_responses,
-        pg_num_alpha,
-        sic_pg_alpha,
-        target_col="201")
-=======
         full_responses, pg_num_alpha, sic_pg_alpha, target_col="201"
     )
->>>>>>> 680600ef
 
     # Loading PG detailed mapper
     StagingMainLogger.info("Loading PG detailed mapper File...")
