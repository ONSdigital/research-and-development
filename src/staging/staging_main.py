--- conflicted
+++ resolved
@@ -254,7 +254,6 @@
         col_one="pg_numeric")
     StagingMainLogger.info("PG numeric to alpha File Loaded Successfully...")
 
-<<<<<<< HEAD
     # Loading PG numeric to alpha mapper
     StagingMainLogger.info("Loading PG numeric to alpha File...")
     pg_num_alpha_path = paths["pg_num_alpha_path"]
@@ -285,7 +284,6 @@
         pg_num_alpha,
         sic_pg_alpha,
         target_col="201")
-=======
     # Loading PG detailed mapper
     StagingMainLogger.info("Loading PG detailed mapper File...")
     pg_detailed_path = paths["pg_detailed_path"]
@@ -293,7 +291,6 @@
     pg_detailed = read_csv(pg_detailed_path)
     val.validate_data_with_schema(pg_detailed, "./config/pg_detailed_schema.toml")
     StagingMainLogger.info("PG detailed mapper File Loaded Successfully...")
->>>>>>> 8c5d2e2f
 
     # Output the staged BERD data for BaU testing when on local network.
     if config["global"]["output_full_responses"]:
@@ -314,10 +311,7 @@
         cellno_df,
         postcode_df,
         pg_alpha_num,
-<<<<<<< HEAD
         pg_num_alpha,
         sic_pg_alpha,
-=======
         pg_detailed,
->>>>>>> 8c5d2e2f
     )