--- conflicted
+++ resolved
@@ -174,12 +174,8 @@
             "./config/wide_responses.toml",
         )
 
-<<<<<<< HEAD
-        # ! This might not work for anonymised HDFS data since we've not reproduced the fix above
-=======
         # ! This only works for local data since we've not reproduced
         # the fix for anonymoised HDFS data above
->>>>>>> ffb67d7a
         if load_updated_snapshot:
             secondary_snapdata = load_json(
                 secondary_snapshot_path)
@@ -206,16 +202,10 @@
         if is_network:
             feather_file = os.path.join(feather_path, f"{snapshot_name}.feather")
             write_feather(feather_file, full_responses)
-<<<<<<< HEAD
-            if load_updated_snapshot:
-                secondary_feather_file = os.path.join(feather_path, f"{secondary_snapshot_name}.feather")
-                write_feather(secondary_feather_file, secondary_full_responses)
-=======
             secondary_feather_file = os.path.join(
                 feather_path,
                 f"{secondary_snapshot_name}.feather")
             write_feather(secondary_feather_file, secondary_full_responses)
->>>>>>> ffb67d7a
         READ_FROM_FEATHER = False
 
     if READ_FROM_FEATHER:
