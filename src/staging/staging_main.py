"""The main file for the staging and validation module."""
import logging
import pandas as pd
from typing import Callable, Tuple
from datetime import datetime

from src.staging import spp_parser, history_loader
from src.staging import spp_snapshot_processing as processing
from src.staging import validation as val

StagingMainLogger = logging.getLogger(__name__)


def run_staging(
    config: dict,
    check_file_exists: Callable,
    load_json: Callable,
    read_csv: Callable,
    write_csv: Callable,
) -> Tuple[pd.DataFrame, pd.DataFrame, pd.DataFrame]:
    """Run the staging and validation module.

    The snapshot data is ingested from a json file, and parsed into dataframes,
    one for survey contributers and another for their responses. These are merged
    and transmuted so each question has its own column. The resulting dataframe
    undergoes validation.

    When running on the local network,

    Args:
        config (dict): The pipeline configuration
        check_file_exists (Callable): Function to check if file exists
            This will be the hdfs or network version depending on settings.
        load_json (Callable): Function to load a json file.
            This will be the hdfs or network version depending on settings.
        read_csv (Callable): Function to read a csv file.
            This will be the hdfs or network version depending on settings.
        write_csv (Callable): Function to write to a csv file.
            This will be the hdfs or network version depending on settings.
    Returns:
        pd.DataFrame: The staged and vaildated snapshot data.
    """
    # Check the environment switch
    network_or_hdfs = config["global"]["network_or_hdfs"]

    # Conditionally load paths
    paths = config[f"{network_or_hdfs}_paths"]
    snapshot_path = paths["snapshot_path"]

    # Load historic data
    curent_year = config["years"]["current_year"]
    years_to_load = config["years"]["previous_years_to_load"]
    years_gen = history_loader.history_years(curent_year, years_to_load)

    if years_gen is None:
        StagingMainLogger.info("No historic data to load for this run.")
    else:
        StagingMainLogger.info("Loading historic data...")
        history_path = paths["history_path"]
        dict_of_hist_dfs = history_loader.load_history(
            years_gen, history_path, read_csv
        )
        # Check if it has loaded and is not empty
        if isinstance(dict_of_hist_dfs, dict) and bool(dict_of_hist_dfs):
            StagingMainLogger.info(
                "Dictionary of history data: %s loaded into pipeline",
                ", ".join(dict_of_hist_dfs),
            )
            StagingMainLogger.info("Historic data loaded.")
        else:
            StagingMainLogger.warning(
                "Problem loading historic data. Dict may be empty or not present"
            )
            raise Exception("The historic data did not load")

    # Check data file exists, raise an error if it does not.
    StagingMainLogger.info("Loading SPP snapshot data...")
    check_file_exists(snapshot_path)

    # load and parse the snapshot data json file
    snapdata = load_json(snapshot_path)
    contributors_df, responses_df = spp_parser.parse_snap_data(snapdata)

    # the anonymised snapshot data we use in hdfs
    # does not include the instance column. This fix should be removed
    # when new anonymised data is given.
    if network_or_hdfs == "hdfs":
        responses_df["instance"] = 0
    StagingMainLogger.info("Finished Data Ingest...")

    val.validate_data_with_schema(contributors_df, "./config/contributors_schema.toml")
    val.validate_data_with_schema(responses_df, "./config/long_response.toml")

    # Data Transmutation
    StagingMainLogger.info("Starting Data Transmutation...")
    full_responses = processing.full_responses(contributors_df, responses_df)
    val.combine_schemas_validate_full_df(
        full_responses,
        "config/contributors_schema.toml",
        "config/wide_responses.toml",
    )

    # Validate and force data types for the full responses df
    val.validate_data_with_both_schema(
        full_responses,
        "config/contributors_schema.toml",
        "config/wide_responses.toml",
    )

    # Data validation
    val.check_data_shape(full_responses)

    # Validate the postcode column
    postcode_masterlist = config["hdfs_paths"]["postcode_masterlist"]
    val.validate_post_col(contributors_df, postcode_masterlist)

<<<<<<< HEAD
    processing.response_rate(contributors_df, responses_df)
    StagingMainLogger.info(
        "Finished Data Transmutation and validation of full responses dataframe"
    )
=======
    # Stage the manual outliers file
    StagingMainLogger.info("Loading Manual Outlier File")
    manual_path = config["network_paths"]["manual_outliers_path"]
    check_file_exists(manual_path)
    wanted_cols = ["reference", "instance", "auto_outlier", "manual_outlier"]
    manual_outliers = read_csv(manual_path, wanted_cols)
    StagingMainLogger.info("Manual Outlier File Loaded Successfully...")

    # Load the PG mapper
    mapper_path = paths["mapper_path"]
    check_file_exists(mapper_path)
    mapper = read_csv(mapper_path)
>>>>>>> de485090

    # Output the staged BERD data for BaU testing when on local network.
    if network_or_hdfs == "network":
        StagingMainLogger.info("Starting output of staged BERD data...")
        test_folder = config["network_paths"]["staging_test_foldername"]
        tdate = datetime.now().strftime("%Y-%m-%d")
        staged_filename = f"staged_BERD_full_responses_{tdate}.csv"
        write_csv(f"{test_folder}/{staged_filename}", full_responses)
        StagingMainLogger.info("Finished output of staged BERD data.")

    return full_responses, manual_outliers, mapper<|MERGE_RESOLUTION|>--- conflicted
+++ resolved
@@ -114,12 +114,6 @@
     postcode_masterlist = config["hdfs_paths"]["postcode_masterlist"]
     val.validate_post_col(contributors_df, postcode_masterlist)
 
-<<<<<<< HEAD
-    processing.response_rate(contributors_df, responses_df)
-    StagingMainLogger.info(
-        "Finished Data Transmutation and validation of full responses dataframe"
-    )
-=======
     # Stage the manual outliers file
     StagingMainLogger.info("Loading Manual Outlier File")
     manual_path = config["network_paths"]["manual_outliers_path"]
@@ -132,7 +126,11 @@
     mapper_path = paths["mapper_path"]
     check_file_exists(mapper_path)
     mapper = read_csv(mapper_path)
->>>>>>> de485090
+
+    processing.response_rate(contributors_df, responses_df)
+    StagingMainLogger.info(
+        "Finished Data Transmutation and validation of full responses dataframe"
+    )
 
     # Output the staged BERD data for BaU testing when on local network.
     if network_or_hdfs == "network":
