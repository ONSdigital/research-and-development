--- conflicted
+++ resolved
@@ -625,7 +625,6 @@
     # Loading ru_817_list mapper
     load_ref_list_mapper = config["global"]["load_reference_list"]
     if load_ref_list_mapper:
-<<<<<<< HEAD
         ref_list_817_mapper = load_valdiate_mapper(
             "ref_list_817_mapper_path",
             paths,
@@ -635,18 +634,8 @@
             val.validate_data_with_schema,
             None,
         )
-=======
-        StagingMainLogger.info("Loading the reference list mapper file...")
-        ref_list_817_path = paths["ref_list_817_path"]
-        check_file_exists(ref_list_817_path, raise_error=True)
-        ref_list_817 = read_csv(ref_list_817_path)
-        schema_path = "./config/reference_list_schema.toml"
-        # check_file_exists(schema_path, raise_error=True)
-        val.validate_data_with_schema(ref_list_817, schema_path)
-        StagingMainLogger.info("reference list mapper File Loaded Successfully...")
         # update longform references that should be on the reference list
-        full_responses = update_ref_list(full_responses, ref_list_817)
->>>>>>> 7a056be2
+        full_responses = update_ref_list(full_responses, ref_list_817_mapper)
     else:
         StagingMainLogger.info("Skipping loding the reference list mapper File.")
         ref_list_817_mapper = pd.DataFrame()
