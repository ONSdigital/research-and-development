--- conflicted
+++ resolved
@@ -96,18 +96,11 @@
     if network_or_hdfs == "hdfs" and config["global"]["dev_test"]:
         responses_df["instance"] = 0
         # In the anonymised data the selectiontype is always 'L'
-<<<<<<< HEAD
-        col_size = df.shape[0]
-        random.seed(seed=42)
-        df["selectiontype"] = random.choice(["P", "C", "L"], size=col_size)
-        df["selectiontype"] = random.choice(["P", "C", "L"], size=col_size)
-=======
         col_size = contributors_df.shape[0]
         random.seed(seed=42)
         contributors_df["selectiontype"] = random.choice(["P", "C", "L"], size=col_size)
         cellno_list = config["devtest"]["seltype_list"]
         contributors_df["cellnumber"] = random.choice(cellno_list, size=col_size)
->>>>>>> 066ae4f1
     StagingMainLogger.info("Finished Data Ingest...")
 
     val.validate_data_with_schema(contributors_df, "./config/contributors_schema.toml")
