"""The main file for the staging and validation module."""
import logging
from numpy import random
from typing import Callable, Tuple
from datetime import datetime
import os

from src.staging import spp_parser, history_loader
from src.staging import spp_snapshot_processing as processing
from src.staging import validation as val
from src.staging import pg_conversion as pg

StagingMainLogger = logging.getLogger(__name__)


def run_staging(
    config: dict,
    check_file_exists: Callable,
    load_json: Callable,
    read_csv: Callable,
    write_csv: Callable,
    read_feather: Callable,
    write_feather: Callable,
    run_id: int,
) -> Tuple:
    """Run the staging and validation module.

    The snapshot data is ingested from a json file, and parsed into dataframes,
    one for survey contributers and another for their responses. These are merged
    and transmuted so each question has its own column. The resulting dataframe
    undergoes validation.

    When running on the local network,

    Args:
        config (dict): The pipeline configuration
        check_file_exists (Callable): Function to check if file exists
            This will be the hdfs or network version depending on settings.
        load_json (Callable): Function to load a json file.
            This will be the hdfs or network version depending on settings.
        read_csv (Callable): Function to read a csv file.
            This will be the hdfs or network version depending on settings.
        write_csv (Callable): Function to write to a csv file.
            This will be the hdfs or network version depending on settings.
        run_id (int): The run id for this run.
    Returns:
        tuple
            full_responses (pd.DataFrame): The staged and vaildated snapshot data,
            manual_outliers (pd.DataFrame): Data with column for manual outliers,
            pg_mapper (pd.DataFrame): Product grouo mapper,
            ultfoc_mapper (pd.DataFrame): Foreign ownership mapper,
            cora_mapper (pd.DataFrame): CORA status mapper,
            cellno_df (pd.DataFrame): Cell numbers mapper,
            postcode_df (pd.DataFrame): Postcodes to Regional Code mapper,
            pg_alpha_num (pd.DataFrame): Product group alpha to numeric mapper.
    """
    # Check the environment switch
    network_or_hdfs = config["global"]["network_or_hdfs"]

    # Conditionally load paths
    paths = config[f"{network_or_hdfs}_paths"]
    snapshot_path = paths["snapshot_path"]
    snapshot_name = os.path.basename(snapshot_path).split(".", 1)[0]

    # Load historic data
    if config["global"]["load_historic_data"]:
        curent_year = config["years"]["current_year"]
        years_to_load = config["years"]["previous_years_to_load"]
        years_gen = history_loader.history_years(curent_year, years_to_load)

        if years_gen is None:
            StagingMainLogger.info("No historic data to load for this run.")
        else:
            StagingMainLogger.info("Loading historic data...")
            history_path = paths["history_path"]
            dict_of_hist_dfs = history_loader.load_history(
                years_gen, history_path, read_csv
            )
            # Check if it has loaded and is not empty
            if isinstance(dict_of_hist_dfs, dict) and bool(dict_of_hist_dfs):
                StagingMainLogger.info(
                    "Dictionary of history data: %s loaded into pipeline",
                    ", ".join(dict_of_hist_dfs),
                )
                StagingMainLogger.info("Historic data loaded.")
            else:
                StagingMainLogger.warning(
                    "Problem loading historic data. Dict may be empty or not present"
                )
                raise Exception("The historic data did not load")

    else:
        StagingMainLogger.info("Skipping loading historic data...")

    # Check data file exists, raise an error if it does not.

    check_file_exists(snapshot_path)

    # load and parse the snapshot data json file
    # Check if feather file exists in snapshot path
    feather_path = paths["feather_path"]
    load_from_feather = config["global"]["load_from_feather"]
    feather_file = os.path.join(feather_path, f"{snapshot_name}.feather")
    feather_files_exist = check_file_exists(feather_file)

    is_network = network_or_hdfs == "network"
    # Only read from feather if feather files exist and we are on network
    if is_network & feather_files_exist & load_from_feather:
        # Load data from first feather file found
        StagingMainLogger.info("Skipping data validation. Loading from feather")
        snapdata = read_feather(feather_file)
        StagingMainLogger.info(f"{feather_file} loaded")
        READ_FROM_FEATHER = True
    else:
        StagingMainLogger.info("Loading SPP snapshot data from json file")
        # Load data from JSON file
        snapdata = load_json(snapshot_path)

        contributors_df, responses_df = spp_parser.parse_snap_data(snapdata)

        # the anonymised snapshot data we use in the DevTest environment
        # does not include the instance column. This fix should be removed
        # when new anonymised data is given.
        if network_or_hdfs == "hdfs" and config["global"]["dev_test"]:
            responses_df["instance"] = 0
            # In the anonymised data the selectiontype is always 'L'
            col_size = contributors_df.shape[0]
            random.seed(seed=42)
            contributors_df["selectiontype"] = random.choice(
                ["P", "C", "L"], size=col_size
            )
            cellno_list = config["devtest"]["seltype_list"]
            contributors_df["cellnumber"] = random.choice(cellno_list, size=col_size)
        StagingMainLogger.info("Finished Data Ingest...")

        val.validate_data_with_schema(
            contributors_df, "./config/contributors_schema.toml"
        )
        val.validate_data_with_schema(responses_df, "./config/long_response.toml")

        # Data Transmutation
        StagingMainLogger.info("Starting Data Transmutation...")
        full_responses = processing.full_responses(contributors_df, responses_df)
        StagingMainLogger.info(
            "Finished Data Transmutation and validation of full responses dataframe"
        )

        # Validate and force data types for the full responses df
        # TODO Find a fix for the datatype casting before uncommenting
        val.combine_schemas_validate_full_df(
            full_responses,
            "./config/contributors_schema.toml",
            "./config/wide_responses.toml",
        )

        # Write feather file to snapshot path
        if is_network:
            feather_file = os.path.join(feather_path, f"{snapshot_name}.feather")
            write_feather(feather_file, full_responses)
        READ_FROM_FEATHER = False

    if READ_FROM_FEATHER:
        contributors_df = read_feather(
            os.path.join(feather_path, f"{snapshot_name}_contributors.feather")
        )
        responses_df = read_feather(
            os.path.join(feather_path, f"{snapshot_name}_responses.feather")
        )
        full_responses = snapdata

    # Get response rate
    processing.response_rate(contributors_df, responses_df)

    # Data validation
    val.check_data_shape(full_responses)

    # Stage, validate and harmonise the postcode column
    StagingMainLogger.info("Starting PostCode Validation")
    postcode_masterlist = paths["postcode_masterlist"]
    check_file_exists(postcode_masterlist)
    postcode_df = read_csv(postcode_masterlist)
    postcode_masterlist = postcode_df["pcd2"]
    invalid_df, unreal_df = val.validate_post_col(
        full_responses, postcode_masterlist, config
    )
    StagingMainLogger.info("Saving Invalid Postcodes to File")
    pcodes_folder = paths["postcode_path"]
    tdate = datetime.now().strftime("%Y-%m-%d")
    invalid_filename = f"invalid_pattern_postcodes_{tdate}_v{run_id}.csv"
    unreal_filename = f"missing_postcodes_{tdate}_v{run_id}.csv"
    write_csv(f"{pcodes_folder}/{invalid_filename}", invalid_df)
    write_csv(f"{pcodes_folder}/{unreal_filename}", unreal_df)
    StagingMainLogger.info("Finished PostCode Validation")

    if config["global"]["load_manual_outliers"]:
        # Stage the manual outliers file
        StagingMainLogger.info("Loading Manual Outlier File")
        manual_path = paths["manual_outliers_path"]
        check_file_exists(manual_path)
        wanted_cols = ["reference", "manual_outlier"]
        manual_outliers = read_csv(manual_path, wanted_cols)
        val.validate_data_with_schema(
            manual_outliers, "./config/manual_outliers_schema.toml"
        )
        StagingMainLogger.info("Manual Outlier File Loaded Successfully...")
    else:
        manual_outliers = None
        StagingMainLogger.info("Loading of Manual Outlier File skipped")

    if config['global']['load_backdata']:
        # Stage the manual outliers file
        StagingMainLogger.info("Loading Backdata File")
        backdata_path = paths["backdata_path"]
        check_file_exists(backdata_path)
        backdata = read_csv(backdata_path)
        # To be added once schema is defined
        # val.validate_data_with_schema(
        #     backdata_path, "./config/backdata_schema.toml"
        # )
        StagingMainLogger.info("Backdata File Loaded Successfully...")
    else:
        backdata = None
        StagingMainLogger.info("Loading of Backdata File skipped")

    # Load the PG mapper
    pg_mapper = paths["pg_mapper_path"]
    check_file_exists(pg_mapper)
    pg_mapper = read_csv(pg_mapper)

    # Map PG from SIC/PG numbers to column '201'.
    full_responses = pg.run_pg_conversion(full_responses, pg_mapper, target_col="201")

    # Load cora mapper
    StagingMainLogger.info("Loading Cora status mapper file")
    cora_mapper_path = paths["cora_mapper_path"]
    check_file_exists(cora_mapper_path)
    cora_mapper = read_csv(cora_mapper_path)
    # validates and updates from int64 to string type
    val.validate_data_with_schema(cora_mapper, "./config/cora_schema.toml")
    cora_mapper = val.validate_cora_df(cora_mapper)
    StagingMainLogger.info("Cora status mapper file loaded successfully...")

    # Load ultfoc (Foreign Ownership) mapper
    StagingMainLogger.info("Loading Foreign Ownership File")
    ultfoc_mapper_path = paths["ultfoc_mapper_path"]
    check_file_exists(ultfoc_mapper_path)
    ultfoc_mapper = read_csv(ultfoc_mapper_path)
    val.validate_data_with_schema(ultfoc_mapper, "./config/ultfoc_schema.toml")
    val.validate_ultfoc_df(ultfoc_mapper)
    StagingMainLogger.info("Foreign Ownership mapper file loaded successfully...")

    # Load itl mapper
    StagingMainLogger.info("Loading ITL File")
    itl_mapper_path = paths["itl_path"]
    check_file_exists(itl_mapper_path)
    itl_mapper = read_csv(itl_mapper_path)
    val.validate_data_with_schema(itl_mapper, "./config/itl_schema.toml")
    StagingMainLogger.info("ITL File Loaded Successfully...")

    # Loading cell number covarege
    StagingMainLogger.info("Loading Cell Covarage File...")
    cellno_path = paths["cellno_path"]
    check_file_exists(cellno_path)
    cellno_df = read_csv(cellno_path)
    StagingMainLogger.info("Covarage File Loaded Successfully...")

    # Loading PG numeric to alpha mapper
    StagingMainLogger.info("Loading PG numeric to alpha File...")
    pg_alpha_num_path = paths["pg_alpha_num_path"]
    check_file_exists(pg_alpha_num_path)
    pg_alpha_num = read_csv(pg_alpha_num_path)
    val.validate_data_with_schema(pg_alpha_num, "./config/pg_alpha_num_schema.toml")
    StagingMainLogger.info("PG numeric to alpha File Loaded Successfully...")

    # Loading PG detailed mapper
    StagingMainLogger.info("Loading PG detailed mapper File...")
    pg_detailed_path = paths["pg_detailed_path"]
    check_file_exists(pg_detailed_path)
    pg_detailed = read_csv(pg_detailed_path)
    val.validate_data_with_schema(pg_detailed, "./config/pg_detailed_schema.toml")
    StagingMainLogger.info("PG detailed mapper File Loaded Successfully...")

    # Output the staged BERD data for BaU testing when on local network.
    if config["global"]["output_full_responses"]:
        StagingMainLogger.info("Starting output of staged BERD data...")
        staging_folder = paths["staging_output_path"]
        tdate = datetime.now().strftime("%Y-%m-%d")
        staged_filename = f"staged_BERD_full_responses_{tdate}_v{run_id}.csv"
        write_csv(f"{staging_folder}/{staged_filename}", full_responses)
        StagingMainLogger.info("Finished output of staged BERD data.")
    else:
        StagingMainLogger.info("Skipping output of staged BERD data...")

    return (
        full_responses,
        manual_outliers,
        pg_mapper,
        ultfoc_mapper,
        cora_mapper,
        cellno_df,
        postcode_df,
        pg_alpha_num,
<<<<<<< HEAD
        backdata
=======
        pg_detailed,
>>>>>>> 8c5d2e2f
    )<|MERGE_RESOLUTION|>--- conflicted
+++ resolved
@@ -300,9 +300,6 @@
         cellno_df,
         postcode_df,
         pg_alpha_num,
-<<<<<<< HEAD
-        backdata
-=======
+        backdata,
         pg_detailed,
->>>>>>> 8c5d2e2f
     )