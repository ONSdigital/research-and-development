--- conflicted
+++ resolved
@@ -96,15 +96,6 @@
     # Data Transmutation
     StagingMainLogger.info("Starting Data Transmutation...")
     full_responses = processing.full_responses(contributors_df, responses_df)
-<<<<<<< HEAD
-=======
-
-    val.combine_schemas_validate_full_df(
-        full_responses,
-        "config/contributors_schema.toml",
-        "config/wide_responses.toml",
-    )
->>>>>>> c1116df7
 
     # Validate and force data types for the full responses df
     val.combine_schemas_validate_full_df(
@@ -140,9 +131,9 @@
 
     # Loading cell number covarege
     StagingMainLogger.info("Loading Cell Covarage File...")
-    cell_path_no = config["network_paths"]["cell_no_path"]
-    cellno_df = read_csv(cell_path_no)
-    cell_unit_dict = val.cellno_unit_dict(cellno_df)
+    cellno_path = config["network_paths"]["cellno_path"]
+    check_file_exists(cellno_path)
+    cellno_df = read_csv(cellno_path)
     StagingMainLogger.info("Covarage File Loaded Successfully...")
 
     # Output the staged BERD data for BaU testing when on local network.
@@ -154,4 +145,4 @@
         write_csv(f"{test_folder}/{staged_filename}", full_responses)
         StagingMainLogger.info("Finished output of staged BERD data.")
 
-    return full_responses, manual_outliers, mapper, cell_unit_dict+    return full_responses, manual_outliers, mapper, cellno_df