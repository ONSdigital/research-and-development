"""The main file for the staging and validation module."""
import logging
from numpy import random
from typing import Callable, Tuple
from datetime import datetime
import pandas as pd
import os

from src.staging import spp_parser, history_loader
from src.staging import spp_snapshot_processing as processing
from src.staging import validation as val
from src.staging import pg_conversion as pg
from src.utils.wrappers import time_logger_wrap

StagingMainLogger = logging.getLogger(__name__)


def load_historic_data(config: dict, paths: dict, read_csv: Callable) -> dict:
    """Load historic data into the pipeline.

    Args:
        config (dict): The pipeline configuration
        paths (dict): The paths to the data files
        read_csv (Callable): Function to read a csv file.
            This will be the hdfs or network version depending on settings.

    Returns:
        dict: A dictionary of history data loaded into the pipeline.
    """
    curent_year = config["years"]["current_year"]
    years_to_load = config["years"]["previous_years_to_load"]
    years_gen = history_loader.history_years(curent_year, years_to_load)

    if years_gen is None:
        StagingMainLogger.info("No historic data to load for this run.")
        return {}
    else:
        StagingMainLogger.info("Loading historic data...")
        history_path = paths["history_path"]
        dict_of_hist_dfs = history_loader.load_history(
            years_gen, history_path, read_csv
        )
        # Check if it has loaded and is not empty
        if isinstance(dict_of_hist_dfs, dict) and bool(dict_of_hist_dfs):
            StagingMainLogger.info(
                "Dictionary of history data: %s loaded into pipeline",
                ", ".join(dict_of_hist_dfs),
            )
            StagingMainLogger.info("Historic data loaded.")
        else:
            StagingMainLogger.warning(
                "Problem loading historic data. Dict may be empty or not present"
            )
            raise Exception("The historic data did not load")

    return dict_of_hist_dfs if dict_of_hist_dfs else {}


def check_snapshot_feather_exists(
    config: dict,
    check_file_exists: Callable,
    feather_file_to_check,
    secondary_feather_file,
) -> bool:
    """Check if one or both of snapshot feather files exists.

    Conifg arguments decide whether to check for one or both.

    Args:
        config (dict): The pipeline configuration
        check_file_exists (Callable): Function to check if file exists
            This will be the hdfs or network version depending on settings.

    Returns:
        bool: True if the feather file exists, False otherwise.
    """

    if config["global"]["load_updated_snapshot"]:
        return check_file_exists(feather_file_to_check) and check_file_exists(
            secondary_feather_file
        )
    else:
        return check_file_exists(feather_file_to_check)


@time_logger_wrap
def load_snapshot_feather(feather_file, read_feather):
    snapdata = read_feather(feather_file)
    StagingMainLogger.info(f"{feather_file} loaded")
    return snapdata


def fix_anon_data(responses_df, config):
    """
    Fixes anonymised snapshot data for use in the DevTest environment.

    This function adds an "instance" column to the provided DataFrame, and populates it with zeros.
    It also adds a "selectiontype" column with random values of "P", "C", or "L", and a "cellnumber" column
    with random values from the "seltype_list" in the configuration.

    This fix is necessary because the anonymised snapshot data currently used in the DevTest environment
    does not include the "instance" column. This fix should be removed when new anonymised data is provided.

    Args:
        responses_df (pandas.DataFrame): The DataFrame containing the anonymised snapshot data.
        config (dict): A dictionary containing configuration details.

    Returns:
        pandas.DataFrame: The fixed DataFrame with the added "instance", "selectiontype", and "cellnumber" columns.
    """
    responses_df["instance"] = 0
    col_size = responses_df.shape[0]
    random.seed(seed=42)
    responses_df["selectiontype"] = random.choice(["P", "C", "L"], size=col_size)
    cellno_list = config["devtest"]["seltype_list"]
    responses_df["cellnumber"] = random.choice(cellno_list, size=col_size)
    return responses_df


def load_val_snapshot_json(snapshot_path, load_json, config, network_or_hdfs):

    StagingMainLogger.info("Loading SPP snapshot data from json file")

    # Load data from JSON file
    snapdata = load_json(snapshot_path)

    contributors_df, responses_df = spp_parser.parse_snap_data(snapdata)

    # Get response rate
    res_rate = "{:.2f}".format(processing.response_rate(contributors_df, responses_df))

    # the anonymised snapshot data we use in the DevTest environment
    # does not include the instance column. This fix should be removed
    # when new anonymised data is given.
    if network_or_hdfs == "hdfs" and config["global"]["dev_test"]:
        responses_df = fix_anon_data(responses_df, config)
    StagingMainLogger.info("Finished Data Ingest...")

    # Validate snapshot data
    val.validate_data_with_schema(contributors_df, "./config/contributors_schema.toml")
    val.validate_data_with_schema(responses_df, "./config/long_response.toml")

    # Data Transmutation
    full_responses = processing.full_responses(contributors_df, responses_df)

    StagingMainLogger.info(
        "Finished Data Transmutation and validation of full responses dataframe"
    )
    # Validate and force data types for the full responses df
    # TODO Find a fix for the datatype casting before uncommenting
    val.combine_schemas_validate_full_df(
        full_responses,
        "./config/contributors_schema.toml",
        "./config/wide_responses.toml",
    )

    return full_responses, res_rate


def load_validate_secondary_snapshot(load_json, secondary_snapshot_path):

    # Load secondary snapshot data
    StagingMainLogger.info("Loading secondary snapshot data from json file")
    secondary_snapdata = load_json(secondary_snapshot_path)

    # Parse secondary snapshot data
    secondary_contributors_df, secondary_responses_df = spp_parser.parse_snap_data(
        secondary_snapdata
    )

    # Assign instance column, with value 0
    secondary_responses_df["instance"] = 0

    # Validate secondary snapshot data

    StagingMainLogger.info("Validating secondary snapshot data...")
    val.validate_data_with_schema(
        secondary_contributors_df, "./config/contributors_schema.toml"
    )
    val.validate_data_with_schema(secondary_responses_df, "./config/long_response.toml")

    # Create secondary full responses dataframe
    secondary_full_responses = processing.full_responses(
        secondary_contributors_df, secondary_responses_df
    )
    # Validate and force data types for the secondary full responses df
    val.combine_schemas_validate_full_df(
        secondary_full_responses,
        "./config/contributors_schema.toml",
        "./config/wide_responses.toml",
    )

    # return secondary_full_responses
    return secondary_full_responses


def write_snapshot_to_feather(
    feather_dir_path: str,
    snapshot_name: str,
    full_responses: pd.DataFrame,
    write_feather,
    secondary_snapshot_name: str,
    secondary_full_responses: pd.DataFrame = None,
) -> None:
    """
    Writes the provided DataFrames to feather files.

    This function writes the `full_responses` DataFrame to a feather file named "{snapshot_name}_corrected.feather",
    and the `secondary_full_responses` DataFrame to a feather file named "{secondary_snapshot_name}.feather".
    Both files are written to the provided `feather_path`.

    Args:
        feather_path (str): The path where the feather files will be written.
        snapshot_name (str): The name of the snapshot for the `full_responses` DataFrame.
        full_responses (pd.DataFrame): The DataFrame to write to the "{snapshot_name}_corrected.feather" file.
        secondary_snapshot_name (str): The name of the snapshot for the `secondary_full_responses` DataFrame.
        secondary_full_responses (pd.DataFrame): The DataFrame to write to the "{secondary_snapshot_name}.feather" file.
    """

    feather_file = f"{snapshot_name}_corrected.feather"
    feather_file_path = os.path.join(feather_dir_path, feather_file)
    write_feather(feather_file_path, full_responses)
    StagingMainLogger.info(f"Written {feather_file} to {feather_dir_path}")

    if secondary_full_responses is not None:
        secondary_feather_file = os.path.join(
            feather_dir_path, f"{secondary_snapshot_name}.feather"
        )
        write_feather(secondary_feather_file, secondary_full_responses)
        StagingMainLogger.info(
            f"Written {secondary_snapshot_name}.feather to {feather_dir_path}"
        )


def stage_validate_harmonise_postcodes(
    config, paths, full_responses, run_id, check_file_exists, read_csv, write_csv
):
    """
    Stage, validate and harmonise the postcode column
    """
    StagingMainLogger.info("Starting PostCode Validation")
    postcode_masterlist = paths["postcode_masterlist"]
    check_file_exists(postcode_masterlist, raise_error=True)
    postcode_mapper = read_csv(postcode_masterlist)
    postcode_masterlist = postcode_mapper["pcd2"]
    invalid_df = val.validate_post_col(full_responses, postcode_masterlist, config)
    StagingMainLogger.info("Saving Invalid Postcodes to File")
    pcodes_folder = paths["postcode_path"]
    tdate = datetime.now().strftime("%Y-%m-%d")
    invalid_filename = f"invalid_unrecognised_postcodes_{tdate}_v{run_id}.csv"
    write_csv(f"{pcodes_folder}/{invalid_filename}", invalid_df)
    StagingMainLogger.info("Finished PostCode Validation")

    return postcode_mapper


def run_staging(
    config: dict,
    check_file_exists: Callable,
    load_json: Callable,
    read_csv: Callable,
    write_csv: Callable,
    read_feather: Callable,
    write_feather: Callable,
    run_id: int,
) -> Tuple:
    """Run the staging and validation module.

    The snapshot data is ingested from a json file, and parsed into dataframes,
    one for survey contributers and another for their responses. These are merged
    and transmuted so each question has its own column. The resulting dataframe
    undergoes validation.

    When running on the local network,

    Args:
        config (dict): The pipeline configuration
        check_file_exists (Callable): Function to check if file exists
            This will be the hdfs or network version depending on settings.
        load_json (Callable): Function to load a json file.
            This will be the hdfs or network version depending on settings.
        read_csv (Callable): Function to read a csv file.
            This will be the hdfs or network version depending on settings.
        write_csv (Callable): Function to write to a csv file.
            This will be the hdfs or network version depending on settings.
        run_id (int): The run id for this run.
    Returns:
        tuple
            full_responses (pd.DataFrame): The staged and vaildated snapshot data,
            secondary_full_responses (pd.Dataframe): The staged and validated updated
            snapshot data
            manual_outliers (pd.DataFrame): Data with column for manual outliers,
            ultfoc_mapper (pd.DataFrame): Foreign ownership mapper,
            cora_mapper (pd.DataFrame): CORA status mapper,
            cellno_df (pd.DataFrame): Cell numbers mapper,
            postcode_mapper (pd.DataFrame): Postcodes to Regional Code mapper,
            pg_alpha_num (pd.DataFrame): Product group alpha to numeric mapper.
            pg_num_alpha (pd.DataFrame): Product group numeric to alpha mapper.
            sic_pg_alpha (pd.DataFrame): SIC code to product group alpha mapper.
    """
    # Check the environment switch
    network_or_hdfs = config["global"]["network_or_hdfs"]

    # Conditionally load paths
    paths = config[f"{network_or_hdfs}_paths"]
    snapshot_path = paths["snapshot_path"]
    snapshot_name = os.path.basename(snapshot_path).split(".", 1)[0]
    secondary_snapshot_path = paths["secondary_snapshot_path"]
    secondary_snapshot_name = os.path.basename(secondary_snapshot_path).split(".", 1)[0]
    feather_path = paths["feather_path"]
    feather_file = os.path.join(feather_path, f"{snapshot_name}_corrected.feather")
    secondary_feather_file = os.path.join(
        feather_path, f"{secondary_snapshot_name}.feather"
    )

    # Config settings for staging
    is_network = network_or_hdfs == "network"
    load_from_feather = config["global"]["load_from_feather"]
    load_updated_snapshot = config["global"]["load_updated_snapshot"]

    # Load historic data
    if config["global"]["load_historic_data"]:
        dict_of_hist_dfs = load_historic_data(config, paths, read_csv)
        print(dict_of_hist_dfs)

    # Check if the if the snapshot feather and optionally the secondary snapshot feather exist
    feather_files_exist = check_snapshot_feather_exists(
        config, check_file_exists, feather_file, secondary_feather_file
    )

    # Only read from feather if feather files exist and we are on network
    READ_FROM_FEATHER = is_network & feather_files_exist & load_from_feather
    if READ_FROM_FEATHER:
        # Load data from first feather file found
        StagingMainLogger.info("Skipping data validation. Loading from feather")
        full_responses = load_snapshot_feather(feather_file, read_feather)
        if load_updated_snapshot:
            secondary_full_responses = load_snapshot_feather(
                secondary_feather_file, read_feather
            )
        else:
            secondary_full_responses = None
        postcode_mapper = (
            None  # TODO: check if the actual mapper is needed later in the pipeline
        )
    else:  # Read from JSON

        # Check data file exists, raise an error if it does not.
        check_file_exists(snapshot_path, raise_error=True)
        full_responses, response_rate = load_val_snapshot_json(
            snapshot_path, load_json, config, network_or_hdfs
        )

        print(response_rate)  # TODO: We might want to use this in a QA output

        # Data validation of json or feather data
        val.check_data_shape(full_responses, raise_error=True)

        # Validate the postcodes in data loaded from JSON
        postcode_mapper = stage_validate_harmonise_postcodes(
            config,
            paths,
            full_responses,
            run_id,
            check_file_exists,
            read_csv,
            write_csv,
        )

        if load_updated_snapshot:
<<<<<<< HEAD
            secondary_snapdata = load_json(secondary_snapshot_path)
            (
                secondary_contributors_df,
                secondary_responses_df,
            ) = spp_parser.parse_snap_data(secondary_snapdata)
            val.validate_data_with_schema(
                secondary_contributors_df, "./config/contributors_schema.toml"
            )
            val.validate_data_with_schema(
                secondary_responses_df, "./config/long_response.toml"
            )
            secondary_full_responses = processing.full_responses(
                secondary_contributors_df, secondary_responses_df
            )
            val.combine_schemas_validate_full_df(
                secondary_full_responses,
                "./config/contributors_schema.toml",
                "./config/wide_responses.toml",
            )

        # Write feather file to snapshot path
        if is_network:
            feather_file = os.path.join(
                feather_path, f"{snapshot_name}_corrected.feather"
            )
            write_feather(feather_file, full_responses)
            secondary_feather_file = os.path.join(
                feather_path, f"{secondary_snapshot_name}.feather"
            )
            if load_updated_snapshot:
                write_feather(secondary_feather_file, secondary_full_responses)
        READ_FROM_FEATHER = False

    if READ_FROM_FEATHER:
        contributors_df = read_feather(
            os.path.join(feather_path, f"{snapshot_name}_contributors.feather")
        )
        responses_df = read_feather(
            os.path.join(feather_path, f"{snapshot_name}_responses.feather")
        )
        full_responses = snapdata

        if load_updated_snapshot:
            secondary_full_responses = secondary_snapdata
=======
            secondary_full_responses = load_validate_secondary_snapshot(
                load_json,
                secondary_snapshot_path,
            )
>>>>>>> 5595f8ae
        else:
            secondary_full_responses = None

        # Write both snapshots to feather file at given path
        if is_network:
            write_snapshot_to_feather(
                feather_path,
                snapshot_name,
                full_responses,
                write_feather,
                secondary_snapshot_name,
                secondary_full_responses,
            )

    if config["global"]["load_manual_outliers"]:
        # Stage the manual outliers file
        StagingMainLogger.info("Loading Manual Outlier File")
        manual_path = paths["manual_outliers_path"]
        check_file_exists(manual_path, raise_error=True)
        wanted_cols = ["reference", "manual_outlier"]
        manual_outliers = read_csv(manual_path, wanted_cols)
        val.validate_data_with_schema(
            manual_outliers, "./config/manual_outliers_schema.toml"
        )
        StagingMainLogger.info("Manual Outlier File Loaded Successfully...")
    else:
        manual_outliers = None
        StagingMainLogger.info("Loading of Manual Outlier File skipped")

    # Loading PG numeric to alpha mapper
    StagingMainLogger.info("Loading PG numeric to alpha File...")
    pg_num_alpha_path = paths["pg_num_alpha_path"]
    check_file_exists(pg_num_alpha_path, raise_error=True)
    pg_num_alpha = read_csv(pg_num_alpha_path)
    val.validate_data_with_schema(pg_num_alpha, "./config/pg_num_alpha_schema.toml")
    pg_num_alpha = val.validate_many_to_one(
        pg_num_alpha, col_many="pg_numeric", col_one="pg_alpha"
    )
    StagingMainLogger.info("PG numeric to alpha File Loaded Successfully...")

    if config["global"]["load_backdata"]:
        # Stage the manual outliers file
        StagingMainLogger.info("Loading Backdata File")
        backdata_path = paths["backdata_path"]
        check_file_exists(backdata_path, raise_error=True)
        backdata = read_csv(backdata_path)
        # To be added once schema is defined
        # val.validate_data_with_schema(
        #     backdata_path, "./config/backdata_schema.toml"
        # )

        # Map PG numeric to alpha in column q201
        backdata = pg.pg_to_pg_mapper(
            backdata,
            pg_num_alpha,
            target_col="q201",
            pg_column="q201",
        )
        StagingMainLogger.info("Backdata File Loaded Successfully...")
    else:
        backdata = None
        StagingMainLogger.info("Loading of Backdata File skipped")

    # Load cora mapper
    StagingMainLogger.info("Loading Cora status mapper file")
    cora_mapper_path = paths["cora_mapper_path"]
    check_file_exists(cora_mapper_path, raise_error=True)
    cora_mapper = read_csv(cora_mapper_path)
    # validates and updates from int64 to string type
    val.validate_data_with_schema(cora_mapper, "./config/cora_schema.toml")
    cora_mapper = val.validate_cora_df(cora_mapper)
    StagingMainLogger.info("Cora status mapper file loaded successfully...")

    # Load ultfoc (Foreign Ownership) mapper
    StagingMainLogger.info("Loading Foreign Ownership File")
    ultfoc_mapper_path = paths["ultfoc_mapper_path"]
    check_file_exists(ultfoc_mapper_path, raise_error=True)
    ultfoc_mapper = read_csv(ultfoc_mapper_path)
    val.validate_data_with_schema(ultfoc_mapper, "./config/ultfoc_schema.toml")
    val.validate_ultfoc_df(ultfoc_mapper)
    StagingMainLogger.info("Foreign Ownership mapper file loaded successfully...")

    # Load itl mapper
    StagingMainLogger.info("Loading ITL File")
    itl_mapper_path = paths["itl_path"]
    check_file_exists(itl_mapper_path, raise_error=True)
    itl_mapper = read_csv(itl_mapper_path)
    val.validate_data_with_schema(itl_mapper, "./config/itl_schema.toml")
    StagingMainLogger.info("ITL File Loaded Successfully...")

    # Loading cell number covarege
    StagingMainLogger.info("Loading Cell Covarage File...")
    cellno_path = paths["cellno_path"]
    check_file_exists(cellno_path, raise_error=True)
    cellno_df = read_csv(cellno_path)
    StagingMainLogger.info("Covarage File Loaded Successfully...")

    # Loading PG alpha to numeric mapper - possibly, deprecated
    StagingMainLogger.info("Loading PG alpha to numeric File...")
    pg_alpha_num_path = paths["pg_alpha_num_path"]
    check_file_exists(pg_alpha_num_path, raise_error=True)
    pg_alpha_num = read_csv(pg_alpha_num_path)
    val.validate_data_with_schema(pg_alpha_num, "./config/pg_alpha_num_schema.toml")
    pg_alpha_num = val.validate_many_to_one(
        pg_alpha_num, col_many="pg_alpha", col_one="pg_numeric"
    )
    StagingMainLogger.info("PG numeric to alpha File Loaded Successfully...")

    # Loading SIC to PG to alpha mapper
    StagingMainLogger.info("Loading SIC to PG to alpha File...")
    sic_pg_alpha_path = paths["sic_pg_alpha_path"]
    check_file_exists(sic_pg_alpha_path, raise_error=True)
    sic_pg_alpha = read_csv(sic_pg_alpha_path)
    val.validate_data_with_schema(sic_pg_alpha, "./config/sic_pg_alpha_schema.toml")
    sic_pg_alpha = val.validate_many_to_one(
        sic_pg_alpha, col_many="sic", col_one="pg_alpha"
    )
    StagingMainLogger.info("PG numeric to alpha File Loaded Successfully...")

    # Map PG from SIC/PG numbers to column '201'.
    full_responses = pg.run_pg_conversion(
        full_responses, pg_num_alpha, sic_pg_alpha, target_col="201"
    )

    # Loading PG detailed mapper
    StagingMainLogger.info("Loading PG detailed mapper File...")
    pg_detailed_path = paths["pg_detailed_path"]
    check_file_exists(pg_detailed_path, raise_error=True)
    pg_detailed = read_csv(pg_detailed_path)
    val.validate_data_with_schema(pg_detailed, "./config/pg_detailed_schema.toml")
    StagingMainLogger.info("PG detailed mapper File Loaded Successfully...")

    # Loading ITL1 detailed mapper
    StagingMainLogger.info("Loading ITL1 detailed mapper File...")
    itl1_detailed_path = paths["itl1_detailed_path"]
    check_file_exists(itl1_detailed_path, raise_error=True)
    itl1_detailed = read_csv(itl1_detailed_path)
    val.validate_data_with_schema(itl1_detailed, "./config/itl1_detailed_schema.toml")
    StagingMainLogger.info("ITL1 detailed mapper File Loaded Successfully...")

    # Loading Civil or Defence detailed mapper
    StagingMainLogger.info("Loading Civil/Defence detailed mapper File...")
    civil_defence_detailed_path = paths["civil_defence_detailed_path"]
    check_file_exists(civil_defence_detailed_path, raise_error=True)
    civil_defence_detailed = read_csv(civil_defence_detailed_path)
    StagingMainLogger.info("Civil/Defence detailed mapper File Loaded Successfully...")

    # Loading SIC division detailed mapper
    StagingMainLogger.info("Loading SIC division detailed mapper File...")
    sic_division_detailed_path = paths["sic_division_detailed_path"]
    check_file_exists(sic_division_detailed_path, raise_error=True)
    sic_division_detailed = read_csv(sic_division_detailed_path)
    StagingMainLogger.info("SIC division detailed mapper File Loaded Successfully...")

    # Output the staged BERD data for BaU testing when on local network.
    if config["global"]["output_full_responses"]:
        StagingMainLogger.info("Starting output of staged BERD data...")
        staging_folder = paths["staging_output_path"]
        tdate = datetime.now().strftime("%Y-%m-%d")
        staged_filename = f"staged_BERD_full_responses_{tdate}_v{run_id}.csv"
        write_csv(f"{staging_folder}/{staged_filename}", full_responses)
        StagingMainLogger.info("Finished output of staged BERD data.")
    else:
        StagingMainLogger.info("Skipping output of staged BERD data...")

    # If we didn't load a snapshot, leave the df as null
    if not load_updated_snapshot:
        secondary_full_responses = None

    return (
        full_responses,
        secondary_full_responses,
        manual_outliers,
        ultfoc_mapper,
        itl_mapper,
        cora_mapper,
        cellno_df,
        postcode_mapper,
        pg_alpha_num,
        pg_num_alpha,
        sic_pg_alpha,
        backdata,
        pg_detailed,
        itl1_detailed,
        civil_defence_detailed,
        sic_division_detailed,
    )<|MERGE_RESOLUTION|>--- conflicted
+++ resolved
@@ -168,11 +168,7 @@
         secondary_snapdata
     )
 
-    # Assign instance column, with value 0
-    secondary_responses_df["instance"] = 0
-
     # Validate secondary snapshot data
-
     StagingMainLogger.info("Validating secondary snapshot data...")
     val.validate_data_with_schema(
         secondary_contributors_df, "./config/contributors_schema.toml"
@@ -368,57 +364,10 @@
         )
 
         if load_updated_snapshot:
-<<<<<<< HEAD
-            secondary_snapdata = load_json(secondary_snapshot_path)
-            (
-                secondary_contributors_df,
-                secondary_responses_df,
-            ) = spp_parser.parse_snap_data(secondary_snapdata)
-            val.validate_data_with_schema(
-                secondary_contributors_df, "./config/contributors_schema.toml"
-            )
-            val.validate_data_with_schema(
-                secondary_responses_df, "./config/long_response.toml"
-            )
-            secondary_full_responses = processing.full_responses(
-                secondary_contributors_df, secondary_responses_df
-            )
-            val.combine_schemas_validate_full_df(
-                secondary_full_responses,
-                "./config/contributors_schema.toml",
-                "./config/wide_responses.toml",
-            )
-
-        # Write feather file to snapshot path
-        if is_network:
-            feather_file = os.path.join(
-                feather_path, f"{snapshot_name}_corrected.feather"
-            )
-            write_feather(feather_file, full_responses)
-            secondary_feather_file = os.path.join(
-                feather_path, f"{secondary_snapshot_name}.feather"
-            )
-            if load_updated_snapshot:
-                write_feather(secondary_feather_file, secondary_full_responses)
-        READ_FROM_FEATHER = False
-
-    if READ_FROM_FEATHER:
-        contributors_df = read_feather(
-            os.path.join(feather_path, f"{snapshot_name}_contributors.feather")
-        )
-        responses_df = read_feather(
-            os.path.join(feather_path, f"{snapshot_name}_responses.feather")
-        )
-        full_responses = snapdata
-
-        if load_updated_snapshot:
-            secondary_full_responses = secondary_snapdata
-=======
             secondary_full_responses = load_validate_secondary_snapshot(
                 load_json,
                 secondary_snapshot_path,
             )
->>>>>>> 5595f8ae
         else:
             secondary_full_responses = None
 
