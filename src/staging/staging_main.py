"""The main file for the staging and validation module."""
import logging
import pandas as pd
from typing import Callable, Tuple
from datetime import datetime

from src.staging import spp_parser, history_loader
from src.staging import spp_snapshot_processing as processing
from src.staging import validation as val
from src.staging import pg_conversion as pg
from src.staging.cora_mapper_validation_temp_delete import validate_cora_df

StagingMainLogger = logging.getLogger(__name__)


def run_staging(
    config: dict,
    check_file_exists: Callable,
    load_json: Callable,
    read_csv: Callable,
    write_csv: Callable,
    run_id: int,
) -> Tuple[pd.DataFrame, pd.DataFrame, pd.DataFrame]:
    """Run the staging and validation module.

    The snapshot data is ingested from a json file, and parsed into dataframes,
    one for survey contributers and another for their responses. These are merged
    and transmuted so each question has its own column. The resulting dataframe
    undergoes validation.

    When running on the local network,

    Args:
        config (dict): The pipeline configuration
        check_file_exists (Callable): Function to check if file exists
            This will be the hdfs or network version depending on settings.
        load_json (Callable): Function to load a json file.
            This will be the hdfs or network version depending on settings.
        read_csv (Callable): Function to read a csv file.
            This will be the hdfs or network version depending on settings.
        write_csv (Callable): Function to write to a csv file.
            This will be the hdfs or network version depending on settings.
        run_id (int): The run id for this run.
    Returns:
        pd.DataFrame: The staged and vaildated snapshot data.
    """
    # Check the environment switch
    network_or_hdfs = config["global"]["network_or_hdfs"]

    # Conditionally load paths
    paths = config[f"{network_or_hdfs}_paths"]
    snapshot_path = paths["snapshot_path"]

    # Load historic data
    if config["global"]["load_historic_data"]:
        curent_year = config["years"]["current_year"]
        years_to_load = config["years"]["previous_years_to_load"]
        years_gen = history_loader.history_years(curent_year, years_to_load)

        if years_gen is None:
            StagingMainLogger.info("No historic data to load for this run.")
        else:
            StagingMainLogger.info("Loading historic data...")
            history_path = paths["history_path"]
            dict_of_hist_dfs = history_loader.load_history(
                years_gen, history_path, read_csv
            )
            # Check if it has loaded and is not empty
            if isinstance(dict_of_hist_dfs, dict) and bool(dict_of_hist_dfs):
                StagingMainLogger.info(
                    "Dictionary of history data: %s loaded into pipeline",
                    ", ".join(dict_of_hist_dfs),
                )
                StagingMainLogger.info("Historic data loaded.")
            else:
                StagingMainLogger.warning(
                    "Problem loading historic data. Dict may be empty or not present"
                )
                raise Exception("The historic data did not load")

    else:
        StagingMainLogger.info("Skipping loading historic data...")

    # Check data file exists, raise an error if it does not.
    StagingMainLogger.info("Loading SPP snapshot data...")
    check_file_exists(snapshot_path)

    # load and parse the snapshot data json file
    snapdata = load_json(snapshot_path)
    contributors_df, responses_df = spp_parser.parse_snap_data(snapdata)

    # the anonymised snapshot data we use in the DevTest environment
    # does not include the instance column. This fix should be removed
    # when new anonymised data is given.
    if network_or_hdfs == "hdfs" and config["global"]["dev_test"]:
        responses_df["instance"] = 0
    StagingMainLogger.info("Finished Data Ingest...")

    val.validate_data_with_schema(contributors_df, "./config/contributors_schema.toml")
    val.validate_data_with_schema(responses_df, "./config/long_response.toml")

    # Data Transmutation
    StagingMainLogger.info("Starting Data Transmutation...")
    full_responses = processing.full_responses(contributors_df, responses_df)

    # Validate and force data types for the full responses df
    # TODO Find a fix for the datatype casting before uncommenting
    val.combine_schemas_validate_full_df(
        full_responses,
        "./config/contributors_schema.toml",
        "./config/wide_responses.toml",
    )

    # Data validation
    val.check_data_shape(full_responses)

    processing.response_rate(contributors_df, responses_df)
    StagingMainLogger.info(
        "Finished Data Transmutation and validation of full responses dataframe"
    )

    # Stage and validate the postcode column
    if config["global"]["validate_postcodes"]:
        StagingMainLogger.info("Starting PostCode Validation")
        postcode_masterlist = paths["postcode_masterlist"]
        check_file_exists(postcode_masterlist)
        postcode_masterlist = read_csv(postcode_masterlist, ["pcd2"])
        invalid_df, unreal_df = val.validate_post_col(
            full_responses, postcode_masterlist, config
        )
        pcodes_folder = paths["postcode_path"]
        tdate = datetime.now().strftime("%Y-%m-%d")
        invalid_filename = f"invalid_pattern_postcodes_{tdate}_v{run_id}.csv"
        unreal_filename = f"missing_postcodes_{tdate}_v{run_id}.csv"
        write_csv(f"{pcodes_folder}/{invalid_filename}", invalid_df)
        write_csv(f"{pcodes_folder}/{unreal_filename}", unreal_df)
    else:
        StagingMainLogger.info("PostCode Validation skipped")

    if config["global"]["load_manual_outliers"]:
        # Stage the manual outliers file
        StagingMainLogger.info("Loading Manual Outlier File")
        manual_path = paths["manual_outliers_path"]
        check_file_exists(manual_path)
        wanted_cols = ["reference", "instance", "manual_outlier"]
        manual_outliers = read_csv(manual_path, wanted_cols)
        val.validate_data_with_schema(
            manual_outliers, "./config/manual_outliers_schema.toml"
        )
        StagingMainLogger.info("Manual Outlier File Loaded Successfully...")
    else:
        manual_outliers = None
        StagingMainLogger.info("Loading of Manual Outlier File skipped")

    # Load the PG mapper
    pg_mapper = paths["pg_mapper_path"]
    check_file_exists(pg_mapper)
    pg_mapper = read_csv(pg_mapper)

    # Map PG from SIC/PG numbers to column '201'.
    full_responses = pg.run_pg_conversion(full_responses, mapper, target_col="201")

    # Load cora mapper
    StagingMainLogger.info("Loading Cora status mapper file")
    cora_mapper_path = paths["cora_mapper_path"]
    check_file_exists(cora_mapper_path)
    cora_mapper = read_csv(cora_mapper_path)
    # validates and updates from int64 to string type
    val.validate_data_with_schema(cora_mapper, "./config/cora_schema.toml")
    cora_mapper = validate_cora_df(cora_mapper)
    StagingMainLogger.info("Cora status mapper file loaded successfully...")

    # Load ultfoc (Foreign Ownership) mapper
    StagingMainLogger.info("Loading Foreign Ownership File")
    ultfoc_mapper_path = paths["ultfoc_mapper_path"]
    check_file_exists(ultfoc_mapper_path)
    ultfoc_mapper = read_csv(ultfoc_mapper_path)
    val.validate_data_with_schema(ultfoc_mapper, "./config/ultfoc_schema.toml")
    val.validate_ultfoc_df(ultfoc_mapper)
    StagingMainLogger.info("Foreign Ownership mapper file loaded successfully...")

    # Load itl mapper
    StagingMainLogger.info("Loading ITL File")
    itl_mapper_path = paths["itl_path"]
    check_file_exists(itl_mapper_path)
    itl_mapper = read_csv(itl_mapper_path)
    val.validate_data_with_schema(itl_mapper, "./config/itl_schema.toml")
    StagingMainLogger.info("ITL File Loaded Successfully...")

    # Loading cell number covarege
    StagingMainLogger.info("Loading Cell Covarage File...")
    cellno_path = paths["cellno_path"]
    check_file_exists(cellno_path)
    cellno_df = read_csv(cellno_path)
    StagingMainLogger.info("Covarage File Loaded Successfully...")

    # Output the staged BERD data for BaU testing when on local network.
    if (network_or_hdfs == "network") & (config["global"]["output_full_responses"]):
        StagingMainLogger.info("Starting output of staged BERD data...")
        test_folder = config["network_paths"]["staging_test_foldername"]
        tdate = datetime.now().strftime("%Y-%m-%d")
        staged_filename = f"staged_BERD_full_responses_{tdate}_v{run_id}.csv"
        write_csv(f"{test_folder}/{staged_filename}", full_responses)
        StagingMainLogger.info("Finished output of staged BERD data.")
    else:
        StagingMainLogger.info("Skipping output of staged BERD data...")

<<<<<<< HEAD
    return (
        full_responses,
        manual_outliers,
        mapper,
        ultfoc_mapper,
        cora_mapper,
        cellno_df,
    )
=======
    return full_responses, manual_outliers, pg_mapper, ultfoc_mapper, cora_mapper, cellno_df
>>>>>>> 2388af0e
<|MERGE_RESOLUTION|>--- conflicted
+++ resolved
@@ -158,7 +158,7 @@
     pg_mapper = read_csv(pg_mapper)
 
     # Map PG from SIC/PG numbers to column '201'.
-    full_responses = pg.run_pg_conversion(full_responses, mapper, target_col="201")
+    full_responses = pg.run_pg_conversion(full_responses, pg_mapper, target_col="201")
 
     # Load cora mapper
     StagingMainLogger.info("Loading Cora status mapper file")
@@ -205,15 +205,11 @@
     else:
         StagingMainLogger.info("Skipping output of staged BERD data...")
 
-<<<<<<< HEAD
     return (
         full_responses,
         manual_outliers,
-        mapper,
+        pg_mapper,
         ultfoc_mapper,
         cora_mapper,
         cellno_df,
-    )
-=======
-    return full_responses, manual_outliers, pg_mapper, ultfoc_mapper, cora_mapper, cellno_df
->>>>>>> 2388af0e
+    )