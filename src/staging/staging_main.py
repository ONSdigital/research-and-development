--- conflicted
+++ resolved
@@ -216,10 +216,7 @@
             os.path.join(feather_path, f"{snapshot_name}_responses.feather")
         )
         full_responses = snapdata
-<<<<<<< HEAD
-=======
-
->>>>>>> a42d1bcc
+
         if load_updated_snapshot:
             secondary_full_responses = secondary_snapdata
         else:
