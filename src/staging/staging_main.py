"""The main file for the staging and validation module."""
import logging
import pandas as pd
from typing import Callable, Tuple
from datetime import datetime

from src.staging import spp_parser, history_loader
from src.staging import spp_snapshot_processing as processing
from src.staging import validation as val

StagingMainLogger = logging.getLogger(__name__)


def run_staging(
    config: dict,
    check_file_exists: Callable,
    load_json: Callable,
    read_csv: Callable,
    write_csv: Callable,
<<<<<<< HEAD
) -> pd.DataFrame:
=======
) -> Tuple[pd.DataFrame, pd.DataFrame]:
>>>>>>> a78d38a2
    """Run the staging and validation module.

    The snapshot data is ingested from a json file, and parsed into dataframes,
    one for survey contributers and another for their responses. These are merged
    and transmuted so each question has its own column. The resulting dataframe
    undergoes validation.

    When running on the local network,

    Args:
        config (dict): The pipeline configuration
        check_file_exists (Callable): Function to check if file exists
            This will be the hdfs or network version depending on settings.
        load_json (Callable): Function to load a json file.
            This will be the hdfs or network version depending on settings.
        read_csv (Callable): Function to read a csv file.
            This will be the hdfs or network version depending on settings.
        write_csv (Callable): Function to write to a csv file.
            This will be the hdfs or network version depending on settings.
    Returns:
        pd.DataFrame: The staged and vaildated snapshot data.
    """
    # Check the environment switch
    network_or_hdfs = config["global"]["network_or_hdfs"]

    # Conditionally load paths
    paths = config[f"{network_or_hdfs}_paths"]
    snapshot_path = paths["snapshot_path"]

    # Load historic data
    curent_year = config["years"]["current_year"]
    years_to_load = config["years"]["previous_years_to_load"]
    years_gen = history_loader.history_years(curent_year, years_to_load)

    if years_gen is None:
        StagingMainLogger.info("No historic data to load for this run.")
    else:
        StagingMainLogger.info("Loading historic data...")
        history_path = paths["history_path"]
        dict_of_hist_dfs = history_loader.load_history(
            years_gen, history_path, read_csv
        )
        # Check if it has loaded and is not empty
        if isinstance(dict_of_hist_dfs, dict) and bool(dict_of_hist_dfs):
            StagingMainLogger.info(
                "Dictionary of history data: %s loaded into pipeline",
                ", ".join(dict_of_hist_dfs),
            )
            StagingMainLogger.info("Historic data loaded.")
        else:
            StagingMainLogger.warning(
                "Problem loading historic data. Dict may be empty or not present"
            )
            raise Exception("The historic data did not load")

    # Check data file exists, raise an error if it does not.
    StagingMainLogger.info("Loading SPP snapshot data...")
    check_file_exists(snapshot_path)

    # load and parse the snapshot data json file
    snapdata = load_json(snapshot_path)
    contributors_df, responses_df = spp_parser.parse_snap_data(snapdata)

<<<<<<< HEAD
=======
    # Load the PG mapper
    mapper_path = paths["mapper_path"]
    mapper = read_csv(mapper_path)

>>>>>>> a78d38a2
    # the anonymised snapshot data we use in hdfs
    # does not include the instance column. This fix should be removed
    # when new anonymised data is given.
    if network_or_hdfs == "hdfs":
        responses_df["instance"] = 0
    StagingMainLogger.info("Finished Data Ingest...")

    val.validate_data_with_schema(contributors_df, "./config/contributors_schema.toml")
    val.validate_data_with_schema(responses_df, "./config/subresponder_schema.toml")

    # Data Transmutation
    StagingMainLogger.info("Starting Data Transmutation...")
    full_responses = processing.full_responses(contributors_df, responses_df)

    processing.response_rate(contributors_df, responses_df)
    StagingMainLogger.info("Finished Data Transmutation...")

    # Data validation
    val.check_data_shape(full_responses)

    # Check the postcode column
    postcode_masterlist = config["hdfs_paths"]["postcode_masterlist"]
    val.validate_post_col(contributors_df, postcode_masterlist)

    # read in file for manual outliers
    if network_or_hdfs == "network":
        StagingMainLogger.info("Loading Manual Outlier File")
        manual_path = config["network_paths"]["manual_outliers_path"]
        df_manual_supplied = read_csv(manual_path)
        StagingMainLogger.info("Manual Outlier File Loaded Successfully...")

    # Output the staged BERD data for BaU testing when on local network.
    if network_or_hdfs == "network":
        StagingMainLogger.info("Starting output of staged BERD data...")
        test_folder = config["network_paths"]["staging_test_foldername"]
        tdate = datetime.now().strftime("%Y-%m-%d")
        staged_filename = f"staged_BERD_full_responses_{tdate}.csv"
        write_csv(f"{test_folder}/{staged_filename}", full_responses)
        StagingMainLogger.info("Finished output of staged BERD data.")

<<<<<<< HEAD
    return full_responses, df_manual_supplied
=======
    return full_responses, mapper
>>>>>>> a78d38a2
<|MERGE_RESOLUTION|>--- conflicted
+++ resolved
@@ -17,11 +17,7 @@
     load_json: Callable,
     read_csv: Callable,
     write_csv: Callable,
-<<<<<<< HEAD
-) -> pd.DataFrame:
-=======
-) -> Tuple[pd.DataFrame, pd.DataFrame]:
->>>>>>> a78d38a2
+) -> Tuple[pd.DataFrame, pd.DataFrame, pd.DataFrame]:
     """Run the staging and validation module.
 
     The snapshot data is ingested from a json file, and parsed into dataframes,
@@ -85,13 +81,10 @@
     snapdata = load_json(snapshot_path)
     contributors_df, responses_df = spp_parser.parse_snap_data(snapdata)
 
-<<<<<<< HEAD
-=======
     # Load the PG mapper
     mapper_path = paths["mapper_path"]
     mapper = read_csv(mapper_path)
 
->>>>>>> a78d38a2
     # the anonymised snapshot data we use in hdfs
     # does not include the instance column. This fix should be removed
     # when new anonymised data is given.
@@ -132,8 +125,4 @@
         write_csv(f"{test_folder}/{staged_filename}", full_responses)
         StagingMainLogger.info("Finished output of staged BERD data.")
 
-<<<<<<< HEAD
-    return full_responses, df_manual_supplied
-=======
-    return full_responses, mapper
->>>>>>> a78d38a2
+    return full_responses, df_manual_supplied, mapper