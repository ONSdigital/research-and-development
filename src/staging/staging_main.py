--- conflicted
+++ resolved
@@ -98,16 +98,6 @@
     check_file_exists(snapshot_path)
 
     # load and parse the snapshot data json file
-<<<<<<< HEAD
-
-    # Check if feather file exists in snapshot path
-    snapshot_dir = os.path.dirname(snapshot_path)
-    load_from_feather = config["global"]["load_from_feather"]
-    feather_files = [f for f in os.listdir(snapshot_dir) if f.endswith(".feather")]
-    if bool(feather_files) & load_from_feather:
-        # Load data from first feather file found
-        feather_file = os.path.join(snapshot_dir, feather_files[0])
-=======
     # Check if feather file exists in snapshot path
     feather_path = paths["feather_path"]
     load_from_feather = config["global"]["load_from_feather"]
@@ -118,7 +108,6 @@
     # Only read from feather if feather files exist and we are on network
     if is_network & feather_files_exist & load_from_feather:
         # Load data from first feather file found
->>>>>>> 19172515
         StagingMainLogger.info("Skipping data validation. Loading from feather")
         snapdata = read_feather(feather_file)
         StagingMainLogger.info(f"{feather_file} loaded")
@@ -127,20 +116,6 @@
         StagingMainLogger.info("Loading SPP snapshot data from json file")
         # Load data from JSON file
         snapdata = load_json(snapshot_path)
-<<<<<<< HEAD
-    # the anonymised snapshot data we use in the DevTest environment
-    # does not include data in several columns. This fix should be removed
-    # when new anonymised data is given.
-    if network_or_hdfs == "hdfs" and config["global"]["dev_test"]:
-        contributors_df, responses_df = spp_parser.parse_snap_data(snapdata)
-        responses_df["instance"] = 0
-        # In the anonymised data the selectiontype is always 'L'
-        col_size = contributors_df.shape[0]
-        random.seed(seed=42)
-        contributors_df["selectiontype"] = random.choice(["P", "C", "L"], size=col_size)
-        cellno_list = config["devtest"]["seltype_list"]
-        contributors_df["cellnumber"] = random.choice(cellno_list, size=col_size)
-=======
 
         contributors_df, responses_df = spp_parser.parse_snap_data(snapdata)
 
@@ -157,7 +132,6 @@
             )
             cellno_list = config["devtest"]["seltype_list"]
             contributors_df["cellnumber"] = random.choice(cellno_list, size=col_size)
->>>>>>> 19172515
         StagingMainLogger.info("Finished Data Ingest...")
 
         val.validate_data_with_schema(
@@ -180,19 +154,6 @@
             "./config/wide_responses.toml",
         )
 
-<<<<<<< HEAD
-        # Get response rate
-        processing.response_rate(contributors_df, responses_df)
-
-        # Write feather file to snapshot path
-        snapshot_name = os.path.basename(snapshot_path).split(".", 1)[0]
-        feather_file = os.path.join(snapshot_dir, f"{snapshot_name}.feather")
-        write_feather(feather_file, full_responses)
-        READ_FROM_FEATHER = False
-
-    if READ_FROM_FEATHER:
-        full_responses = snapdata
-=======
         # Write feather file to snapshot path
         if is_network:
             feather_file = os.path.join(feather_path, f"{snapshot_name}.feather")
@@ -210,7 +171,6 @@
 
     # Get response rate
     processing.response_rate(contributors_df, responses_df)
->>>>>>> 19172515
 
     # Data validation
     val.check_data_shape(full_responses)
