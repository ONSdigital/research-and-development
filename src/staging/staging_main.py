--- conflicted
+++ resolved
@@ -87,11 +87,7 @@
     snapdata = load_json(snapshot_path)
     contributors_df, responses_df = spp_parser.parse_snap_data(snapdata)
 
-<<<<<<< HEAD
-    # the anonymised snapshot data we use in DevTest
-=======
     # the anonymised snapshot data we use in the DevTest environment
->>>>>>> 9e331f21
     # does not include the instance column. This fix should be removed
     # when new anonymised data is given.
     if network_or_hdfs == "hdfs" and config["global"]["dev_test"]:
