"""The main file for the staging and validation module."""
import logging
import pandas as pd
from numpy import random
from typing import Callable, Tuple
from datetime import datetime
import os

from src.staging import spp_parser, history_loader
from src.staging import spp_snapshot_processing as processing
from src.staging import validation as val
from src.staging import pg_conversion as pg
from src.staging.cora_mapper_validation_temp_delete import validate_cora_df

StagingMainLogger = logging.getLogger(__name__)


def run_staging(
    config: dict,
    check_file_exists: Callable,
    load_json: Callable,
    read_csv: Callable,
    write_csv: Callable,
    read_feather: Callable,
    write_feather: Callable,
    run_id: int,
) -> Tuple[pd.DataFrame, pd.DataFrame, pd.DataFrame]:
    """Run the staging and validation module.

    The snapshot data is ingested from a json file, and parsed into dataframes,
    one for survey contributers and another for their responses. These are merged
    and transmuted so each question has its own column. The resulting dataframe
    undergoes validation.

    When running on the local network,

    Args:
        config (dict): The pipeline configuration
        check_file_exists (Callable): Function to check if file exists
            This will be the hdfs or network version depending on settings.
        load_json (Callable): Function to load a json file.
            This will be the hdfs or network version depending on settings.
        read_csv (Callable): Function to read a csv file.
            This will be the hdfs or network version depending on settings.
        write_csv (Callable): Function to write to a csv file.
            This will be the hdfs or network version depending on settings.
        run_id (int): The run id for this run.
    Returns:
        pd.DataFrame: The staged and vaildated snapshot data.
    """
    # Check the environment switch
    network_or_hdfs = config["global"]["network_or_hdfs"]

    # Conditionally load paths
    paths = config[f"{network_or_hdfs}_paths"]
    snapshot_path = paths["snapshot_path"]

    # Load historic data
    if config["global"]["load_historic_data"]:
        curent_year = config["years"]["current_year"]
        years_to_load = config["years"]["previous_years_to_load"]
        years_gen = history_loader.history_years(curent_year, years_to_load)

        if years_gen is None:
            StagingMainLogger.info("No historic data to load for this run.")
        else:
            StagingMainLogger.info("Loading historic data...")
            history_path = paths["history_path"]
            dict_of_hist_dfs = history_loader.load_history(
                years_gen, history_path, read_csv
            )
            # Check if it has loaded and is not empty
            if isinstance(dict_of_hist_dfs, dict) and bool(dict_of_hist_dfs):
                StagingMainLogger.info(
                    "Dictionary of history data: %s loaded into pipeline",
                    ", ".join(dict_of_hist_dfs),
                )
                StagingMainLogger.info("Historic data loaded.")
            else:
                StagingMainLogger.warning(
                    "Problem loading historic data. Dict may be empty or not present"
                )
                raise Exception("The historic data did not load")

    else:
        StagingMainLogger.info("Skipping loading historic data...")

    # Check data file exists, raise an error if it does not.

    check_file_exists(snapshot_path)

    # load and parse the snapshot data json file
<<<<<<< HEAD

    # Check if feather file exists in snapshot path
    snapshot_dir = os.path.dirname(snapshot_path)
    load_from_feather = config["global"]["load_from_feather"]
    feather_files = [f for f in os.listdir(snapshot_dir) if f.endswith(".feather")]
    if bool(feather_files) & load_from_feather:
        # Load data from first feather file found
        feather_file = os.path.join(snapshot_dir, feather_files[0])
        StagingMainLogger.info("Skipping data validation. Loading from feather")
        snapdata = read_feather(feather_file)
        StagingMainLogger.info(f"{feather_file} loaded")
        READ_FROM_FEATHER = True
    else:
        StagingMainLogger.info("Loading SPP snapshot data from json file")
        # Load data from JSON file
        snapdata = load_json(snapshot_path)

        contributors_df, responses_df = spp_parser.parse_snap_data(snapdata)

        # the anonymised snapshot data we use in the DevTest environment
        # does not include the instance column. This fix should be removed
        # when new anonymised data is given.
        if network_or_hdfs == "hdfs" and config["global"]["dev_test"]:
            responses_df["instance"] = 0
        StagingMainLogger.info("Finished Data Ingest...")

        val.validate_data_with_schema(
            contributors_df, "./config/contributors_schema.toml"
        )
        val.validate_data_with_schema(responses_df, "./config/long_response.toml")

        # Data Transmutation
        StagingMainLogger.info("Starting Data Transmutation...")
        full_responses = processing.full_responses(contributors_df, responses_df)
        StagingMainLogger.info(
            "Finished Data Transmutation and validation of full responses dataframe"
        )

        # Validate and force data types for the full responses df
        # TODO Find a fix for the datatype casting before uncommenting
        val.combine_schemas_validate_full_df(
            full_responses,
            "./config/contributors_schema.toml",
            "./config/wide_responses.toml",
        )

        # Get response rate
        processing.response_rate(contributors_df, responses_df)

        # Write feather file to snapshot path
        snapshot_name = os.path.basename(snapshot_path).split(".", 1)[0]
        feather_file = os.path.join(snapshot_dir, f"{snapshot_name}.feather")
        write_feather(feather_file, full_responses)
        READ_FROM_FEATHER = False

    if READ_FROM_FEATHER:
        full_responses = snapdata
=======
    snapdata = load_json(snapshot_path)
    contributors_df, responses_df = spp_parser.parse_snap_data(snapdata)

    # the anonymised snapshot data we use in the DevTest environment
    # does not include data in several columns. This fix should be removed
    # when new anonymised data is given.
    if network_or_hdfs == "hdfs" and config["global"]["dev_test"]:
        responses_df["instance"] = 0
        # In the anonymised data the selectiontype is always 'L'
        col_size = contributors_df.shape[0]
        random.seed(seed=42)
        contributors_df["selectiontype"] = random.choice(["P", "C", "L"], size=col_size)
        cellno_list = config["devtest"]["seltype_list"]
        contributors_df["cellnumber"] = random.choice(cellno_list, size=col_size)
    StagingMainLogger.info("Finished Data Ingest...")

    val.validate_data_with_schema(contributors_df, "./config/contributors_schema.toml")
    val.validate_data_with_schema(responses_df, "./config/long_response.toml")

    # Data Transmutation
    StagingMainLogger.info("Starting Data Transmutation...")
    full_responses = processing.full_responses(contributors_df, responses_df)

    # Validate and force data types for the full responses df
    # TODO Find a fix for the datatype casting before uncommenting
    val.combine_schemas_validate_full_df(
        full_responses,
        "./config/contributors_schema.toml",
        "./config/wide_responses.toml",
    )
>>>>>>> 066ae4f1

    # Data validation
    val.check_data_shape(full_responses)

    # Stage, validate and harmonise the postcode column
    StagingMainLogger.info("Starting PostCode Validation")
    postcode_masterlist = paths["postcode_masterlist"]
    check_file_exists(postcode_masterlist)
    postcode_df = read_csv(postcode_masterlist)
    postcode_masterlist = postcode_df["pcd2"]
    invalid_df, unreal_df = val.validate_post_col(
        full_responses, postcode_masterlist, config
    )
    StagingMainLogger.info("Saving Invalid Postcodes to File")
    pcodes_folder = paths["postcode_path"]
    tdate = datetime.now().strftime("%Y-%m-%d")
    invalid_filename = f"invalid_pattern_postcodes_{tdate}_v{run_id}.csv"
    unreal_filename = f"missing_postcodes_{tdate}_v{run_id}.csv"
    write_csv(f"{pcodes_folder}/{invalid_filename}", invalid_df)
    write_csv(f"{pcodes_folder}/{unreal_filename}", unreal_df)
    StagingMainLogger.info("Finished PostCode Validation")

    if config["global"]["load_manual_outliers"]:
        # Stage the manual outliers file
        StagingMainLogger.info("Loading Manual Outlier File")
        manual_path = paths["manual_outliers_path"]
        check_file_exists(manual_path)
        wanted_cols = ["reference", "instance", "manual_outlier"]
        manual_outliers = read_csv(manual_path, wanted_cols)
        val.validate_data_with_schema(
            manual_outliers, "./config/manual_outliers_schema.toml"
        )
        StagingMainLogger.info("Manual Outlier File Loaded Successfully...")
    else:
        manual_outliers = None
        StagingMainLogger.info("Loading of Manual Outlier File skipped")

    # Load the PG mapper
    pg_mapper = paths["pg_mapper_path"]
    check_file_exists(pg_mapper)
    pg_mapper = read_csv(pg_mapper)

    # Map PG from SIC/PG numbers to column '201'.
    full_responses = pg.run_pg_conversion(full_responses, pg_mapper, target_col="201")

    # Load cora mapper
    StagingMainLogger.info("Loading Cora status mapper file")
    cora_mapper_path = paths["cora_mapper_path"]
    check_file_exists(cora_mapper_path)
    cora_mapper = read_csv(cora_mapper_path)
    # validates and updates from int64 to string type
    val.validate_data_with_schema(cora_mapper, "./config/cora_schema.toml")
    cora_mapper = validate_cora_df(cora_mapper)
    StagingMainLogger.info("Cora status mapper file loaded successfully...")

    # Load ultfoc (Foreign Ownership) mapper
    StagingMainLogger.info("Loading Foreign Ownership File")
    ultfoc_mapper_path = paths["ultfoc_mapper_path"]
    check_file_exists(ultfoc_mapper_path)
    ultfoc_mapper = read_csv(ultfoc_mapper_path)
    val.validate_data_with_schema(ultfoc_mapper, "./config/ultfoc_schema.toml")
    val.validate_ultfoc_df(ultfoc_mapper)
    StagingMainLogger.info("Foreign Ownership mapper file loaded successfully...")

    # Load itl mapper
    StagingMainLogger.info("Loading ITL File")
    itl_mapper_path = paths["itl_path"]
    check_file_exists(itl_mapper_path)
    itl_mapper = read_csv(itl_mapper_path)
    val.validate_data_with_schema(itl_mapper, "./config/itl_schema.toml")
    StagingMainLogger.info("ITL File Loaded Successfully...")

    # Loading cell number covarege
    StagingMainLogger.info("Loading Cell Covarage File...")
    cellno_path = paths["cellno_path"]
    check_file_exists(cellno_path)
    cellno_df = read_csv(cellno_path)
    StagingMainLogger.info("Covarage File Loaded Successfully...")

    # Output the staged BERD data for BaU testing when on local network.
    if config["global"]["output_full_responses"]:
        StagingMainLogger.info("Starting output of staged BERD data...")
        staging_folder = paths["staging_output_path"]
        tdate = datetime.now().strftime("%Y-%m-%d")
        staged_filename = f"staged_BERD_full_responses_{tdate}_v{run_id}.csv"
        write_csv(f"{staging_folder}/{staged_filename}", full_responses)
        StagingMainLogger.info("Finished output of staged BERD data.")
    else:
        StagingMainLogger.info("Skipping output of staged BERD data...")

    return (
        full_responses,
        manual_outliers,
        pg_mapper,
        ultfoc_mapper,
        cora_mapper,
        cellno_df,
        postcode_df,
    )<|MERGE_RESOLUTION|>--- conflicted
+++ resolved
@@ -90,7 +90,6 @@
     check_file_exists(snapshot_path)
 
     # load and parse the snapshot data json file
-<<<<<<< HEAD
 
     # Check if feather file exists in snapshot path
     snapshot_dir = os.path.dirname(snapshot_path)
@@ -107,55 +106,11 @@
         StagingMainLogger.info("Loading SPP snapshot data from json file")
         # Load data from JSON file
         snapdata = load_json(snapshot_path)
-
-        contributors_df, responses_df = spp_parser.parse_snap_data(snapdata)
-
-        # the anonymised snapshot data we use in the DevTest environment
-        # does not include the instance column. This fix should be removed
-        # when new anonymised data is given.
-        if network_or_hdfs == "hdfs" and config["global"]["dev_test"]:
-            responses_df["instance"] = 0
-        StagingMainLogger.info("Finished Data Ingest...")
-
-        val.validate_data_with_schema(
-            contributors_df, "./config/contributors_schema.toml"
-        )
-        val.validate_data_with_schema(responses_df, "./config/long_response.toml")
-
-        # Data Transmutation
-        StagingMainLogger.info("Starting Data Transmutation...")
-        full_responses = processing.full_responses(contributors_df, responses_df)
-        StagingMainLogger.info(
-            "Finished Data Transmutation and validation of full responses dataframe"
-        )
-
-        # Validate and force data types for the full responses df
-        # TODO Find a fix for the datatype casting before uncommenting
-        val.combine_schemas_validate_full_df(
-            full_responses,
-            "./config/contributors_schema.toml",
-            "./config/wide_responses.toml",
-        )
-
-        # Get response rate
-        processing.response_rate(contributors_df, responses_df)
-
-        # Write feather file to snapshot path
-        snapshot_name = os.path.basename(snapshot_path).split(".", 1)[0]
-        feather_file = os.path.join(snapshot_dir, f"{snapshot_name}.feather")
-        write_feather(feather_file, full_responses)
-        READ_FROM_FEATHER = False
-
-    if READ_FROM_FEATHER:
-        full_responses = snapdata
-=======
-    snapdata = load_json(snapshot_path)
-    contributors_df, responses_df = spp_parser.parse_snap_data(snapdata)
-
     # the anonymised snapshot data we use in the DevTest environment
     # does not include data in several columns. This fix should be removed
     # when new anonymised data is given.
     if network_or_hdfs == "hdfs" and config["global"]["dev_test"]:
+        contributors_df, responses_df = spp_parser.parse_snap_data(snapdata)
         responses_df["instance"] = 0
         # In the anonymised data the selectiontype is always 'L'
         col_size = contributors_df.shape[0]
@@ -163,23 +118,39 @@
         contributors_df["selectiontype"] = random.choice(["P", "C", "L"], size=col_size)
         cellno_list = config["devtest"]["seltype_list"]
         contributors_df["cellnumber"] = random.choice(cellno_list, size=col_size)
-    StagingMainLogger.info("Finished Data Ingest...")
-
-    val.validate_data_with_schema(contributors_df, "./config/contributors_schema.toml")
-    val.validate_data_with_schema(responses_df, "./config/long_response.toml")
-
-    # Data Transmutation
-    StagingMainLogger.info("Starting Data Transmutation...")
-    full_responses = processing.full_responses(contributors_df, responses_df)
-
-    # Validate and force data types for the full responses df
-    # TODO Find a fix for the datatype casting before uncommenting
-    val.combine_schemas_validate_full_df(
-        full_responses,
-        "./config/contributors_schema.toml",
-        "./config/wide_responses.toml",
-    )
->>>>>>> 066ae4f1
+        StagingMainLogger.info("Finished Data Ingest...")
+
+        val.validate_data_with_schema(
+            contributors_df, "./config/contributors_schema.toml"
+        )
+        val.validate_data_with_schema(responses_df, "./config/long_response.toml")
+
+        # Data Transmutation
+        StagingMainLogger.info("Starting Data Transmutation...")
+        full_responses = processing.full_responses(contributors_df, responses_df)
+        StagingMainLogger.info(
+            "Finished Data Transmutation and validation of full responses dataframe"
+        )
+
+        # Validate and force data types for the full responses df
+        # TODO Find a fix for the datatype casting before uncommenting
+        val.combine_schemas_validate_full_df(
+            full_responses,
+            "./config/contributors_schema.toml",
+            "./config/wide_responses.toml",
+        )
+
+        # Get response rate
+        processing.response_rate(contributors_df, responses_df)
+
+        # Write feather file to snapshot path
+        snapshot_name = os.path.basename(snapshot_path).split(".", 1)[0]
+        feather_file = os.path.join(snapshot_dir, f"{snapshot_name}.feather")
+        write_feather(feather_file, full_responses)
+        READ_FROM_FEATHER = False
+
+    if READ_FROM_FEATHER:
+        full_responses = snapdata
 
     # Data validation
     val.check_data_shape(full_responses)
