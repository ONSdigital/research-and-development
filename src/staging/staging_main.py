--- conflicted
+++ resolved
@@ -226,7 +226,6 @@
         backdata = None
         StagingMainLogger.info("Loading of Backdata File skipped")
 
-<<<<<<< HEAD
     cora_mapper = helpers.load_valdiate_mapper(
         "cora_mapper_path",
         paths,
@@ -246,6 +245,13 @@
         val.validate_data_with_schema,
         val.validate_ultfoc_df,
     )
+    # # Debug begin
+    # cora_mapper = cora_mapper.astype("str")
+    # StagingMainLogger.info(f"Cora mapper coulms:\n{cora_mapper.dtypes}")
+    # # Debug end
+
+    # cora_mapper = val.validate_cora_df(cora_mapper)
+    # StagingMainLogger.info("Cora status mapper file loaded successfully...")
 
     itl_mapper = helpers.load_valdiate_mapper(
         "itl_mapper_path",
@@ -267,58 +273,6 @@
         val.validate_data_with_schema,
         None,
     )
-=======
-    # Load cora mapper
-    StagingMainLogger.info("Loading Cora status mapper file")
-    cora_mapper_path = paths["cora_mapper_path"]
-    check_file_exists(cora_mapper_path, raise_error=True)
-    cora_mapper = read_csv(cora_mapper_path)
-    # validates and updates from int64 to string type
-    val.validate_data_with_schema(cora_mapper, "./config/cora_schema.toml")
-
-    # Debug begin
-    cora_mapper = cora_mapper.astype("str")
-    StagingMainLogger.info(f"Cora mapper coulms:\n{cora_mapper.dtypes}")
-    # Debug end
-
-    cora_mapper = val.validate_cora_df(cora_mapper)
-    StagingMainLogger.info("Cora status mapper file loaded successfully...")
-
-    # Load ultfoc (Foreign Ownership) mapper
-    StagingMainLogger.info("Loading Foreign Ownership File")
-    ultfoc_mapper_path = paths["ultfoc_mapper_path"]
-    check_file_exists(ultfoc_mapper_path, raise_error=True)
-    ultfoc_mapper = read_csv(ultfoc_mapper_path)
-    val.validate_data_with_schema(ultfoc_mapper, "./config/ultfoc_schema.toml")
-    val.validate_ultfoc_df(ultfoc_mapper)
-    StagingMainLogger.info("Foreign Ownership mapper file loaded successfully...")
-
-    # Load itl mapper
-    StagingMainLogger.info("Loading ITL File")
-    itl_mapper_path = paths["itl_path"]
-    check_file_exists(itl_mapper_path, raise_error=True)
-    itl_mapper = read_csv(itl_mapper_path)
-    val.validate_data_with_schema(itl_mapper, "./config/itl_schema.toml")
-    StagingMainLogger.info("ITL File Loaded Successfully...")
-
-    # Loading cell number covarege
-    StagingMainLogger.info("Loading Cell Covarage File...")
-    cellno_path = paths["cellno_path"]
-    check_file_exists(cellno_path, raise_error=True)
-    cellno_df = read_csv(cellno_path)
-    StagingMainLogger.info("Covarage File Loaded Successfully...")
-
-    # # Loading PG alpha to numeric mapper - possibly, deprecated
-    # StagingMainLogger.info("Loading PG alpha to numeric File...")
-    # pg_alpha_num_path = paths["pg_alpha_num_path"]
-    # check_file_exists(pg_alpha_num_path, raise_error=True)
-    # pg_alpha_num = read_csv(pg_alpha_num_path)
-    # val.validate_data_with_schema(pg_alpha_num, "./config/pg_alpha_num_schema.toml")
-    # pg_alpha_num = val.validate_many_to_one(
-    #     pg_alpha_num, col_many="pg_alpha", col_one="pg_numeric"
-    # )
-    # StagingMainLogger.info("PG numeric to alpha File Loaded Successfully...")
->>>>>>> dce144aa
 
     # Loading SIC to PG to alpha mapper
     sic_pg_alpha_mapper = helpers.load_valdiate_mapper(
