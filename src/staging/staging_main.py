--- conflicted
+++ resolved
@@ -11,11 +11,7 @@
 StagingMainLogger = logging.getLogger(__name__)
 
 
-<<<<<<< HEAD
-def run_staging(  # noqa
-=======
 def run_staging(  # noqa: C901
->>>>>>> 577adab7
     config: dict,
     check_file_exists: Callable,
     load_json: Callable,
