import logging
from functools import wraps
from time import perf_counter
import traceback
import pandas as pd
<<<<<<< HEAD
# from table_logger import TableLogger
=======

>>>>>>> 84ba0f01
import logging.config


logger = logging.getLogger(__name__)


def logger_creator(global_config):
    """Set up config for logging. This method overwrites
    the previously saved logs after moving them to csv format.
    This function returns a custom logger that is called
    in the main script before running the pipeline"""
    logging.basicConfig(
        # logging level is obtained from user configs
        level=global_config["logging_level"],
        # Define the detail and order of the written logs
        format="%(asctime)s - %(name)s - %(funcName)s - %(levelname)s:%(message)s",
        # Log to both console and file
        handlers=[
            logging.FileHandler("logs/main.log", mode="w"),
            logging.StreamHandler(),
        ],
    )
    logger = logging.getLogger(__name__)

    return logger


def time_logger_wrap(func):
    """Define a decorator to log the time at the start and end of a function."""

    @start_finish_wrapper
    @wraps(func)
    def decorator(*args, **kwargs):
        """Define the decorator itself."""
        enter_time = starting_time()
        result = func(*args, **kwargs)
        finishing_time(func, enter_time)
        return result

    return decorator


def starting_time():
    """Record the start time of a function."""
    enter_time = perf_counter()

    return enter_time


def finishing_time(func, enter_time):
    """Record the end time of a function then calculate and log its runtime."""
    exit_time = perf_counter()
    logger.debug(
        f"Running the {func.__name__} function took: "
        f"{round((exit_time-enter_time), 2)} seconds"
    )


def start_finish_wrapper(func):
    """Define a decorator to log the beginning and end of a function."""

    @wraps(func)
    def decorator(*args, **kwargs):
        """Define the decorator itself."""
        log_start(func)
        result = func(*args, **kwargs)
        log_finish(func)

        return result

    return decorator


def log_start(func):
    """Log the start of a function at INFO level."""
    logger.info(f"Starting the {func.__name__} function")


def log_finish(func):
    """Log the end of a function at INFO level."""
    logger.info(f"Finished the {func.__name__} function")


def method_start_finish_wrapper(func):
    """Define a decorator to log the start time and end time of a function."""

    @wraps(func)
    def decorator(*args, **kwargs):
        """Define the decorator itself."""
        meth_log_start(func)
        result = func(*args, **kwargs)
        meth_log_finish(func)

        return result

    return decorator


def meth_log_start(func):
    """Log the start of a function at DEBUG level."""
    logger.debug(f"Starting the {func.__name__} function")


def meth_log_finish(func):
    """Log the end of a function at DEBUG level."""
    logger.debug(f"Finished the {func.__name__} function")


def exception_wrap(func):
    """Define a decorator to log all exceptions that occur in a function."""

    @wraps(func)
    def wrapper(*args, **kwargs):
        """Define the decorator itself."""
        try:
            # run the function as is.
            result = func(*args, **kwargs)

            return result
        except Exception as e:
            # log the exception
            err = f"There was an exception in function {func.__name__}"
            logger.info(err)
            logger.error(f"Exception: {e}", exc_info=True)
            traceback.print_exc()
            raise

    return wrapper


<<<<<<< HEAD
def df_change_class_wrap(func):
    """This wrapper logs the change in a dataframe's columns
    and rows. It can only wrap around the main method of a class.
    The class must have attribute self.vf_df which is the current state of
    the dataframe. It must also have self.df which is the final state of
    the dataframe. Finally it must also have self.table_config set as either
    'Table' or 'SingleLine'
    """

    @wraps(func)
    def call(*args, **kwargs):
        """Define the decorator itself."""
        self_ = args[0]
        pre_df = self_.vf_df
        pre_rows, pre_cols = pre_df.shape[0], pre_df.shape[1]
        table_config = self_.table_config
        post_df = func(*args, **kwargs)
        logger.info(f"{func.__name__} changed the df shape as follows:")
        df_measure_change(post_df, pre_rows, pre_cols, table_config)

        return post_df

    return call


#def df_measure_change(df, rows_before, cols_before, table_config):
#    """Log the change in a dataframe caused by a function."""
#    shape = df.shape
#    rows_after, cols_after = shape[0], shape[1]
#
#    def _change_direction(before, after):
#        """Get the direction of the change."""
#        # Evalutate the direction of change
#        change = ["gained", "removed"][after < before]
#
#        return change
#
#    row_change = _change_direction(rows_before, rows_after)
#    col_change = _change_direction(cols_before, cols_after)
#
#    # Get absolute difference in change
#    row_diff = abs(rows_after - rows_before)
#    col_diff = abs(cols_after - cols_before)
#
#    if table_config == "Table":
#        # Make table to log the changes in df
#        tbl = TableLogger(
#            columns="df Changes,Rows,Columns",
#            float_format="{:,.2f}".format,
#            default_colwidth=15,
#        )
#
#        tbl("From", rows_before, cols_before)
#        tbl("To", rows_after, cols_after)
#        tbl("Change", f"{row_diff} ({row_change})", f"{col_diff} ({col_change})")
#    elif table_config == "SingleLine":
#        logger.info(f"""Difference in rows: {row_diff} ({row_change})""")
#        logger.info(f"""Difference in columns {col_diff} ({col_change})""")
#    else:
#        logger.warning(
#            """Trouble at mill!!! Mistake in config.
#                          Either 'Table' or 'SingleLine' must be specified."""
#        )


=======
>>>>>>> 84ba0f01
def df_change_func_wrap(func):
    @wraps(func)
    def wrapper(*args, **kwargs):
        # Extract the dataframe arg
        df_arg = None
        for arg in args:
            if isinstance(arg, pd.DataFrame):
                df_arg = arg
                break

        if df_arg is None:
            raise ValueError("No dataframe found in arguments")

        # Get shape
        before_shape = df_arg.shape

        # Apply the function
        result = func(*args, **kwargs)

        # Get shape after function
        after_shape = result.shape

        # Extract rows and col
        rows_before = before_shape[0]
        rows_after = after_shape[0]

        cols_before = before_shape[1]
        cols_after = after_shape[1]

        rows_diff = rows_after - rows_before
        cols_diff = cols_after - cols_before

        def _change_direction(before, after):
            """Get the direction of the change."""
            # Evalutate the direction of change
            change = ["gained", "removed"][after < before]

            return change

        # Get direction of change
        row_change = _change_direction(rows_before, rows_after)
        col_change = _change_direction(cols_before, cols_after)

        if rows_diff == 0 and cols_diff == 0:
            logger.info("There has been no change in the dataframe")
        else:
            logger.info("Changes to the dataframe are as follows")
            logger.info(f"{abs(rows_diff)} rows were {row_change}")
            logger.info(f"{abs(cols_diff)} columns were {col_change}")

        return result

    return wrapper


def count_split_records_wrap(func):
    @wraps(func)
    def wrapper(*args, **kwargs):
        # Extract the dataframe arg
        df_arg = None
        for arg in args:
            if isinstance(arg, pd.DataFrame):
                df_arg = arg
                break

        if df_arg is None:
            raise ValueError("No dataframe found in arguments")

        # Get shape
        before_shape = df_arg.shape

        # Apply the function
        filtered_df, excluded_df = func(*args, **kwargs)

        # Get shape after function
        after_shape = filtered_df.shape

        # Extract rows and col
        rows_before = before_shape[0]
        rows_after = filtered_df.shape[0] + excluded_df.shape[0]

        cols_before = before_shape[1]
        cols_after = after_shape[1]

        rows_diff = rows_after - rows_before
        cols_diff = cols_after - cols_before

        def _change_direction(before, after):
            """Get the direction of the change."""
            # Evalutate the direction of change
            change = ["gained", "removed"][after < before]

            return change

        # Get direction of change
        row_change = _change_direction(rows_before, rows_after)
        col_change = _change_direction(cols_before, cols_after)

        if rows_diff == 0 and cols_diff == 0:
            logger.info("There has been no change in the dataframe")
        else:
            logger.info("Changes to the dataframe are as follows")
            logger.info(f"{abs(rows_diff)} rows were {row_change}")
            logger.info(f"{abs(cols_diff)} columns were {col_change}")

        return filtered_df, excluded_df

    return wrapper


def validate_dataframe_not_empty(func):
    def wrapper(df, *args, **kwargs):
        if df.empty:
            logger.warning("Input dataframe is empty.")
            raise ValueError("Input dataframe is empty.")
        return func(df, *args, **kwargs)

    return wrapper<|MERGE_RESOLUTION|>--- conflicted
+++ resolved
@@ -3,11 +3,6 @@
 from time import perf_counter
 import traceback
 import pandas as pd
-<<<<<<< HEAD
-# from table_logger import TableLogger
-=======
-
->>>>>>> 84ba0f01
 import logging.config
 
 
@@ -138,74 +133,6 @@
     return wrapper
 
 
-<<<<<<< HEAD
-def df_change_class_wrap(func):
-    """This wrapper logs the change in a dataframe's columns
-    and rows. It can only wrap around the main method of a class.
-    The class must have attribute self.vf_df which is the current state of
-    the dataframe. It must also have self.df which is the final state of
-    the dataframe. Finally it must also have self.table_config set as either
-    'Table' or 'SingleLine'
-    """
-
-    @wraps(func)
-    def call(*args, **kwargs):
-        """Define the decorator itself."""
-        self_ = args[0]
-        pre_df = self_.vf_df
-        pre_rows, pre_cols = pre_df.shape[0], pre_df.shape[1]
-        table_config = self_.table_config
-        post_df = func(*args, **kwargs)
-        logger.info(f"{func.__name__} changed the df shape as follows:")
-        df_measure_change(post_df, pre_rows, pre_cols, table_config)
-
-        return post_df
-
-    return call
-
-
-#def df_measure_change(df, rows_before, cols_before, table_config):
-#    """Log the change in a dataframe caused by a function."""
-#    shape = df.shape
-#    rows_after, cols_after = shape[0], shape[1]
-#
-#    def _change_direction(before, after):
-#        """Get the direction of the change."""
-#        # Evalutate the direction of change
-#        change = ["gained", "removed"][after < before]
-#
-#        return change
-#
-#    row_change = _change_direction(rows_before, rows_after)
-#    col_change = _change_direction(cols_before, cols_after)
-#
-#    # Get absolute difference in change
-#    row_diff = abs(rows_after - rows_before)
-#    col_diff = abs(cols_after - cols_before)
-#
-#    if table_config == "Table":
-#        # Make table to log the changes in df
-#        tbl = TableLogger(
-#            columns="df Changes,Rows,Columns",
-#            float_format="{:,.2f}".format,
-#            default_colwidth=15,
-#        )
-#
-#        tbl("From", rows_before, cols_before)
-#        tbl("To", rows_after, cols_after)
-#        tbl("Change", f"{row_diff} ({row_change})", f"{col_diff} ({col_change})")
-#    elif table_config == "SingleLine":
-#        logger.info(f"""Difference in rows: {row_diff} ({row_change})""")
-#        logger.info(f"""Difference in columns {col_diff} ({col_change})""")
-#    else:
-#        logger.warning(
-#            """Trouble at mill!!! Mistake in config.
-#                          Either 'Table' or 'SingleLine' must be specified."""
-#        )
-
-
-=======
->>>>>>> 84ba0f01
 def df_change_func_wrap(func):
     @wraps(func)
     def wrapper(*args, **kwargs):
