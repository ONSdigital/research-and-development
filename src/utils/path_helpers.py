--- conflicted
+++ resolved
@@ -1,11 +1,6 @@
 """This module contains helper functions for creating paths."""
 import os
 import logging
-<<<<<<< HEAD
-=======
-
-PathHelpLogger = logging.getLogger(__name__)
->>>>>>> 06c72730
 
 PathHelpLogger = logging.getLogger(__name__)
 
