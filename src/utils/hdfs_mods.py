--- conflicted
+++ resolved
@@ -108,13 +108,7 @@
     """
     output = False
 
-<<<<<<< HEAD
     file_exists = hdfs_file_exists(filepath)
-=======
-    file_loc = hdfs.path.join(filepath, filename)
-
-    local_file = os.path.exists(file_loc)
->>>>>>> 41c5fbc0
 
     # If the file exists on hdfs, check the size of it.
     if file_exists:
