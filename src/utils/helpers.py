"""Define helper functions that wrap regularly-used functions."""

import yaml
import toml
import os

# Define paths
user_config_path = "config/userconfig.toml"


def csv_creator(filename, columns):
    """Creates a csv file with user
    defined headers.
    Args:
        filename (string): Example: "name_of_file.csv"
        columns (list): Example: ["a","b","c","d"]
    """
    if not os.path.exists(filename):
        with open(filename, mode="w", encoding="utf-8") as f:
            f.write(",".join(columns) + "\n")

    return None


def user_config_reader(configfile: str = user_config_path) -> dict:
    """Function to parse the userconfig.toml file

    Args:
        configfile (str, optional): _description_. Defaults to user_config_path.
<<<<<<< HEAD

    Returns:
        dict: A nested dictionary where the keys are section titles within the TOML
        file. If only one variable under the section title in the TOML file is given
=======
    
    Returns:
        dict: A nested dictionary where the keys are section titles within the TOML file.
        If only one variable under the section title in the TOML file is given
>>>>>>> 8f8aad4e
        then it is passed directly as a dictionary value. If more than one
        variable is defined then they are parsed as a dictionary themselves.
        An example of what is returned is given below:

        {'title': 'TOML Example config', 'period': {'start_period':
        datetime.date(1990, 10, 10), 'end_period': datetime.date(2000, 10, 5)}}
    """
    toml_dict = toml.load(configfile)

    return toml_dict


def period_select() -> tuple:
    """Function returning the start and end date under consideration.

            
    Returns:
        tuple: A tuple containing two datetime.date objects. The first is the
        start date of the period under consideration, the second is the
        end date of that period.
        Example:
            (datetime.date(1990, 10, 10), datetime.date(2000, 10, 5))
    """    
    
    period_dict = user_config_reader()["period"]

    return period_dict["start_period"], period_dict["end_period"]<|MERGE_RESOLUTION|>--- conflicted
+++ resolved
@@ -1,6 +1,5 @@
 """Define helper functions that wrap regularly-used functions."""
 
-import yaml
 import toml
 import os
 
@@ -27,17 +26,11 @@
 
     Args:
         configfile (str, optional): _description_. Defaults to user_config_path.
-<<<<<<< HEAD
 
     Returns:
         dict: A nested dictionary where the keys are section titles within the TOML
-        file. If only one variable under the section title in the TOML file is given
-=======
-    
-    Returns:
-        dict: A nested dictionary where the keys are section titles within the TOML file.
+        file.
         If only one variable under the section title in the TOML file is given
->>>>>>> 8f8aad4e
         then it is passed directly as a dictionary value. If more than one
         variable is defined then they are parsed as a dictionary themselves.
         An example of what is returned is given below:
@@ -53,15 +46,15 @@
 def period_select() -> tuple:
     """Function returning the start and end date under consideration.
 
-            
+
     Returns:
         tuple: A tuple containing two datetime.date objects. The first is the
         start date of the period under consideration, the second is the
         end date of that period.
         Example:
             (datetime.date(1990, 10, 10), datetime.date(2000, 10, 5))
-    """    
-    
+    """
+
     period_dict = user_config_reader()["period"]
 
     return period_dict["start_period"], period_dict["end_period"]