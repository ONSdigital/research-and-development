--- conflicted
+++ resolved
@@ -68,7 +68,52 @@
     return period_dict["start_period"], period_dict["end_period"]
 
 
-<<<<<<< HEAD
+def convert_formtype(formtype_value: str) -> str:
+    """Convert the formtype to a standardised format.
+
+    Args:
+        formtype_value (str): The value to standardise.
+
+    Returns:
+        str: The standardised value for formtype.
+    """
+    if pd.notnull(formtype_value):
+        formtype_value = str(formtype_value)
+        if formtype_value == "1" or formtype_value == "1.0" or formtype_value == "0001":
+            return "0001"
+        elif (
+            formtype_value == "6" or formtype_value == "6.0" or formtype_value == "0006"
+        ):
+            return "0006"
+        else:
+            return None
+    else:
+        return None
+
+
+def convert_formtype(formtype_value: str) -> str:
+    """Convert the formtype to a standardised format.
+
+    Args:
+        formtype_value (str): The value to standardise.
+
+    Returns:
+        str: The standardised value for formtype.
+    """
+    if pd.notnull(formtype_value):
+        formtype_value = str(formtype_value)
+        if formtype_value == "1" or formtype_value == "1.0" or formtype_value == "0001":
+            return "0001"
+        elif (
+            formtype_value == "6" or formtype_value == "6.0" or formtype_value == "0006"
+        ):
+            return "0006"
+        else:
+            return None
+    else:
+        return None
+
+
 def values_in_column(
         df: pd.DataFrame, 
         col_name: str, 
@@ -90,27 +135,4 @@
     if isinstance(values, pd.Series):
         values = list(values)
     result = set(values).issubset(set(df[col_name]))
-    return result
-=======
-def convert_formtype(formtype_value: str) -> str:
-    """Convert the formtype to a standardised format.
-
-    Args:
-        formtype_value (str): The value to standardise.
-
-    Returns:
-        str: The standardised value for formtype.
-    """
-    if pd.notnull(formtype_value):
-        formtype_value = str(formtype_value)
-        if formtype_value == "1" or formtype_value == "1.0" or formtype_value == "0001":
-            return "0001"
-        elif (
-            formtype_value == "6" or formtype_value == "6.0" or formtype_value == "0006"
-        ):
-            return "0006"
-        else:
-            return None
-    else:
-        return None
->>>>>>> 203b76d6
+    return result