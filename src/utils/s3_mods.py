--- conflicted
+++ resolved
@@ -31,8 +31,8 @@
 from io import StringIO
 
 # Third party libraries specific to s3 bucket
-import boto3
-import raz_client
+# import boto3
+# import raz_client
 
 # Local libraries
 from rdsa_utils.cdp.helpers.s3_utils import file_exists, create_folder_on_s3
@@ -40,24 +40,18 @@
 
 # set up logging
 s3_logger = logging.getLogger(__name__)
-<<<<<<< HEAD
 s3_client = SingletonBoto.get_client()
 
-=======
+ssl_file_dev = "/etc/pki/tls/certs/ca-bundle.crt"
+s3_bucket_dev = "onscdp-dev-data01-5320d6ca"
 
-s3_client = SingletonBoto.get_client()
-
-
->>>>>>> 84ba0f01
-ssl_file_dev = "/etc/pki/tls/certs/ca-bundle.crt"
-s3_bucket_dev =     "onscdp-dev-data01-5320d6ca"
 
 # Read a CSV file into a Pandas dataframe
 def rd_read_csv(filepath: str, **kwargs) -> pd.DataFrame:
     """Reads a csv from s3 bucket into a Pandas Dataframe using boto3.
     If "thousands" argument is not specified, sets thousands=",", so that long
     integers with commas between thousands and millions, etc., are read
-    correctly. 
+    correctly.
     Allows to use any additional keyword arguments of Pandas read_csv method.
 
     Args:
@@ -66,12 +60,8 @@
     Returns:
         pd.DataFrame: Dataframe created from csv
     """
-    
-    with s3_client.get_object(
-        Bucket=s3_bucket_dev,
-        Key=filepath
-    )['Body'] as file:
 
+    with s3_client.get_object(Bucket=s3_bucket_dev, Key=filepath)["Body"] as file:
         # If "thousands" argument is not specified, set it to ","
         if "thousands" not in kwargs:
             kwargs["thousands"] = ","
@@ -80,10 +70,8 @@
         try:
             df = pd.read_csv(file, **kwargs)
         except Exception as e:
-            s3_logger.error(
-                f"Could not read specified file {filepath}. Error: {e}"
-            )
- 
+            s3_logger.error(f"Could not read specified file {filepath}. Error: {e}")
+
             raise e
     return df
 
@@ -103,10 +91,7 @@
 
     # Write the dataframe to the buffer in the CSV format
     data.to_csv(
-        csv_buffer,
-        header=True,
-        date_format="%Y-%m-%d %H:%M:%S.%f+00",
-        index=False
+        csv_buffer, header=True, date_format="%Y-%m-%d %H:%M:%S.%f+00", index=False
     )
 
     # "Rewind" the stream to the start of the buffer
@@ -114,9 +99,7 @@
 
     # Write the buffer into the s3 bucket
     _ = s3_client.put_object(
-        Bucket=s3_bucket_dev,
-        Body=csv_buffer.getvalue(),
-        Key=filepath
+        Bucket=s3_bucket_dev, Body=csv_buffer.getvalue(), Key=filepath
     )
     return None
 
@@ -132,10 +115,7 @@
     """
 
     # Load the json file using the client method
-    with s3_client.get_object(
-        Bucket=s3_bucket_dev,
-        Key=filepath
-    )['Body'] as json_file:
+    with s3_client.get_object(Bucket=s3_bucket_dev, Key=filepath)["Body"] as json_file:
         datadict = json.load(json_file)
 
     return datadict
@@ -156,9 +136,8 @@
     """
 
     result = file_exists(
-        client=s3_client,
-        bucket_name=s3_bucket_dev,
-        object_name=filepath)
+        client=s3_client, bucket_name=s3_bucket_dev, object_name=filepath
+    )
 
     if not result and raise_error:
         raise FileExistsError(f"File: {filepath} does not exist")
@@ -175,7 +154,7 @@
     Returns:
         None
     """
-    
+
     _ = create_folder_on_s3(
         # client=config["client"],
         s3_client,
