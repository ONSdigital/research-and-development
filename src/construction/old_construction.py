"""DEPRECATED MODULE DO NOT USE."""

import os
import logging
import pandas as pd
from typing import Callable
from datetime import datetime


construction_logger = logging.getLogger(__name__)


def run_construction(
    main_snapshot: pd.DataFrame,
    secondary_snapshot: pd.DataFrame,
    config: dict,
    check_file_exists: Callable,
    write_csv: Callable,
    read_csv: Callable,
    run_id: int,
) -> pd.DataFrame:
    """Run the construction module.

    Args:
        main_snapshot (pd.DataFrame): The staged and vaildated snapshot data.
        secondary_snapshot (pd.DataFrame): The staged and validated updated
            snapshot data.
        config (dict): The pipeline configuration
        check_file_exists (callable): Function to check if file exists. This will
            be the hdfs or network version depending on settings.
        write_csv (callable): Function to write to a csv file. This will be the
            hdfs or network version depending on settings.
        read_csv (callable): Function to read a csv file. This will be the hdfs or
            network version depending on settings.
        run_id (int): The run id for this run.
    Returns:
        constructed_df (pd.DataFrame): As main_snapshot but with records amended
            and added from the construction files.
    """
    # Skip this module if the secondary snapshot isn't loaded
    load_updated_snapshot = config["global"]["load_updated_snapshot"]
    load_manual_construction = config["global"]["load_manual_construction"]
    if load_manual_construction is False:
        construction_logger.info("Skipping Construction...")
        return main_snapshot

    # ! For now, we add the year column since neither file has it
    main_snapshot["year"] = 2022
    if load_updated_snapshot is True:
        secondary_snapshot["year"] = 2022

        # Use the secondary snapshot to generate construction files for the next run
        additions_df = get_additions(main_snapshot, secondary_snapshot)
        amendments_df = get_amendments(main_snapshot, secondary_snapshot)
        output_construction_files(
            amendments_df, additions_df, config, write_csv, run_id
        )

    # Read the construction files from the last run and apply them
    constructed_df = apply_construction(
        main_snapshot, config, check_file_exists, read_csv, write_csv, run_id
    )
    constructed_df.reset_index(drop=True, inplace=True)

    return constructed_df


def get_amendments(main_snapshot, secondary_snapshot):
    """Get amended records from secondary snapshot.

    Get all records that are present in both the main snapshot and the updated
    snapshot, and have matching keys.
    """
    key_cols = ["reference", "year", "instance"]
    numeric_cols = [
        "219",
        "220",
        "242",
        "243",
        "244",
        "245",
        "246",
        "247",
        "248",
        "249",
        "250",
    ]
    numeric_cols_new = [f"{i}_updated" for i in numeric_cols]
    numeric_cols_diff = [f"{i}_diff" for i in numeric_cols]

    # Inner join on keys to select only records present in both snapshots
    amendments_df = pd.merge(
        main_snapshot,
        secondary_snapshot,
        on=key_cols,
        how="inner",
        suffixes=("_original", "_updated"),
    )

    # If there are any records to amend, calculate differences
    if amendments_df.shape[0] > 0:

        for each in numeric_cols:
            amendments_df[f"{each}_diff"] = (
                amendments_df[f"{each}_updated"] - amendments_df[f"{each}_original"]
            )
            amendments_df.loc[
                amendments_df[f"{each}_diff"] > 0.00001, f"is_{each}_diff_nonzero"
            ] = True

        # ? I think this is the way to do it:
        # ?     Take a slice of the df which is just the cols ending with _diff_nonzero
        # ?     Do a column-wise any() on this slice, which returns a series where the
        #       value is True if any of the *_diff_nonzero cols in that row were True
        # ?     Add that series as a column to the original df
        # ?     Remove any rows from the df where is_any_diff_nonzero is False
        # ! Can't test this without a real secondary snapshot file
        amendments_df["is_any_diff_nonzero"] = amendments_df[
            amendments_df.columns[amendments_df.columns.str.endswith("_diff_nonzero")]
        ].any(axis="columns")
        amendments_df = amendments_df.loc[amendments_df["is_any_diff_nonzero"]]

        # Select only the keys, updated value, difference, and postcode
        # TODO Would be easier for users if the numberic cols alternated
        select_cols = [
            "reference",
            "year",
            "instance",
            *numeric_cols_new,
            *numeric_cols_diff,
            "postcodes_harmonised",
        ]
        amendments_df = amendments_df[select_cols]

        # Add markers
        amendments_df["is_constructed"] = True
        amendments_df["accept_changes"] = False

        return amendments_df
    else:
        construction_logger.info("No amendments found.")
        return None


def get_additions(main_snapshot, secondary_snapshot):
    """Get added records from secondary snapshot.

    Get all records that are present in the updated snapshot but not the main snapshot
    """
    key_cols = ["reference", "year", "instance"]

    # To do a right anti-join, we need to do a full outer join first, then
    # take only rows that were marked as right-only by the indicator. After
    # that, there will be copies of every column in both, but for the
    # right-only rows the columns from the left df will be null, so they're
    # all dropped afterwards.
    outer_join = pd.merge(
        main_snapshot,
        secondary_snapshot,
        on=key_cols,
        how="outer",
        suffixes=("_old", ""),
        indicator=True,
    )
    additions_df = outer_join[(outer_join._merge == "right_only")].drop(
        "_merge", axis=1
    )
    additions_df = additions_df[
        additions_df.columns[~additions_df.columns.str.endswith("_old")]
    ]

    if additions_df.shape[0] > 0:
        additions_df["is_constructed"] = True
        additions_df["accept_changes"] = False
        return additions_df
    else:
        construction_logger.info("No additions found.")
        return None


def output_construction_files(amendments_df, additions_df, config, write_csv, run_id):
    """Save CSVs of amendments and additions for user approval."""
    # Prepare output paths
    network_or_hdfs = config["global"]["network_or_hdfs"]
    paths = config[f"{network_or_hdfs}_paths"]
<<<<<<< HEAD
    tdate = datetime.now().strftime("%Y-%m-%d")
    construction_folder = paths["modules"]["construction"]
=======
    tdate = datetime.now().strftime("%y-%m-%d")
    survey_year = config["years"]["survey_year"]
    construction_folder = paths["construction_path"]
>>>>>>> b22b8324
    amendments_filename = os.path.join(
        construction_folder,
        "auto_construction",
        f"{survey_year}_construction_amendments_{tdate}_v{run_id}.csv",
    )
    additions_filename = os.path.join(
        construction_folder,
        "auto_construction",
        f"{survey_year}_construction_additions_{tdate}_v{run_id}.csv",
    )

    # Check if the dataframes are empty before writing
    if amendments_df is not None:
        write_csv(f"{amendments_filename}", amendments_df)
    if additions_df is not None:
        write_csv(f"{additions_filename}", additions_df)

    return True


def apply_construction(main_df, config, check_file_exists, read_csv, write_csv, run_id):
    """Read user-edited construction files and apply them to the main snapshot."""
    # Prepare filepaths to read from
    network_or_hdfs = config["global"]["network_or_hdfs"]
    paths = config[f"{network_or_hdfs}_paths"]
    amendments_filepath = paths["construction_amend_path"]
    additions_filepath = paths["construction_add_path"]

    # Check if the construction files exist
    amendments_exist = check_file_exists(amendments_filepath)
    additions_exist = check_file_exists(additions_filepath)

    # If each file exists, read it and call the function to apply them
    if (not amendments_exist) and (not additions_exist):
        construction_logger.info("No amendments or additions to apply, skipping...")
        return main_df

    if amendments_exist:
        try:
            amendments_df = read_csv(amendments_filepath)
            constructed_df = apply_amendments(main_df, amendments_df)
        except pd.errors.EmptyDataError:
            construction_logger.warning(
                f"Amendments file {amendments_filepath} is empty, skipping..."
            )

    if additions_exist:
        try:
            additions_df = read_csv(additions_filepath)
            additions_df["instance"] = additions_df["instance"].astype("Int64")
            constructed_df = apply_additions(main_df, additions_df)
        except pd.errors.EmptyDataError:
            construction_logger.warning(
                f"Additions file {additions_filepath} is empty, skipping..."
            )

    # Save the constructed dataframe as a CSV
    tdate = datetime.now().strftime("%y-%m-%d")
    survey_year = config["years"]["survey_year"]
    construction_output_filepath = os.path.join(
        paths["root"], "construction", f"{survey_year}_constructed_snapshot_{tdate}_v{run_id}.csv"
    )
    write_csv(construction_output_filepath, constructed_df)
    return constructed_df


def apply_amendments(main_df, amendments_df):
    """Apply amendments to the main snapshot."""
    key_cols = ["reference", "year", "instance"]
    numeric_cols = [
        "219",
        "220",
        "242",
        "243",
        "244",
        "245",
        "246",
        "247",
        "248",
        "249",
        "250",
    ]
    numeric_cols_new = [f"{i}_updated" for i in numeric_cols]

    accepted_amendments_df = amendments_df.drop(
        amendments_df[~amendments_df.accept_changes].index
    )

    if accepted_amendments_df.shape[0] == 0:
        construction_logger.info(
            "Amendments file contained no records marked for inclusion"
        )
        return main_df

    # Drop the diff columns
    accepted_amendments_df = accepted_amendments_df.drop(
        columns=[col for col in accepted_amendments_df.columns if col.endswith("_diff")]
    )

    # Join the amendments onto the main snapshot
    amended_df = pd.merge(main_df, accepted_amendments_df, how="left", on=key_cols)

    # Drop the old numeric cols and rename the amended cols
    amended_df = amended_df.drop(columns=numeric_cols)
    cols_to_rename = dict(zip(numeric_cols_new, numeric_cols))
    amended_df = amended_df.rename(columns=cols_to_rename, errors="raise")

    construction_logger.info(
        f"{accepted_amendments_df.shape[0]} records amended during construction"
    )

    return amended_df


def apply_additions(main_df, additions_df):
    """Apply additions to the main snapshot."""
    # Drop records where accept_changes is False and if any remain, add them to main df
    accepted_additions_df = additions_df.drop(
        additions_df[~additions_df["accept_changes"]].index
    )
    if accepted_additions_df.shape[0] > 0:
        added_df = pd.concat([main_df, accepted_additions_df], ignore_index=True)
        construction_logger.info(
            f"{accepted_additions_df.shape[0]} records added during construction"
        )
    else:
        construction_logger.info(
            "Additions file contained no records marked for inclusion"
        )
        return main_df

    return added_df<|MERGE_RESOLUTION|>--- conflicted
+++ resolved
@@ -183,14 +183,9 @@
     # Prepare output paths
     network_or_hdfs = config["global"]["network_or_hdfs"]
     paths = config[f"{network_or_hdfs}_paths"]
-<<<<<<< HEAD
-    tdate = datetime.now().strftime("%Y-%m-%d")
-    construction_folder = paths["modules"]["construction"]
-=======
     tdate = datetime.now().strftime("%y-%m-%d")
     survey_year = config["years"]["survey_year"]
     construction_folder = paths["construction_path"]
->>>>>>> b22b8324
     amendments_filename = os.path.join(
         construction_folder,
         "auto_construction",
@@ -251,7 +246,9 @@
     tdate = datetime.now().strftime("%y-%m-%d")
     survey_year = config["years"]["survey_year"]
     construction_output_filepath = os.path.join(
-        paths["root"], "construction", f"{survey_year}_constructed_snapshot_{tdate}_v{run_id}.csv"
+        paths["root"],
+        "construction",
+        f"{survey_year}_constructed_snapshot_{tdate}_v{run_id}.csv",
     )
     write_csv(construction_output_filepath, constructed_df)
     return constructed_df
