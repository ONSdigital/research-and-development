"""The main file for the construction module."""
import logging
from typing import Callable

import pandas as pd
import numpy as np

from src.construction.construction_read_validate import read_validate_construction_files

from src.construction.construction_helpers import (
    prepare_forms_gb,
    clean_construction_type,
<<<<<<< HEAD
    finalise_forms_gb,
=======
    add_constructed_nonresponders,
>>>>>>> 06c72730
)
from src.construction.construction_validation import (
    concat_construction_dfs,
    validate_short_to_long,
    validate_construction_references,
)

construction_logger = logging.getLogger(__name__)


def run_construction(  # noqa: C901
    snapshot_df: pd.DataFrame,
    config: dict,
    check_file_exists: Callable,
    read_csv: Callable,
    is_northern_ireland: bool = False,
) -> pd.DataFrame:
    """Run the construction module.

    The construction module reads the construction file provided by users and
    any non-null values are used to overwrite the snapshot dataframe. This is
    intended for users to do ad hoc updates of data without having to provide
    a new snapshot.

    Args:
        snapshot_df (pd.DataFrame): The staged and vaildated snapshot data.
        config (dict): The pipeline configuration
        check_file_exists (callable): Function to check if file exists. This
            will be the hdfs or network version depending on settings.
        read_csv (callable): Function to read a csv file. This will be the hdfs
            or network version depending on settings.
        is_northern_ireland (bool): If true, do construction on Northern Ireland
            data instead of England, Wales and Scotland data.
    Returns:
        updated_snapshot_df (pd.DataFrame): As main_snapshot but with records
            amended and flags added to mark whether a record was constructed.
    """
    if is_northern_ireland:
        run_construction = config["global"]["run_ni_construction"]
        run_postcode_construction = False
    else:
        run_construction = config["global"]["run_all_data_construction"]
        run_postcode_construction = config["global"]["run_postcode_construction"]

    # Skip this module if not needed
    if not run_construction and not run_postcode_construction:
        construction_logger.info("Skipping Construction...")
        return snapshot_df

<<<<<<< HEAD
    construction_df, pc_construction_df = read_validate_construction_files(
        config,
        check_file_exists,
        read_csv,
        is_northern_ireland,
        run_construction,
        run_postcode_construction,
    )
=======
    # Obtain construction paths
    paths = config["construction_paths"]
    if is_northern_ireland:
        construction_file_path = paths["construction_file_path_ni"]
    else:
        construction_file_path = paths["all_data_construction_file_path"]
        postcode_construction_fpath = paths["postcode_construction_file_path"]

    # Check the construction file exists and has records, then read it
    if run_construction:
        construction_df = read_construction_file(
            path=construction_file_path,
            logger=construction_logger,
            read_csv_func=read_csv,
            file_exists_func=check_file_exists,
        )

        if isinstance(construction_df, type(None)):
            construction_df = pd.DataFrame()
            return construction_df

        else:
            validate_data_with_schema(construction_df, schema_path)
            check_for_duplicates(
                df=construction_df,
                columns=["reference", "instance"],
                logger=construction_logger,
            )
    else:
        construction_df = pd.DataFrame()

    # read in postcode construction file
    if run_postcode_construction:
        pc_construction_df = read_construction_file(
            path=postcode_construction_fpath,
            logger=construction_logger,
            read_csv_func=read_csv,
            file_exists_func=check_file_exists,
        )
        if isinstance(pc_construction_df, type(None)):
            run_postcode_construction = False
            pc_construction_df = pd.DataFrame()
    else:
        pc_construction_df = pd.DataFrame()

    if run_postcode_construction:
        validate_data_with_schema(pc_construction_df, postcode_schema_path)
        check_for_duplicates(
            df=pc_construction_df,
            columns=["reference", "instance"],
            logger=construction_logger,
        )
        validate_columns_not_empty(
            df=pc_construction_df,
            columns=["601", "referencepostcode"],
            logger=construction_logger,
            _raise=True,
        )
>>>>>>> 06c72730

    # merge construction files
    construction_df = concat_construction_dfs(
        df1=construction_df,
        df2=pc_construction_df,
        validate_dupes=True,
        logger=construction_logger,
    )
    # clean construction type column
    if "construction_type" in construction_df.columns:
        construction_df.construction_type = construction_df.construction_type.apply(
            lambda x: clean_construction_type(x)
        )
        # validate that 'construction_type' is valid
        valid_types = ["short_to_long", "new", np.NaN]
        if False in list(construction_df.construction_type.isin(valid_types)):
            raise ValueError(
                f"Invalid value for construction_type. Expected one of {valid_types}"
            )

    if not is_northern_ireland:
        validate_short_to_long(construction_df, construction_logger)

    # validate the references passed in construction
    validate_construction_references(
        construction_df=construction_df,
        snapshot_df=snapshot_df,
        logger=construction_logger,
    )

    # Drop columns without constructed values
    construction_df = construction_df.dropna(axis="columns", how="all")

    # Make a copy of the snapshot
    updated_snapshot_df = snapshot_df.copy()

    # Add flags to indicate whether a row was constructed or should be imputed
    updated_snapshot_df["is_constructed"] = False
    updated_snapshot_df["force_imputation"] = False
    construction_df["is_constructed"] = True

    # Run GB specific actions
    if not is_northern_ireland:
        updated_snapshot_df, construction_df = prepare_forms_gb(
            updated_snapshot_df, construction_df
        )

<<<<<<< HEAD
=======
    # NI data has no instance but needs an instance of 1
    if is_northern_ireland:
        construction_df["instance"] = 1

    # Add constructed non-responders (i.e. new rows) to df
    if "new" in construction_df["construction_type"].values:
        updated_snapshot_df, construction_df = add_constructed_nonresponders(
            updated_snapshot_df, construction_df
        )

>>>>>>> 06c72730
    # Update the values with the constructed ones
    construction_df.set_index(
        [
            "reference",
            "instance",
            "period_year",
        ],
        inplace=True,
    )
    updated_snapshot_df.set_index(
        [
            "reference",
            "instance",
            "period_year",
        ],
        inplace=True,
    )
    updated_snapshot_df.update(construction_df)
    updated_snapshot_df.reset_index(inplace=True)

    updated_snapshot_df = updated_snapshot_df.astype(
        {"reference": "Int64", "instance": "Int64", "period_year": "Int64"}
    )

    # Run GB specific actions
    if not is_northern_ireland:
<<<<<<< HEAD
        updated_snapshot_df = finalise_forms_gb(updated_snapshot_df)
=======

        constructed_df = updated_snapshot_df[updated_snapshot_df.is_constructed == True]
        not_constructed_df = updated_snapshot_df[updated_snapshot_df.is_constructed == False]

        # Long form records with a postcode in 601 use this as the postcode
        long_form_cond = ~constructed_df["601"].isnull()
        constructed_df.loc[
            long_form_cond, "postcodes_harmonised"
        ] = constructed_df["601"]

        # Short form records with nothing in 601 use referencepostcode instead
        short_form_cond = (constructed_df["601"].isnull()) & (
            ~constructed_df["referencepostcode"].isnull()
        )
        constructed_df.loc[
            short_form_cond, "postcodes_harmonised"
        ] = constructed_df["referencepostcode"]

        # Top up all new postcodes so they're all eight characters exactly
        postcode_cols = ["601", "referencepostcode", "postcodes_harmonised"]
        for col in postcode_cols:
            constructed_df[col] = constructed_df[col].apply(
                pcval.format_postcodes
            )

        updated_snapshot_df = pd.concat([constructed_df, not_constructed_df]).reset_index(drop=True)

        # Reset shortforms with status 'Form sent out' to instance=None
        form_sent_condition = (updated_snapshot_df.formtype == "0006") & (
            updated_snapshot_df.status == "Form sent out"
        )
        updated_snapshot_df.loc[form_sent_condition, "instance"] = None
>>>>>>> 06c72730

    updated_snapshot_df = updated_snapshot_df.sort_values(
        ["reference", "instance"], ascending=[True, True]
    ).reset_index(drop=True)

    construction_logger.info(f"Construction edited {construction_df.shape[0]} rows.")

    return updated_snapshot_df<|MERGE_RESOLUTION|>--- conflicted
+++ resolved
@@ -10,11 +10,8 @@
 from src.construction.construction_helpers import (
     prepare_forms_gb,
     clean_construction_type,
-<<<<<<< HEAD
+    add_constructed_nonresponders,
     finalise_forms_gb,
-=======
-    add_constructed_nonresponders,
->>>>>>> 06c72730
 )
 from src.construction.construction_validation import (
     concat_construction_dfs,
@@ -64,7 +61,6 @@
         construction_logger.info("Skipping Construction...")
         return snapshot_df
 
-<<<<<<< HEAD
     construction_df, pc_construction_df = read_validate_construction_files(
         config,
         check_file_exists,
@@ -73,66 +69,6 @@
         run_construction,
         run_postcode_construction,
     )
-=======
-    # Obtain construction paths
-    paths = config["construction_paths"]
-    if is_northern_ireland:
-        construction_file_path = paths["construction_file_path_ni"]
-    else:
-        construction_file_path = paths["all_data_construction_file_path"]
-        postcode_construction_fpath = paths["postcode_construction_file_path"]
-
-    # Check the construction file exists and has records, then read it
-    if run_construction:
-        construction_df = read_construction_file(
-            path=construction_file_path,
-            logger=construction_logger,
-            read_csv_func=read_csv,
-            file_exists_func=check_file_exists,
-        )
-
-        if isinstance(construction_df, type(None)):
-            construction_df = pd.DataFrame()
-            return construction_df
-
-        else:
-            validate_data_with_schema(construction_df, schema_path)
-            check_for_duplicates(
-                df=construction_df,
-                columns=["reference", "instance"],
-                logger=construction_logger,
-            )
-    else:
-        construction_df = pd.DataFrame()
-
-    # read in postcode construction file
-    if run_postcode_construction:
-        pc_construction_df = read_construction_file(
-            path=postcode_construction_fpath,
-            logger=construction_logger,
-            read_csv_func=read_csv,
-            file_exists_func=check_file_exists,
-        )
-        if isinstance(pc_construction_df, type(None)):
-            run_postcode_construction = False
-            pc_construction_df = pd.DataFrame()
-    else:
-        pc_construction_df = pd.DataFrame()
-
-    if run_postcode_construction:
-        validate_data_with_schema(pc_construction_df, postcode_schema_path)
-        check_for_duplicates(
-            df=pc_construction_df,
-            columns=["reference", "instance"],
-            logger=construction_logger,
-        )
-        validate_columns_not_empty(
-            df=pc_construction_df,
-            columns=["601", "referencepostcode"],
-            logger=construction_logger,
-            _raise=True,
-        )
->>>>>>> 06c72730
 
     # merge construction files
     construction_df = concat_construction_dfs(
@@ -180,8 +116,6 @@
             updated_snapshot_df, construction_df
         )
 
-<<<<<<< HEAD
-=======
     # NI data has no instance but needs an instance of 1
     if is_northern_ireland:
         construction_df["instance"] = 1
@@ -192,7 +126,6 @@
             updated_snapshot_df, construction_df
         )
 
->>>>>>> 06c72730
     # Update the values with the constructed ones
     construction_df.set_index(
         [
@@ -219,42 +152,7 @@
 
     # Run GB specific actions
     if not is_northern_ireland:
-<<<<<<< HEAD
         updated_snapshot_df = finalise_forms_gb(updated_snapshot_df)
-=======
-
-        constructed_df = updated_snapshot_df[updated_snapshot_df.is_constructed == True]
-        not_constructed_df = updated_snapshot_df[updated_snapshot_df.is_constructed == False]
-
-        # Long form records with a postcode in 601 use this as the postcode
-        long_form_cond = ~constructed_df["601"].isnull()
-        constructed_df.loc[
-            long_form_cond, "postcodes_harmonised"
-        ] = constructed_df["601"]
-
-        # Short form records with nothing in 601 use referencepostcode instead
-        short_form_cond = (constructed_df["601"].isnull()) & (
-            ~constructed_df["referencepostcode"].isnull()
-        )
-        constructed_df.loc[
-            short_form_cond, "postcodes_harmonised"
-        ] = constructed_df["referencepostcode"]
-
-        # Top up all new postcodes so they're all eight characters exactly
-        postcode_cols = ["601", "referencepostcode", "postcodes_harmonised"]
-        for col in postcode_cols:
-            constructed_df[col] = constructed_df[col].apply(
-                pcval.format_postcodes
-            )
-
-        updated_snapshot_df = pd.concat([constructed_df, not_constructed_df]).reset_index(drop=True)
-
-        # Reset shortforms with status 'Form sent out' to instance=None
-        form_sent_condition = (updated_snapshot_df.formtype == "0006") & (
-            updated_snapshot_df.status == "Form sent out"
-        )
-        updated_snapshot_df.loc[form_sent_condition, "instance"] = None
->>>>>>> 06c72730
 
     updated_snapshot_df = updated_snapshot_df.sort_values(
         ["reference", "instance"], ascending=[True, True]
