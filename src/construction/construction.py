"""TODO."""

import os
import logging
import pandas as pd
<<<<<<< HEAD
from typing import Callable
from datetime import datetime
=======
>>>>>>> ffb67d7a


construction_logger = logging.getLogger(__name__)


def run_construction(main_snapshot: pd.DataFrame,
                     secondary_snapshot: pd.DataFrame,
                     config: dict,
                     check_file_exists: Callable,
                     write_csv: Callable,
                     read_csv: Callable,
                     run_id: int
) -> pd.DataFrame:
    """Run the construction module.

    Args:
        main_snapshot (pd.DataFrame): The staged and vaildated snapshot data.
        secondary_snapshot (pd.DataFrame): The staged and validated updated
            snapshot data.
        config (dict): The pipeline configuration
        check_file_exists (callable): Function to check if file exists. This will
            be the hdfs or network version depending on settings.
        write_csv (callable): Function to write to a csv file. This will be the
            hdfs or network version depending on settings.
        read_csv (callable): Function to read a csv file. This will be the hdfs or
            network version depending on settings.
        run_id (int): The run id for this run.
    Returns:
        constructed_df (pd.DataFrame): As main_snapshot but with records amended
            and added from the construction files. amended
    """
    # Skip this module if the secondary snapshot isn't loaded
    load_updated_snapshot = config["global"]["load_updated_snapshot"]
    if load_updated_snapshot is False:
        construction_logger.info("Skipping Construction...")
        return main_snapshot

    # ! For now, we add the year column since neither file has it
    main_snapshot["year"] = 2022
    secondary_snapshot["year"] = 2022

    # Use the secondary snapshot to generate construction files for the next run
    additions_df = get_additions(main_snapshot, secondary_snapshot)
    amendments_df = get_amendments(main_snapshot, secondary_snapshot)
    output_construction_files(amendments_df, additions_df, config, write_csv, run_id)

    # Read the construction files from the last run and apply them
    constructed_df = apply_construction(main_snapshot,
                                        config,
                                        check_file_exists,
                                        read_csv,
                                        write_csv, run_id)

    return constructed_df

<<<<<<< HEAD

def get_amendments(main_snapshot, secondary_snapshot):
    """Get amended records from secondary snapshot.

    Get all records that are present in both the main snapshot and the updated
    snapshot, and have matching keys.
    """
    key_cols = ["reference", "year", "instance"]
    numeric_cols = ["219", "220", "242", "243", "244", "245",
                    "246", "247", "248", "249", "250"]
    numeric_cols_new = [f"{i}_updated" for i in numeric_cols]
    numeric_cols_diff = [f"{i}_diff" for i in numeric_cols]

    # Inner join on keys to select only records present in both snapshots
    amendments_df = pd.merge(main_snapshot, secondary_snapshot,
                             on=key_cols,
                             how="inner",
                             suffixes=("_original", "_updated"))

    # If there are any records to amend, calculate differences
    if amendments_df.shape[0] > 0:

        for each in numeric_cols:
            amendments_df[f"{each}_diff"] = amendments_df[f"{each}_updated"] - amendments_df[f"{each}_original"]
            amendments_df.loc[amendments_df[f"{each}_diff"] > 0.00001, f"is_{each}_diff_nonzero"] = True

        # ? I think this is the way to do it:
        # ?     Take a slice of the df which is just the cols ending with _diff_nonzero
        # ?     Do a column-wise any() on this slice, which returns a series where the value is True if any of the *_diff_nonzero cols in that row were True
        # ?     Add that series as a column to the original df
        # ?     Remove any rows from the df where is_any_diff_nonzero is False
        # ! Can't test this without a real secondary snapshot file
        amendments_df["is_any_diff_nonzero"] = amendments_df[amendments_df.columns[amendments_df.columns.str.endswith('_diff_nonzero')]].any(axis="columns")
        amendments_df = amendments_df.loc[amendments_df["is_any_diff_nonzero"]]

        # Select only the keys, updated value, difference, and postcode
        # TODO Would be easier for users if the numberic cols alternated
        select_cols = ["reference", "year", "instance", *numeric_cols_new,
                       *numeric_cols_diff, "harmonised_postcode"]
        amendments_df = amendments_df[select_cols]

        # Add markers
        amendments_df["is_constructed"] = True
        amendments_df["accept_changes"] = False

        return amendments_df
    else:
        construction_logger.info("No amendments found.")
        return None


def get_additions(main_snapshot, secondary_snapshot):
    """Get added records from secondary snapshot.

    Get all records that are present in the updated snapshot but not the main snapshot
    """
    key_cols = ["reference", "year", "instance"]

    # To do a right anti-join, we need to do a full outer join first, then
    # take only rows that were marked as right-only by the indicator. After
    # that, there will be copies of every column in both, but for the
    # right-only rows the columns from the left df will be null, so they're
    # all dropped afterwards.
    outer_join = pd.merge(main_snapshot, secondary_snapshot,
                          on=key_cols,
                          how="outer",
                          suffixes=("_old", ""),
                          indicator=True)
    additions_df = outer_join[(outer_join._merge == "right_only")].drop("_merge", axis=1)
    additions_df = additions_df[additions_df.columns[~additions_df.columns.str.endswith('_old')]]

    if additions_df.shape[0] > 0:
        additions_df["is_constructed"] = True
        additions_df["accept_changes"] = False
        return additions_df
    else:
        construction_logger.info("No additions found.")
        return None


def output_construction_files(amendments_df, additions_df, config, write_csv, run_id):
    """Save CSVs of amendments and additions for user approval."""
    # Prepare output paths
    network_or_hdfs = config["global"]["network_or_hdfs"]
    paths = config[f"{network_or_hdfs}_paths"]
    tdate = datetime.now().strftime("%Y-%m-%d")
    construction_folder = paths["construction_path"]
    amendments_filename = os.path.join(construction_folder, f"construction_amendments_{tdate}_v{run_id}.csv")
    additions_filename = os.path.join(construction_folder, f"construction_additions_{tdate}_v{run_id}.csv")

    # Check if the dataframes are empty before writing
    if amendments_df is not None:
        write_csv(f"{amendments_filename}", amendments_df)
    if additions_df is not None:
        write_csv(f"{additions_filename}", additions_df)

    return True


def apply_construction(main_df, config, check_file_exists, read_csv, write_csv, run_id):
    """Read user-edited construction files and apply them to the main snapshot."""
    # Prepare filepaths to read from
    network_or_hdfs = config["global"]["network_or_hdfs"]
    paths = config[f"{network_or_hdfs}_paths"]
    amendments_filepath = paths["construction_edit_path"]
    additions_filepath = paths["construction_add_path"]

    # Check if the construction files exist
    amendments_exist = check_file_exists(amendments_filepath)
    additions_exist = check_file_exists(additions_filepath)

    # If each file exists, read it and call the function to apply them
    if (not amendments_exist) and (not additions_exist):
        construction_logger.info("No amendments or additions to apply, skipping...")
        return main_df

    if amendments_exist:
        try:
            amendments_df = read_csv(amendments_filepath)
            constructed_df = apply_amendments(main_df, amendments_df)
        except pd.errors.EmptyDataError:
            construction_logger.warning(f"Amendments file {amendments_filepath} is empty, skipping...")

    if additions_exist:
        try:
            additions_df = read_csv(additions_filepath)
            constructed_df = apply_additions(main_df, additions_df)
        except pd.errors.EmptyDataError:
            construction_logger.warning(f"Additions file {additions_filepath} is empty, skipping...")

    # Save the constructed dataframe as a CSV
    tdate = datetime.now().strftime("%Y-%m-%d")
    # ? Should this go in a subfolder of the outputs folder?
    construction_output_filepath = os.path.join(paths["output_path"], f"construction_amendments_{tdate}_v{run_id}.csv")
    write_csv(construction_output_filepath, constructed_df)
    return constructed_df


def apply_amendments(main_df, amendments_df):
    """Apply amendments to the main snapshot."""
    key_cols = ["reference", "year", "instance"]
    numeric_cols = ["219", "220", "242", "243", "244", "245",
                    "246", "247", "248", "249", "250"]
    numeric_cols_new = [f"{i}_updated" for i in numeric_cols]

    accepted_amendments_df = amendments_df.drop(amendments_df[~amendments_df.accept_changes])

    if accepted_amendments_df.shape[0] == 0:
        construction_logger.info("No amended records found during construction")
        return main_df

    # Drop the diff columns
    accepted_amendments_df = accepted_amendments_df.drop([col for col in accepted_amendments_df.columns if col.endswith("_diff")])

    # Join the amendments onto the main snapshot
    amended_df = pd.merge(main_df, accepted_amendments_df,
                          how="left",
                          on=key_cols)

    # Drop the old numeric cols and rename the amended cols
    amended_df = amended_df.drop(numeric_cols)
    cols_to_rename = dict(zip(numeric_cols_new, numeric_cols))
    amended_df = amended_df.rename(columns=cols_to_rename, errors="raise")

    construction_logger.info(f"{accepted_amendments_df.shape[0]} records amended during construction")

    return amended_df


def apply_additions(main_df, additions_df):
    """Apply additions to the main snapshot."""
    # Drop records where accept_changes is False and if any remain, add them to main df
    accepted_additions_df = additions_df.drop(additions_df[~additions_df.accept_changes])
    if accepted_additions_df.shape[0] > 0:
        added_df = pd.concat([main_df, accepted_additions_df])
        construction_logger.info(f"{accepted_additions_df.shape[0]} records added during construction")
    else:
        construction_logger.info("No additional records found during construction")

    return added_df
=======
    pass
>>>>>>> ffb67d7a
<|MERGE_RESOLUTION|>--- conflicted
+++ resolved
@@ -3,23 +3,21 @@
 import os
 import logging
 import pandas as pd
-<<<<<<< HEAD
 from typing import Callable
 from datetime import datetime
-=======
->>>>>>> ffb67d7a
 
 
 construction_logger = logging.getLogger(__name__)
 
 
-def run_construction(main_snapshot: pd.DataFrame,
-                     secondary_snapshot: pd.DataFrame,
-                     config: dict,
-                     check_file_exists: Callable,
-                     write_csv: Callable,
-                     read_csv: Callable,
-                     run_id: int
+def run_construction(
+    main_snapshot: pd.DataFrame,
+    secondary_snapshot: pd.DataFrame,
+    config: dict,
+    check_file_exists: Callable,
+    write_csv: Callable,
+    read_csv: Callable,
+    run_id: int
 ) -> pd.DataFrame:
     """Run the construction module.
 
@@ -63,7 +61,6 @@
 
     return constructed_df
 
-<<<<<<< HEAD
 
 def get_amendments(main_snapshot, secondary_snapshot):
     """Get amended records from secondary snapshot.
@@ -243,7 +240,4 @@
     else:
         construction_logger.info("No additional records found during construction")
 
-    return added_df
-=======
-    pass
->>>>>>> ffb67d7a
+    return added_df