--- conflicted
+++ resolved
@@ -3,19 +3,11 @@
   path: src/user_config_schema.yaml
 years:
   survey_year: 2022
-<<<<<<< HEAD
-=======
-  previous_years_to_load: 1
->>>>>>> b22b8324
 global:
   # Staging and validation settings
   postcode_csv_check: True
   load_updated_snapshot: False # Whether to load the updated snapshots for amendments and additions
   load_ni_data: False
-<<<<<<< HEAD
-=======
-  load_historic_data: False
->>>>>>> b22b8324
   # Construction Settings
   run_construction: True
   run_ni_construction: False
