config_validation:
  validate: True
  path: src/user_config_schema.yaml
years:
  survey_year: 2023
global:
  # Staging and validation settings
  postcode_csv_check: True
  load_ni_data: False
  # Freezing settings
<<<<<<< HEAD
  run_with_snapshot_until_freezing: False      # Run until point of freezing - last run is first freeze
  load_updated_snapshot_for_comparison: False # Run with new json snapshot, and compare to specified frozen csv
  run_updates_and_freeze: False            # Add specified changes to frozen csv, and refreeze
  run_frozen_data: True                  # Run with specified frozen csv
=======
  run_with_snapshot_until_freezing: True     # Run until point of freezing - last run is first freeze
  load_updated_snapshot_for_comparison: False # Run with new json snapshot, and compare to specified frozen csv
  run_updates_and_freeze: False               # Add specified changes to frozen csv, and refreeze
  run_frozen_data: False                    # Run with specified frozen csv
>>>>>>> e0597394
  # Construction Settings
  run_all_data_construction: False
  run_postcode_construction: False
  run_ni_construction: False
  load_manual_outliers: False
  load_manual_imputation: False
<<<<<<< HEAD
  load_backdata: True  # whether to load previous year data for MoR
=======
>>>>>>> e0597394
  # Backdata output settings
  output_backdata: False
  # QA output settings
  output_full_responses: False
  output_pnp_full_responses: False
  output_ni_full_responses: False
  output_mapping_qa: False
  output_mapping_ni_qa: False
<<<<<<< HEAD
  output_imputation_qa: True
=======
  output_imputation_qa: False
>>>>>>> e0597394
  output_auto_outliers: False
  output_outlier_qa : False
  output_estimation_qa: False
  output_apportionment_qa: False
  # Final output settings
  output_long_form: False
  output_short_form: False
  output_gb_sas: False
  output_ni_sas: False
  output_tau: False
  output_intram_by_pg_gb: False
  output_intram_by_pg_uk: False
  output_intram_gb_itl: False
  output_intram_uk_itl: False
  output_intram_by_civil_defence: False
  output_intram_by_sic: False
  output_fte_total_qa: False
  output_status_filtered: False
  output_frozen_group: False
hdfs_paths:
  root: "/ons/rdbe_dev/"
  # staging input paths
  frozen_snapshot_path: "/ons/rdbe_dev/spp_snapshots/2023_snapshots/snapshot-202312-002-85ae5659-7147-42c3-a5dd-d69beccc9e09.json" # Run until point of freezing - last run is first freeze
  updated_snapshot_path: "/ons/rdbe_dev/spp_snapshots/2023_snapshots/snapshot-202312-002-b9b6048a-51c9-4669-919a-e92fc6e9c433.json"
  ni_full_responses_path: "03_northern_ireland/2021/TEST_ni.csv"
  feather_path: "staging/feather"
  # Freezing data paths
  frozen_data_staged_output_path: "02_freezing/frozen_data_staged" # path for folder
  frozen_data_staged_path: "02_freezing/frozen_data_staged/2023_FROZEN_staged_BERD_full_responses_24-08-07_v906" # pragma: allowlist secret
  freezing_changes_to_review_path: "02_freezing/changes_to_review"
  freezing_additions_path: "02_freezing/freezing_updates"
  freezing_amendments_path: "02_freezing/freezing_updates"
  # Imputation and outliers input paths
  backdata_path: ""
  manual_imp_trim_path: "06_imputation/manual_trimming/trimming_qa_2023-11-27_v359.csv"
  manual_outliers_path: "07_outliers/manual_outliers/manual_outlier_2023-08-29_v67.csv"
  # Construction paths
  all_data_construction_file_path:  "04_construction/manual_construction/test_construction_file.csv"
  postcode_construction_file_path: "04_construction/manual_construction/test_postcode_construction_file.csv"
  construction_file_path_ni:  "04_construction/manual_construction/test_construction_file.csv"
  # postcode paths
  postcode_masterlist: "/ons/rdbe_dev/mappers/2023/ONSPD_NOV_2022_UK.csv"
  pcode_val_path: "01_staging/staging_qa/postcode_validation"
  # mapper paths
2022_mappers:
  mappers_version: "v1"
  postcode_mapper: "postcodes_2022.csv"
  itl_mapper_path: "itl_2022.csv"
  ultfoc_mapper_path: "BERD_2022_ultfoc.csv"
  ref_list_817_mapper_path: "BERD_2022_ref_list.csv"
  cellno_path: 'berd_2022_cellno_coverage.csv'
  pg_num_alpha_mapper_path: 'pg_num_alpha_2022.csv'
  sic_pg_alpha_mapper_path: 'sic_pg_alpha_2022.csv'
  sic_pg_num_mapper_path: 'sic_pg_num_2022.csv'
  pg_detailed_mapper_path: "pg_detailed_2022.csv"
  itl1_detailed_mapper_path: "itl1_detailed_2022.csv"
  civil_defence_detailed_mapper_path: "civil_defence_detailed_2022.csv"
  sic_division_detailed_mapper_path: "sic_div_detailed_2022.csv"
2023_mappers:
  mappers_version: "v1"
  postcode_mapper: "postcodes_2023.csv"
  itl_mapper_path: "itl_2023.csv"
  ultfoc_mapper_path: "BERD_2023_ultfoc.csv"
  ref_list_817_mapper_path: "BERD_2023_ref_list.csv"
  cellno_path: 'BERD_2023_cellno_coverage.csv'
  pg_num_alpha_mapper_path: 'pg_num_alpha_2023.csv'
  sic_pg_alpha_mapper_path: 'sic_pg_alpha_2023.csv'
  sic_pg_num_mapper_path: 'sic_pg_num_2023.csv'
  pg_detailed_mapper_path: "pg_detailed_2023.csv"
  itl1_detailed_mapper_path: "itl1_detailed_2023.csv"
  civil_defence_detailed_mapper_path: "civil_defence_detailed_2023.csv"
  sic_division_detailed_mapper_path: "sic_div_detailed_2023.csv"
# outliers and imputation settings
outliers:
  upper_clip: 0.05  # enter percentage as a decimal (float) - default is 0.05
  lower_clip: 0.0  # enter percentage as a decimal (float) - default is 0.0
imputation:
  lower_trim_perc: 15
  upper_trim_perc: 15
  trim_threshold: 10 # trimming will only occur on classes strictly larger than this value
  sf_expansion_threshold: 3 # default is 3: the minimum viable imputation class size for short form imputation
  mor_threshold: 3 # default is 3: the minimum viable imputation class size for MoR imputation
# export settings
export_choices:
  copy_or_move_files: "copy"
  export_short_form: None
  export_long_form: None
  export_tau: None
  export_gb_sas: None
  export_ni_sas: None
  export_intram_by_pg_gb: None
  export_intram_by_pg_uk: None
  export_intram_gb_itl1: None
  export_intram_uk_itl1: None
  export_intram_gb_itl2: None
  export_intram_uk_itl2: None
  export_intram_by_sic: None
  export_fte_total_qa: None
  export_status_filtered: None
  export_frozen_group: None
  export_staged_BERD_full_responses: None
  export_staged_NI_full_responses: None
  export_full_responses_imputed: None
  export_full_estimation_qa: None  # "2022_full_estimation_qa_24-07-15_v555.csv"
  export_invalid_unrecognised_postcodes: "2022_invalid_unrecognised_postcodes_24-07-04_v503.csv"<|MERGE_RESOLUTION|>--- conflicted
+++ resolved
@@ -8,27 +8,16 @@
   postcode_csv_check: True
   load_ni_data: False
   # Freezing settings
-<<<<<<< HEAD
-  run_with_snapshot_until_freezing: False      # Run until point of freezing - last run is first freeze
-  load_updated_snapshot_for_comparison: False # Run with new json snapshot, and compare to specified frozen csv
-  run_updates_and_freeze: False            # Add specified changes to frozen csv, and refreeze
-  run_frozen_data: True                  # Run with specified frozen csv
-=======
   run_with_snapshot_until_freezing: True     # Run until point of freezing - last run is first freeze
   load_updated_snapshot_for_comparison: False # Run with new json snapshot, and compare to specified frozen csv
   run_updates_and_freeze: False               # Add specified changes to frozen csv, and refreeze
   run_frozen_data: False                    # Run with specified frozen csv
->>>>>>> e0597394
   # Construction Settings
   run_all_data_construction: False
   run_postcode_construction: False
   run_ni_construction: False
   load_manual_outliers: False
   load_manual_imputation: False
-<<<<<<< HEAD
-  load_backdata: True  # whether to load previous year data for MoR
-=======
->>>>>>> e0597394
   # Backdata output settings
   output_backdata: False
   # QA output settings
@@ -37,11 +26,7 @@
   output_ni_full_responses: False
   output_mapping_qa: False
   output_mapping_ni_qa: False
-<<<<<<< HEAD
   output_imputation_qa: True
-=======
-  output_imputation_qa: False
->>>>>>> e0597394
   output_auto_outliers: False
   output_outlier_qa : False
   output_estimation_qa: False
