config_validation:
  validate: True
  path: src/user_config_schema.yaml
years:
  survey_year: 2023
global:
  # Staging and validation settings
  postcode_csv_check: True
  load_ni_data: True
  # Freezing settings
  run_with_snapshot_until_freezing: True     # Run until point of freezing - last run is first freeze
  load_updated_snapshot_for_comparison: False # Run with new json snapshot, and compare to specified frozen csv
  run_updates_and_freeze: False               # Add specified changes to frozen csv, and refreeze
  run_frozen_data: False                    # Run with specified frozen csv
  # Construction Settings
  run_all_data_construction: False
  run_postcode_construction: False
  run_ni_construction: False
  load_manual_outliers: False
  load_manual_imputation: False
<<<<<<< HEAD
  load_backdata: True  # whether to load previous year data for MoR
=======
>>>>>>> 24f169d6
  # Backdata output settings
  output_backdata: False
  # QA output settings
  output_full_responses: False
  output_pnp_full_responses: False
  output_ni_full_responses: False
  output_mapping_qa: False
  output_mapping_ni_qa: False
  output_imputation_qa: True
  output_auto_outliers: False
  output_outlier_qa : False
  output_estimation_qa: False
  output_apportionment_qa: False
  # Final output settings
  output_long_form: False
  output_short_form: False
  output_gb_sas: False
  output_ni_sas: False
  output_tau: False
  output_intram_by_pg_gb: False
  output_intram_by_pg_uk: False
  output_intram_gb_itl: False
  output_intram_uk_itl: False
  output_intram_by_civil_defence: False
  output_intram_by_sic: False
  output_fte_total_qa: False
  output_status_filtered: False
  output_frozen_group: False
hdfs_paths:
  root: "/ons/rdbe_dev/"
  # staging input paths
  frozen_snapshot_path: "/ons/rdbe_dev/spp_snapshots/2023_snapshots/snapshot-202312-002-85ae5659-7147-42c3-a5dd-d69beccc9e09.json" # Run until point of freezing - last run is first freeze
  updated_snapshot_path: "/ons/rdbe_dev/spp_snapshots/2023_snapshots/snapshot-202312-002-b9b6048a-51c9-4669-919a-e92fc6e9c433.json"
  ni_full_responses_path: "03_northern_ireland/2021/TEST_ni.csv"
  feather_path: "staging/feather"
  # Freezing data paths
  frozen_data_staged_output_path: "02_freezing/frozen_data_staged" # path for folder
  frozen_data_staged_path: "02_freezing/frozen_data_staged/2023_FROZEN_staged_BERD_full_responses_24-08-07_v906" # pragma: allowlist secret
  freezing_changes_to_review_path: "02_freezing/changes_to_review"
  freezing_additions_path: "02_freezing/freezing_updates"
  freezing_amendments_path: "02_freezing/freezing_updates"
  # Imputation and outliers input paths
  backdata_path: ""
  manual_imp_trim_path: "06_imputation/manual_trimming/trimming_qa_2023-11-27_v359.csv"
  manual_outliers_path: "07_outliers/manual_outliers/manual_outlier_2023-08-29_v67.csv"
  # Construction paths
  all_data_construction_file_path:  "04_construction/manual_construction/test_construction_file.csv"
  postcode_construction_file_path: "04_construction/manual_construction/test_postcode_construction_file.csv"
  construction_file_path_ni:  "04_construction/manual_construction/test_construction_file.csv"
  # postcode paths
  postcode_masterlist: "/ons/rdbe_dev/mappers/2023/ONSPD_NOV_2022_UK.csv"
  pcode_val_path: "01_staging/staging_qa/postcode_validation"
  # mapper paths
2022_mappers:
  mappers_version: "v1"
  postcode_mapper: "postcodes_2022.csv"
  itl_mapper_path: "itl_2022.csv"
  ultfoc_mapper_path: "BERD_2022_ultfoc.csv"
  ref_list_817_mapper_path: "BERD_2022_ref_list.csv"
  cellno_path: 'berd_2022_cellno_coverage.csv'
  pg_num_alpha_mapper_path: 'pg_num_alpha_2022.csv'
  sic_pg_alpha_mapper_path: 'sic_pg_alpha_2022.csv'
  sic_pg_num_mapper_path: 'sic_pg_num_2022.csv'
  pg_detailed_mapper_path: "pg_detailed_2022.csv"
  itl1_detailed_mapper_path: "itl1_detailed_2022.csv"
  civil_defence_detailed_mapper_path: "civil_defence_detailed_2022.csv"
  sic_division_detailed_mapper_path: "sic_div_detailed_2022.csv"
2023_mappers:
  mappers_version: "v1"
  postcode_mapper: "postcodes_2023.csv"
  itl_mapper_path: "itl_2023.csv"
  ultfoc_mapper_path: "BERD_2023_ultfoc.csv"
  ref_list_817_mapper_path: "BERD_2023_ref_list.csv"
  cellno_path: 'BERD_2023_cellno_coverage.csv'
  pg_num_alpha_mapper_path: 'pg_num_alpha_2023.csv'
  sic_pg_alpha_mapper_path: 'sic_pg_alpha_2023.csv'
  sic_pg_num_mapper_path: 'sic_pg_num_2023.csv'
  pg_detailed_mapper_path: "pg_detailed_2023.csv"
  itl1_detailed_mapper_path: "itl1_detailed_2023.csv"
  civil_defence_detailed_mapper_path: "civil_defence_detailed_2023.csv"
  sic_division_detailed_mapper_path: "sic_div_detailed_2023.csv"
# outliers and imputation settings
outliers:
  upper_clip: 0.05  # enter percentage as a decimal (float) - default is 0.05
  lower_clip: 0.0  # enter percentage as a decimal (float) - default is 0.0
imputation:
  lower_trim_perc: 15
  upper_trim_perc: 15
  trim_threshold: 10 # trimming will only occur on classes strictly larger than this value
  sf_expansion_threshold: 3 # default is 3: the minimum viable imputation class size for short form imputation
  mor_threshold: 3 # default is 3: the minimum viable imputation class size for MoR imputation
# export settings
export_choices:
  copy_or_move_files: "copy"
  export_short_form: None
  export_long_form: None
  export_tau: None
  export_gb_sas: None
  export_ni_sas: None
  export_intram_by_pg_gb: None
  export_intram_by_pg_uk: None
  export_intram_gb_itl1: None
  export_intram_uk_itl1: None
  export_intram_gb_itl2: None
  export_intram_uk_itl2: None
  export_intram_by_sic: None
  export_fte_total_qa: None
  export_status_filtered: None
  export_frozen_group: None
  export_staged_BERD_full_responses: None
  export_staged_NI_full_responses: None
  export_full_responses_imputed: None
  export_full_estimation_qa: None  # "2022_full_estimation_qa_24-07-15_v555.csv"
  export_invalid_unrecognised_postcodes: "2022_invalid_unrecognised_postcodes_24-07-04_v503.csv"<|MERGE_RESOLUTION|>--- conflicted
+++ resolved
@@ -18,10 +18,6 @@
   run_ni_construction: False
   load_manual_outliers: False
   load_manual_imputation: False
-<<<<<<< HEAD
-  load_backdata: True  # whether to load previous year data for MoR
-=======
->>>>>>> 24f169d6
   # Backdata output settings
   output_backdata: False
   # QA output settings
