--- conflicted
+++ resolved
@@ -21,13 +21,8 @@
   # QA output settings
   output_full_responses: False
   output_ni_full_responses: False
-<<<<<<< HEAD
   output_imputation_qa: False
   output_mapping_qa: True
-=======
-  output_imputation_qa: True
-  output_mapping_qa: False
->>>>>>> 42f70a67
   output_mapping_ni_qa: False
   output_auto_outliers: False
   output_outlier_qa : False
@@ -86,11 +81,7 @@
   postcode_mapper: "postcodes_2023.csv"
   itl_mapper_path: "itl_2023.csv"
   ultfoc_mapper_path: "BERD_2023_ultfoc_anon.csv"
-<<<<<<< HEAD
   cellno_path: 'BERD_2023_cellno_coverage.csv'
-=======
-  cellno_path: 'berd_2023_cellno_coverage_TEMP.csv'
->>>>>>> 42f70a67
   pg_num_alpha_mapper_path: 'pg_num_alpha_2023.csv'
   sic_pg_alpha_mapper_path: 'sic_pg_alpha_2023.csv'
   sic_pg_num_mapper_path: 'sic_pg_num_2023.csv'
