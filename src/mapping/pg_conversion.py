import pandas as pd
import logging

<<<<<<< HEAD
from typing import Tuple

PgLogger = logging.getLogger(__name__)
=======
MappingLogger = logging.getLogger(__name__)
>>>>>>> d840d696


def sic_to_pg_mapper(
    df: pd.DataFrame,
    sicmapper: pd.DataFrame,
    pg_column: str = "201",
    sic_column: str = "rusic",
    from_col: str = "SIC 2007_CODE",
    to_col: str = "2016 > Form PG",
):
    """Map from SIC code to PG numeric code where PG numeric is null.

    Example initial dataframe:
        reference | 201     | rusic
    --------------------------------
        1         | 53      | 2500
        2         | NaN     | 1600
        3         | NaN     | 4300

    returned dataframe:
        reference | 201     | rusic
    --------------------------------
        1         | 53      | 2500
        2         | 45      | 1600
        3         | 38      | 4300

    Args:
        df (pd.DataFrame): The dataset containing all the PG numbers.
        sicmapper (pd.DataFrame): The SIC to pg numeric mapper.
        sic_column (str, optional): The column containing the SIC numbers.
        from_col (str, optional): The column in the mapper that is used to map from.
        to_col (str, optional): The column in the mapper that is used to map to.

    Returns:
        pd.DataFrame: A dataframe with all target column values mapped
    """

    df = df.copy()

    # Create a mapping dictionary from the 2 columns
    map_dict = dict(zip(sicmapper[from_col], sicmapper[to_col]))
    # Flag all SIC numbers that don't have a corresponding map value
    mapless_errors = []
    for key, value in map_dict.items():
        if str(value) == "nan":
            mapless_errors.append(key)

    if mapless_errors:
        PgLogger.error(
            f"Mapping doesnt exist for the following SIC numbers: {mapless_errors}"
        )
        raise Exception("Errors in the SIC to PG numeric mapper.")

    # Map to the target column using the dictionary, null values only
    df.loc[df[pg_column].isnull(), pg_column] = df.loc[
        df[pg_column].isnull(), sic_column
    ].map(map_dict)

    MappingLogger.info("Product group nulls successfully mapped from SIC.")

    return df


def pg_to_pg_mapper(
    df: pd.DataFrame,
    mapper: pd.DataFrame,
    pg_column: str = "201",
    from_col: str = "pg_numeric",
    to_col: str = "pg_alpha",
):
    """Map from PG numeric to PG alpha-numeric and create a new column.

    The mapper used is from a file named pg_num_alpha.csv

    The product group column (default: column 201) is copied to a new column,
    "pg_numeric", and then the original column is mapped from numeric to alpha-numeric.

    Example initial dataframe:
        reference | 201
    ----------------------
        1         | 53
        2         | 43
        3         | 33

    returned dataframe:
        reference | 201     | pg_numeric
    ------------------------------------
        1         | AA      | 33
        2         | B       | 43
        3         | E       | 53


    Args:
        df (pd.DataFrame): The dataframe requiring mapping
        mapper (pd.DataFrame): the PG numeric to alpha-numeric mapper
        pg_column (str, optional): The column we want to convert (default 201).
        from_col (str, optional): The column in the mapper that is used to map from.
        to_col (str, optional): The column in the mapper that is used to map to.

    Returns:
        pd.DataFrame: A dataframe with all target column values mapped
    """

    df = df.copy()

    # Copy the numeric PG column to a new column
    df["pg_numeric"] = df[pg_column].copy()

    # Create a mapping dictionary from the 2 columns
    map_dict = dict(zip(mapper[from_col], mapper[to_col]))

    # Flag all PGs that don't have a corresponding map value
    mapless_errors = []
    for key, value in map_dict.items():
        if str(value) == "nan":
            mapless_errors.append(key)

    if mapless_errors:
        PgLogger.error(
            f"Mapping doesnt exist for the following product groups: {mapless_errors}"
        )
        raise Exception("Errors in the PG numeric to alpha-numeric mapper.")

    df[pg_column] = df[pg_column].map(map_dict)

    # Then convert the pg column and the new column to categorigal datatypes
    df = df.astype({pg_column: "category", "pg_numeric": "category"})
    return df


def run_pg_conversion(
    responses: Tuple[pd.DataFrame, pd.DataFrame],
    pg_num_alpha: pd.DataFrame,
    sic_pg_num: pd.DataFrame,
    pg_column: str = "201",
):
    """Run the product group (PG) mapping functions.

    Where product group is null, map it from SIC.
    Then map from numeric to alpha-numeric.

    Args:
        df (pd.DataFrame): Dataframe of full responses data
        pg_num_alpha (pd.DataFrame): Mapper from numeric to alpha-numeric PG.
        pg_column: The original product group column, default 201

    Returns:
        (pd.DataFrame): Dataframe with mapped values
    """
    gb_df, ni_df = responses

    gb_df = sic_to_pg_mapper(gb_df, sic_pg_num, pg_column)
    gb_df = pg_to_pg_mapper(gb_df, pg_num_alpha, pg_column)

    if not ni_df.empty:
        ni_df = sic_to_pg_mapper(ni_df, sic_pg_num, pg_column)
        ni_df = pg_to_pg_mapper(ni_df, pg_num_alpha, pg_column)

<<<<<<< HEAD
    return gb_df, ni_df
=======
    MappingLogger.info("Product group mapping successfully completed.")
    return df
>>>>>>> d840d696
<|MERGE_RESOLUTION|>--- conflicted
+++ resolved
@@ -1,13 +1,9 @@
 import pandas as pd
 import logging
 
-<<<<<<< HEAD
 from typing import Tuple
 
-PgLogger = logging.getLogger(__name__)
-=======
 MappingLogger = logging.getLogger(__name__)
->>>>>>> d840d696
 
 
 def sic_to_pg_mapper(
@@ -56,7 +52,7 @@
             mapless_errors.append(key)
 
     if mapless_errors:
-        PgLogger.error(
+        MappingLogger.error(
             f"Mapping doesnt exist for the following SIC numbers: {mapless_errors}"
         )
         raise Exception("Errors in the SIC to PG numeric mapper.")
@@ -126,7 +122,7 @@
             mapless_errors.append(key)
 
     if mapless_errors:
-        PgLogger.error(
+        MappingLogger.error(
             f"Mapping doesnt exist for the following product groups: {mapless_errors}"
         )
         raise Exception("Errors in the PG numeric to alpha-numeric mapper.")
@@ -166,9 +162,5 @@
         ni_df = sic_to_pg_mapper(ni_df, sic_pg_num, pg_column)
         ni_df = pg_to_pg_mapper(ni_df, pg_num_alpha, pg_column)
 
-<<<<<<< HEAD
-    return gb_df, ni_df
-=======
-    MappingLogger.info("Product group mapping successfully completed.")
-    return df
->>>>>>> d840d696
+    MappingLogger.info("Product group mapping and validation successfully completed.")
+    return gb_df, ni_df