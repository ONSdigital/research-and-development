"""Function to run the mapping of foreign ownership (ultfoc)"""

import pandas as pd
<<<<<<< HEAD
from typing import Tuple
=======
import logging
>>>>>>> d840d696

from src.mapping import mapping_helpers as hlp

MappingLogger = logging.getLogger(__name__)


def validate_ultfoc_mapper(ultfoc_mapper: pd.DataFrame) -> None:
    """
    Validate the foreign ownership (ultfoc) mapper.

    NOTE: we can allow this mapper to contain null values in the ultfoc

    Args:
        ultfoc_mapper (pd.DataFrame): The foreign ownership mapper DataFrame.

    Returns:
        pd.DataFrame: The validated foreign ownership mapper DataFrame.
    """
    hlp.col_validation_checks(ultfoc_mapper, "ultfoc", "ultfoc", str, 2, True)
    hlp.check_mapping_unique(ultfoc_mapper, "ruref")


def join_fgn_ownership(
    responses: Tuple[pd.DataFrame, pd.DataFrame],
    mapper_df: pd.DataFrame,
) -> pd.DataFrame:
    """
    Validate and join the foreign ownership (ultfoc) mapper to the responses dataframes.

    Args:
        df (pd.DataFrame): The main DataFrame.
        mapper_df (pd.DataFrame): The mapper DataFrame.

    Returns:
        pd.DataFrame: The combined DataFrame resulting from the left join.
    """
    # perform validation on the foreign ownership (ultfoc) mapper
    validate_ultfoc_mapper(mapper_df)

    gb_df, ni_df = responses

    # process NI data if it exists
    if not ni_df.empty:
        mapped_ni_df = ni_df.rename(columns={"foc": "ultfoc"})
        mapped_ni_df["ultfoc"] = mapped_ni_df["ultfoc"].fillna("GB")
        mapped_ni_df["ultfoc"] = mapped_ni_df["ultfoc"].replace("", "GB")
    else:
<<<<<<< HEAD
        mapped_ni_df = ni_df

    # process GB data
    mapped_gb_df = gb_df.merge(
        mapper_df,
        how="left",
        left_on="reference",
        right_on="ruref",
    )

    mapped_gb_df.drop(columns=["ruref"], inplace=True)
    mapped_gb_df["ultfoc"] = mapped_gb_df["ultfoc"].fillna("GB")
    mapped_gb_df["ultfoc"] = mapped_gb_df["ultfoc"].replace("", "GB")
    return mapped_gb_df, mapped_ni_df
=======
        mapped_df = df.merge(
            mapper_df,
            how="left",
            left_on="reference",
            right_on="ruref",
        )
        mapped_df.drop(columns=["ruref"], inplace=True)
        mapped_df["ultfoc"] = mapped_df["ultfoc"].fillna("GB")
        mapped_df["ultfoc"] = mapped_df["ultfoc"].replace("", "GB")

        MappingLogger.info("ultfoc mapping successfully completed.")
        return mapped_df
>>>>>>> d840d696
<|MERGE_RESOLUTION|>--- conflicted
+++ resolved
@@ -1,11 +1,8 @@
 """Function to run the mapping of foreign ownership (ultfoc)"""
 
+import logging
 import pandas as pd
-<<<<<<< HEAD
 from typing import Tuple
-=======
-import logging
->>>>>>> d840d696
 
 from src.mapping import mapping_helpers as hlp
 
@@ -53,7 +50,6 @@
         mapped_ni_df["ultfoc"] = mapped_ni_df["ultfoc"].fillna("GB")
         mapped_ni_df["ultfoc"] = mapped_ni_df["ultfoc"].replace("", "GB")
     else:
-<<<<<<< HEAD
         mapped_ni_df = ni_df
 
     # process GB data
@@ -67,18 +63,6 @@
     mapped_gb_df.drop(columns=["ruref"], inplace=True)
     mapped_gb_df["ultfoc"] = mapped_gb_df["ultfoc"].fillna("GB")
     mapped_gb_df["ultfoc"] = mapped_gb_df["ultfoc"].replace("", "GB")
-    return mapped_gb_df, mapped_ni_df
-=======
-        mapped_df = df.merge(
-            mapper_df,
-            how="left",
-            left_on="reference",
-            right_on="ruref",
-        )
-        mapped_df.drop(columns=["ruref"], inplace=True)
-        mapped_df["ultfoc"] = mapped_df["ultfoc"].fillna("GB")
-        mapped_df["ultfoc"] = mapped_df["ultfoc"].replace("", "GB")
 
-        MappingLogger.info("ultfoc mapping successfully completed.")
-        return mapped_df
->>>>>>> d840d696
+    MappingLogger.info("ultfoc mapping and validation successfully completed.")
+    return mapped_gb_df, mapped_ni_df