--- conflicted
+++ resolved
@@ -9,11 +9,8 @@
 MappingLogger = logging.getLogger(__name__)
 
 
-<<<<<<< HEAD
-def clean_validate_cellno_mapper(cellno_df: pd.DataFrame, num: int) -> pd.DataFrame:
-=======
+
 def clean_validate_cellno_mapper(cellno_df: pd.DataFrame) -> pd.DataFrame:
->>>>>>> 5be00979
     """Clean and validate the cellno mapper dataframe.
 
     Args:
