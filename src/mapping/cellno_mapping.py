"""Functions to clean and validate the cell no mapper."""
import pandas as pd
import logging

from typing import Tuple

from src.mapping.mapping_helpers import check_mapping_unique, join_with_null_check

MappingLogger = logging.getLogger(__name__)


<<<<<<< HEAD
def clean_validate_cellno_mapper(cellno_df: pd.DataFrame, num: int) -> pd.DataFrame:
=======

def clean_validate_cellno_mapper(cellno_df: pd.DataFrame) -> pd.DataFrame:
>>>>>>> 06c72730
    """Clean and validate the cellno mapper dataframe.

    Args:
        cellno_df (pd.DataFrame): The cellnumber mapper dataframe.

    Returns:
        pd.DataFrame: The cleaned and validated cellnumber mapper dataframe.

    Raises:
        ValueError: If the cellnumbers are not in the expected range.
    """
    check_mapping_unique(cellno_df, "cell_no")

    if not cellno_df["cell_no"].between(1, 817).all():
        raise ValueError("Cellnumbers are not in the expected range of 1 to 817.")

    cellno_df = cellno_df.copy()[["cell_no", "UNI_Count"]]
    cellno_df = cellno_df.rename(
        columns={"UNI_Count": "uni_count", "cell_no": "cellnumber"}
    )
    return cellno_df


def validate_join_cellno_mapper(
    responses: Tuple[pd.DataFrame, pd.DataFrame], cellno_df: pd.DataFrame, config: dict
) -> pd.DataFrame:
    """Validate the join_cellno_mapper function.

    Args:
        responses (Tuple[pd.DataFrame, pd.DataFrame]): The GB & NI responses dataframes
        cellno_df (pd.DataFrame): The cellnumber mapper dataframe.
        config (dict): The configuration dictionary.

    Returns:
        pd.DataFrame: The shortform responses dataframe with a column for universe count
    """
    gb_df, ni_df = responses
    cellno_df = clean_validate_cellno_mapper(cellno_df)
    gb_df = join_with_null_check(gb_df, cellno_df, "cellno", "cellnumber")

    return gb_df, ni_df<|MERGE_RESOLUTION|>--- conflicted
+++ resolved
@@ -9,12 +9,9 @@
 MappingLogger = logging.getLogger(__name__)
 
 
-<<<<<<< HEAD
-def clean_validate_cellno_mapper(cellno_df: pd.DataFrame, num: int) -> pd.DataFrame:
-=======
+
 
 def clean_validate_cellno_mapper(cellno_df: pd.DataFrame) -> pd.DataFrame:
->>>>>>> 06c72730
     """Clean and validate the cellno mapper dataframe.
 
     Args:
