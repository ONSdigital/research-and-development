--- conflicted
+++ resolved
@@ -1,16 +1,11 @@
 """The main file for the mapping module."""
 import logging
-import pandas as pd
-from typing import Callable
 
 from src.mapping import mapping_helpers as hlp
-<<<<<<< HEAD
 from src.mapping.pg_conversion import run_pg_conversion
 from src.mapping.cellno_mapper import join_cellno_mapper
-=======
 from src.staging import staging_helpers as stage_hlp
 from src.staging import validation as val
->>>>>>> cbbb468e
 
 MappingMainLogger = logging.getLogger(__name__)
 
@@ -19,16 +14,6 @@
     full_responses,
     ni_full_responses,
     config: dict,
-<<<<<<< HEAD
-    check_file_exists: Callable,
-    load_json: Callable,
-    read_csv: Callable,
-    write_csv: Callable,
-    read_feather: Callable,
-    write_feather: Callable,
-    isfile: Callable,
-=======
->>>>>>> cbbb468e
 ):
 
     # Check the environment switch
@@ -88,26 +73,8 @@
         None,
     )
 
-<<<<<<< HEAD
     sic_pg_num = hlp.load_validate_mapper(
         "sic_pg_num_mapper_path",
-=======
-    # Loading SIC to PG to alpha mapper
-    sic_pg_alpha_mapper = stage_hlp.load_validate_mapper(
-        "sic_pg_alpha_mapper_path",
-        paths,
-        mods.rd_file_exists,
-        mods.rd_read_csv,
-        MappingMainLogger,
-        val.validate_data_with_schema,
-        val.validate_many_to_one,
-        "sic",
-        "pg_alpha",
-    )
-
-    sic_pg_utf_mapper = stage_hlp.load_validate_mapper(
-        "sic_pg_utf_mapper_path",
->>>>>>> cbbb468e
         paths,
         mods.rd_file_exists,
         mods.rd_read_csv,
@@ -117,22 +84,10 @@
         "SIC 2007_CODE",
         "2016 > Form PG",
     )
-<<<<<<< HEAD
 
     # Loading ru_817_list mapper
     if config["global"]["survey_year"] == 2022:
         ref_list_817_mapper = hlp.load_validate_mapper(
-=======
-    cols_needed = ["SIC 2007_CODE", "2016 > Form PG"]
-    sic_pg_utf_mapper = sic_pg_utf_mapper[cols_needed]
-    mapper_path = paths["mapper_path"]
-    mods.rd_write_csv(f"{mapper_path}/sic_pg_num.csv", sic_pg_utf_mapper)
-
-    # Loading ru_817_list mapper
-    load_ref_list_mapper = config["global"]["load_reference_list"]
-    if load_ref_list_mapper:
-        ref_list_817_mapper = stage_hlp.load_validate_mapper(
->>>>>>> cbbb468e
             "ref_list_817_mapper_path",
             paths,
             mods.rd_file_exists,
@@ -149,11 +104,9 @@
     full_responses = run_pg_conversion(full_responses, pg_num_alpha, sic_pg_num)
     ni_full_responses = run_pg_conversion(ni_full_responses, pg_num_alpha, sic_pg_num)
 
-<<<<<<< HEAD
     full_responses = join_cellno_mapper(full_responses, cellno_df)
 
-=======
->>>>>>> cbbb468e
     # placeholder for running mapping
 
-    # return mapped_df+    # return mapped_df
+    return (full_responses, ni_full_responses, ultfoc_mapper, itl_mapper, cellno_df)