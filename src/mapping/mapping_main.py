--- conflicted
+++ resolved
@@ -19,11 +19,11 @@
     # Check the environment switch
     network_or_hdfs = config["global"]["network_or_hdfs"]
 
-    if network_or_hdfs == "network":
-        from src.utils import local_file_mods as mods
+    # if network_or_hdfs == "network":
+    #     from src.utils import local_file_mods as mods
 
-    elif network_or_hdfs == "hdfs":
-        from src.utils import hdfs_mods as mods
+    # elif network_or_hdfs == "hdfs":
+    #     from src.utils import hdfs_mods as mods
 
     # Conditionally load paths
     paths = config[f"{network_or_hdfs}_paths"]
@@ -67,24 +67,8 @@
         network_or_hdfs,
     )
 
-<<<<<<< HEAD
-    # Loading SIC to PG to alpha mapper
-    sic_pg_alpha_mapper = stage_hlp.load_validate_mapper(
-        "sic_pg_alpha_mapper_path",
-        paths,
-        MappingMainLogger,
-        True,
-        network_or_hdfs,
-        "sic",
-        "pg_alpha",
-    )
-
-    sic_pg_utf_mapper = stage_hlp.load_validate_mapper(
-        "sic_pg_utf_mapper_path",
-=======
     sic_pg_num = stage_hlp.load_validate_mapper(
         "sic_pg_num_mapper_path",
->>>>>>> 681984e3
         paths,
         MappingMainLogger,
         True,
