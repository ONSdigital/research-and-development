import os
<<<<<<< HEAD
import postcodes_uk
import pandas as pd

from src.utils.wrappers import logger_creator
=======
import toml
import logging
import postcodes_uk
import pandas as pd

from src.utils.wrappers import exception_wrap, time_logger_wrap
>>>>>>> 58a8cd23
from src.utils.helpers import Config_settings
from src.utils.hdfs_mods import hdfs_file_exists, hdfs_file_size

# Get the config
conf_obj = Config_settings()
config = conf_obj.config_dict
global_config = config["global"]
<<<<<<< HEAD

# Set up logging
logger = logger_creator(global_config)


def check_file_exists(filename: str, filepath: str = "./data/raw/") -> bool:
    """Checks if file exists and is non-empty

    Keyword Arguments:
        filename -- Name of file to check
        filePath -- Relative path to file
        (default: {"./src/data_validation/validation.py"})

    Returns:
        A bool: boolean value is True if file exists and is non-empty,
        False otherwise.
    """
    output = False

    file_loc = os.path.join(filepath, filename)

    local_file = os.path.exists(file_loc)

    # If the file exists locally, check the size of it.
    if local_file:
        file_size = os.path.getsize(file_loc)

    # If file does not exists locally, check hdfs
    if not local_file:
        hdfs_file = hdfs_file_exists(file_loc)

        # If hdfs file exists, check its size
        if hdfs_file:
            file_size = hdfs_file_size(file_loc)

    # If file is not on hdfs but is local, and non-empty
    if local_file and file_size > 0:
        output = True
        logger.info(f"File {filename} exists and is non-empty")

    # If file is empty, is not on hdfs but does exist locally
    elif local_file and file_size == 0:
        output = False
        logger.warning(f"File {filename} exists but is empty")

    # If hdfs file exists and is non-empty
    elif hdfs_file and file_size > 0:
        output = True
        logger.info(f"File {filename} exists on HDFS and is non-empty")

    # If hdfs file exists and is empty
    elif hdfs_file and file_size == 0:
        output = False
        logger.warning(f"File {filename} exists on HDFS but is empty")

    # Raise error if file does not exist
    else:
        raise FileNotFoundError(f"File {filename} does not exist or is empty")

    return output
=======
config_paths = config["paths"]
snapshot_path = config_paths["snapshot_path"]  # Taken from config file

# Set up logging
validationlogger = logging.getLogger(__name__)
>>>>>>> 58a8cd23


def validate_postcode_pattern(pcode: str) -> bool:
    """A function to validate UK postcodes which uses the

    Args:
        pcode (str): The postcode to validate

    Returns:
        bool: True or False depending on if it is valid or not
    """
    if pcode is None:
        return False

    # Validation step
    valid_bool = postcodes_uk.validate(pcode)

    return valid_bool


def get_masterlist(masterlist_path) -> pd.Series:
    """This function loads the masterlist of postcodes from a csv file

    Returns:
        pd.Series: The dataframe of postcodes
    """
    masterlist = pd.read_csv(masterlist_path, usecols=["pcd"]).squeeze()
    return masterlist


def validate_post_col(df: pd.DataFrame, masterlist_path: str) -> bool:
    """This function checks if all postcodes in the specified DataFrame column
        are valid UK postcodes. It uses the `validate_postcode` function to
        perform the validation.

    Args:
        df (pd.DataFrame): The DataFrame containing the postcodes.

    Returns:
        bool: True if all postcodes are valid, False otherwise.

    Raises:
        ValueError: If any invalid postcodes are found, a ValueError is raised.
            The error message includes the list of invalid postcodes.

    Example:
        >>> df = pd.DataFrame(
            {"referencepostcode": ["AB12 3CD", "EFG 456", "HIJ 789", "KL1M 2NO"]})
        >>> validate_post_col(df, "example-path/to/masterlist.csv"")
        ValueError: Invalid postcodes found: ['EFG 456', 'HIJ 789']
    """
    if not isinstance(df, pd.DataFrame):
        raise TypeError(f"The dataframe you are attempting to validate is {type(df)}")

    unreal_postcodes = check_pcs_real(df, masterlist_path)

    # Log the unreal postcodes
    if not unreal_postcodes.empty:
<<<<<<< HEAD
        logger.warning(
=======
        validationlogger.warning(
>>>>>>> 58a8cd23
            f"These postcodes are not found in the ONS postcode list: {unreal_postcodes.to_list()}"  # noqa
        )

    # Check if postcodes match pattern
    invalid_pattern_postcodes = df.loc[
        ~df["referencepostcode"].apply(validate_postcode_pattern), "referencepostcode"
    ]

    # Log the invalid postcodes
    if not invalid_pattern_postcodes.empty:
<<<<<<< HEAD
        logger.warning(
=======
        validationlogger.warning(
>>>>>>> 58a8cd23
            f"Invalid pattern postcodes found: {invalid_pattern_postcodes.to_list()}"
        )

    # Combine the two lists
    combined_invalid_postcodes = pd.concat(
        [unreal_postcodes, invalid_pattern_postcodes]
    )
    combined_invalid_postcodes.drop_duplicates(inplace=True)

    if not combined_invalid_postcodes.empty:
        raise ValueError(
            f"Invalid postcodes found: {combined_invalid_postcodes.to_list()}"
        )

<<<<<<< HEAD
=======
    validationlogger.info("All postcodes validated....")

>>>>>>> 58a8cd23
    return True


def check_pcs_real(df: pd.DataFrame, masterlist_path: str):
    """Checks if the postcodes are real against a masterlist of actual postcodes"""
    if config["global"]["postcode_csv_check"]:
        master_series = get_masterlist(masterlist_path)

        # Check if postcode are real
        unreal_postcodes = df.loc[
            ~df["referencepostcode"].isin(master_series), "referencepostcode"
        ]
    else:
        emptydf = pd.DataFrame(columns=["referencepostcode"])
        unreal_postcodes = emptydf.loc[
            ~emptydf["referencepostcode"], "referencepostcode"
        ]

<<<<<<< HEAD
    return unreal_postcodes
=======
    return unreal_postcodes


@exception_wrap
def load_schema(file_path: str = "./config/contributors_schema.toml") -> dict:
    """Load the data schema from toml file into a dictionary

    Keyword Arguments:
        file_path -- Path to data schema toml file
        (default: {"./config/contributors_schema.toml"})

    Returns:
        A dict: dictionary containing parsed schema toml file
    """
    # Create bool variable for checking if file exists
    file_exists = os.path.exists(file_path)

    # Check if Data_Schema.toml exists
    if file_exists:
        # Load toml data schema into dictionary if toml file exists
        toml_string = toml.load(file_path)
    else:
        # Return False if file does not exist
        return file_exists

    return toml_string


@exception_wrap
def check_data_shape(
    data_df: pd.DataFrame,
    schema_path: str = "./config/contributors_schema.toml",
) -> bool:
    """Compares the shape of the data and compares it to the shape of the toml
    file based off the data schema. Returns true if there is a match and false
    otherwise.

    Keyword Arguments:
        schema_path -- Path to schema dictionary file
        (default: {"./config/DataSchema.toml"})

    Returns:
        A bool: boolean, True if number of columns is as expected, otherwise False
    """
    if not isinstance(data_df, pd.DataFrame):
        raise ValueError(
            f"data_df must be a pandas dataframe, is currently {type(data_df)}."
        )

    cols_match = False

    data_dict = data_df.to_dict()

    # Load toml data schema into dictionary
    toml_string = load_schema(schema_path)

    # Compare length of data dictionary to the data schema
    if len(data_dict) == len(toml_string):
        cols_match = True
    else:
        cols_match = False

    if cols_match is False:
        validationlogger.warning(f"Data columns match schema: {cols_match}.")
    else:
        validationlogger.info(f"Data columns match schema: {cols_match}.")

    validationlogger.info(
        f"Length of data: {len(data_dict)}. Length of schema: {len(toml_string)}"
    )
    return cols_match
>>>>>>> 58a8cd23
<|MERGE_RESOLUTION|>--- conflicted
+++ resolved
@@ -1,17 +1,8 @@
 import os
-<<<<<<< HEAD
 import postcodes_uk
 import pandas as pd
 
 from src.utils.wrappers import logger_creator
-=======
-import toml
-import logging
-import postcodes_uk
-import pandas as pd
-
-from src.utils.wrappers import exception_wrap, time_logger_wrap
->>>>>>> 58a8cd23
 from src.utils.helpers import Config_settings
 from src.utils.hdfs_mods import hdfs_file_exists, hdfs_file_size
 
@@ -19,7 +10,6 @@
 conf_obj = Config_settings()
 config = conf_obj.config_dict
 global_config = config["global"]
-<<<<<<< HEAD
 
 # Set up logging
 logger = logger_creator(global_config)
@@ -80,13 +70,6 @@
         raise FileNotFoundError(f"File {filename} does not exist or is empty")
 
     return output
-=======
-config_paths = config["paths"]
-snapshot_path = config_paths["snapshot_path"]  # Taken from config file
-
-# Set up logging
-validationlogger = logging.getLogger(__name__)
->>>>>>> 58a8cd23
 
 
 def validate_postcode_pattern(pcode: str) -> bool:
@@ -145,11 +128,7 @@
 
     # Log the unreal postcodes
     if not unreal_postcodes.empty:
-<<<<<<< HEAD
         logger.warning(
-=======
-        validationlogger.warning(
->>>>>>> 58a8cd23
             f"These postcodes are not found in the ONS postcode list: {unreal_postcodes.to_list()}"  # noqa
         )
 
@@ -160,11 +139,7 @@
 
     # Log the invalid postcodes
     if not invalid_pattern_postcodes.empty:
-<<<<<<< HEAD
         logger.warning(
-=======
-        validationlogger.warning(
->>>>>>> 58a8cd23
             f"Invalid pattern postcodes found: {invalid_pattern_postcodes.to_list()}"
         )
 
@@ -179,11 +154,6 @@
             f"Invalid postcodes found: {combined_invalid_postcodes.to_list()}"
         )
 
-<<<<<<< HEAD
-=======
-    validationlogger.info("All postcodes validated....")
-
->>>>>>> 58a8cd23
     return True
 
 
@@ -202,9 +172,6 @@
             ~emptydf["referencepostcode"], "referencepostcode"
         ]
 
-<<<<<<< HEAD
-    return unreal_postcodes
-=======
     return unreal_postcodes
 
 
@@ -275,5 +242,4 @@
     validationlogger.info(
         f"Length of data: {len(data_dict)}. Length of schema: {len(toml_string)}"
     )
-    return cols_match
->>>>>>> 58a8cd23
+    return cols_match