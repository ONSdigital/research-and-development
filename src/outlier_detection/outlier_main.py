"""Main file for the Outlier Detection module."""
import logging
import pandas as pd
from datetime import datetime
from typing import Callable, Dict, Any

from src.outlier_detection import auto_outliers as auto
from src.outlier_detection import manual_outliers as manual

OutlierMainLogger = logging.getLogger(__name__)


def run_outliers(
    df: pd.DataFrame,
    df_manual_supplied: pd.DataFrame,
    config: Dict[str, Any],
    write_csv: Callable,
    run_id: str,
) -> pd.DataFrame:
    """
    Run the outliering module.

    The auto-outlier procedure is applied first, adding a flag column for
    automatically detected outliers. The data is then output for the user.

    If a manual outlier file has been supplied by the user, this is read in,
    and the manually specified outlier flags supercede auto ones.

    The dataset is returned with a final outlier flag column to be used in
    the estimation module.

    Args:
        df (pd.DataFrame): The main dataset where outliers are to be calculated.
        config (dict): The configuration settings.
        write_csv (Callable): Function to write to a csv file.
            This will be the hdfs or network version depending on settings.

    Returns:
        df_outliers_applied (pd.DataFrame): The main dataset with a flag column
            indicating outliers for use the estimation module.
    """
    OutlierMainLogger.info("Starting Auto Outlier Detection...")

    NETWORK_OR_HDFS = config["global"]["network_or_hdfs"]
    upper_clip = config["outliers"]["upper_clip"]
    lower_clip = config["outliers"]["lower_clip"]
    flag_cols = config["outliers"]["flag_cols"]
    outlier_path = config[f"{NETWORK_OR_HDFS}_paths"]["outliers_path"]
    auto_outlier_path = outlier_path + "/auto_outliers"

    # Calculate automatic outliers
    df_auto_flagged = auto.run_auto_flagging(df, upper_clip, lower_clip, flag_cols)

    # Apply short form filters before output
    filtered_df = auto.apply_short_form_filters(df_auto_flagged)

    # Output the file with auto outliers for manual checking
    tdate = datetime.now().strftime("%Y-%m-%d")
<<<<<<< HEAD
    OutlierMainLogger.info(f"Starting the output of the automatic outliers file")
=======
    OutlierMainLogger.info("Starting the output of the automatic outliers file")
>>>>>>> fe3a8628
    file_path = auto_outlier_path + f"/manual_outlier_{tdate}_v{run_id}.csv"
    write_csv(file_path, filtered_df)
    OutlierMainLogger.info("Finished writing CSV to %s", auto_outlier_path)

    # update outlier flag column with manual outliers
    OutlierMainLogger.info("Starting Manual Outlier Application")
    df_auto_flagged = df_auto_flagged.drop(["manual_outlier"], axis=1)
    outlier_df = df_auto_flagged.merge(
        df_manual_supplied, on=["reference", "instance"], how="left"
    )
    flagged_outlier_df = manual.apply_manual_outliers(outlier_df)
    OutlierMainLogger.info("Finished Manual Outlier Application")

    # Output the outlier flags for QA
    OutlierMainLogger.info("Starting output of Outlier QA data...")
    filename = f"outliers_qa_{tdate}_v{run_id}.csv"
    write_csv(f"{outlier_path}/outliers_qa/{filename}", flagged_outlier_df)
    OutlierMainLogger.info("Finished QA output of outliers data.")

    # Return clean dataframe to pipline
    drop_cols = [
        "701_outlier_flag",
        "702_outlier_flag",
        "703_outlier_flag",
        "704_outlier_flag",
        "705_outlier_flag",
        "706_outlier_flag",
        "707_outlier_flag",
    ]

    flagged_outlier_df = flagged_outlier_df.drop(drop_cols, axis=1)

    return flagged_outlier_df<|MERGE_RESOLUTION|>--- conflicted
+++ resolved
@@ -56,11 +56,7 @@
 
     # Output the file with auto outliers for manual checking
     tdate = datetime.now().strftime("%Y-%m-%d")
-<<<<<<< HEAD
-    OutlierMainLogger.info(f"Starting the output of the automatic outliers file")
-=======
     OutlierMainLogger.info("Starting the output of the automatic outliers file")
->>>>>>> fe3a8628
     file_path = auto_outlier_path + f"/manual_outlier_{tdate}_v{run_id}.csv"
     write_csv(file_path, filtered_df)
     OutlierMainLogger.info("Finished writing CSV to %s", auto_outlier_path)
