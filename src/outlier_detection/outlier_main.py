"""Main file for the Outlier Detection module."""
import logging
import pandas as pd
from datetime import datetime
from typing import Callable

from src.outlier_detection import auto_outliers as auto
<<<<<<< HEAD
from src.outlier_detection import manual_outliers as manual
=======
>>>>>>> a78d38a2

OutlierMainLogger = logging.getLogger(__name__)


<<<<<<< HEAD
def run_outliers(
    df: pd.DataFrame,
    df_manual_supplied: pd.DataFrame,
    config: dict,
    write_csv: Callable,
) -> pd.DataFrame:
=======
def run_outliers(df: pd.DataFrame, config: dict, write_csv: Callable) -> pd.DataFrame:
>>>>>>> a78d38a2
    """
    Run the outliering module.

    The auto-outlier procedure is applied first, adding a flag column for
    automatically detected outliers. The data is then output for the user.

    If a manual outlier file has been supplied by the user, this is read in,
    and the manually specified outlier flags supercede auto ones.

    The dataset is returned with a final outlier flag column to be used in
    the estimation module.

    Args:
        df (pd.DataFrame): The main dataset where outliers are to be calculated.
        config (dict): The configuration settings.
        write_csv (Callable): Function to write to a csv file.
            This will be the hdfs or network version depending on settings.

    Returns:
        df_outliers_applied (pd.DataFrame): The main dataset with a flag column
            indicating outliers for use the estimation module.
    """
    OutlierMainLogger.info("Starting Auto Outlier Detection...")

    upper_clip = config["outliers"]["upper_clip"]
    lower_clip = config["outliers"]["lower_clip"]
    flag_cols = config["outliers"]["flag_cols"]
    df_auto_flagged = auto.run_auto_flagging(df, upper_clip, lower_clip, flag_cols)

    OutlierMainLogger.info("Finished Auto Outlier Detection.")
<<<<<<< HEAD
    df_auto_flagged = df_auto_flagged.drop(['manual_outlier'], axis=1)
    outlier_df = df_auto_flagged.merge(
        df_manual_supplied, on=["reference", "instance", "auto_outlier"], how="left"
    )
    
    # update outlier flag column with manual outliers

    OutlierMainLogger.info("Starting Manual Outlier Detection")
    flagged_outlier_df = manual.apply_manual_outliers(outlier_df)
    OutlierMainLogger.info("Finished Manual Outlier Detection")
=======
>>>>>>> a78d38a2

    # output the outlier flags for QA
    # TODO when working on DAP need to output QA there also.
    if config["global"]["network_or_hdfs"] == "network":
        OutlierMainLogger.info("Starting output of Outlier QA data...")
        folder = config["network_paths"]["outliers_path"]
        tdate = datetime.now().strftime("%Y-%m-%d")
        filename = f"outliers_qa_{tdate}.csv"
<<<<<<< HEAD
        write_csv(f"{folder}/outliers_qa/{filename}", flagged_outlier_df)
        OutlierMainLogger.info("Finished QA output of outliers data.")


    

    return flagged_outlier_df 
=======
        write_csv(f"{folder}/outliers_qa/{filename}", df_auto_flagged)
        OutlierMainLogger.info("Finished QA output of outliers data.")

    # read in file for manual outliers

    # update outlier flag column with manual outliers

    return df_auto_flagged
>>>>>>> a78d38a2
<|MERGE_RESOLUTION|>--- conflicted
+++ resolved
@@ -5,24 +5,17 @@
 from typing import Callable
 
 from src.outlier_detection import auto_outliers as auto
-<<<<<<< HEAD
 from src.outlier_detection import manual_outliers as manual
-=======
->>>>>>> a78d38a2
 
 OutlierMainLogger = logging.getLogger(__name__)
 
 
-<<<<<<< HEAD
 def run_outliers(
     df: pd.DataFrame,
     df_manual_supplied: pd.DataFrame,
     config: dict,
     write_csv: Callable,
 ) -> pd.DataFrame:
-=======
-def run_outliers(df: pd.DataFrame, config: dict, write_csv: Callable) -> pd.DataFrame:
->>>>>>> a78d38a2
     """
     Run the outliering module.
 
@@ -53,19 +46,16 @@
     df_auto_flagged = auto.run_auto_flagging(df, upper_clip, lower_clip, flag_cols)
 
     OutlierMainLogger.info("Finished Auto Outlier Detection.")
-<<<<<<< HEAD
-    df_auto_flagged = df_auto_flagged.drop(['manual_outlier'], axis=1)
+    df_auto_flagged = df_auto_flagged.drop(["manual_outlier"], axis=1)
     outlier_df = df_auto_flagged.merge(
         df_manual_supplied, on=["reference", "instance", "auto_outlier"], how="left"
     )
-    
+
     # update outlier flag column with manual outliers
 
     OutlierMainLogger.info("Starting Manual Outlier Detection")
     flagged_outlier_df = manual.apply_manual_outliers(outlier_df)
     OutlierMainLogger.info("Finished Manual Outlier Detection")
-=======
->>>>>>> a78d38a2
 
     # output the outlier flags for QA
     # TODO when working on DAP need to output QA there also.
@@ -74,21 +64,7 @@
         folder = config["network_paths"]["outliers_path"]
         tdate = datetime.now().strftime("%Y-%m-%d")
         filename = f"outliers_qa_{tdate}.csv"
-<<<<<<< HEAD
         write_csv(f"{folder}/outliers_qa/{filename}", flagged_outlier_df)
         OutlierMainLogger.info("Finished QA output of outliers data.")
 
-
-    
-
-    return flagged_outlier_df 
-=======
-        write_csv(f"{folder}/outliers_qa/{filename}", df_auto_flagged)
-        OutlierMainLogger.info("Finished QA output of outliers data.")
-
-    # read in file for manual outliers
-
-    # update outlier flag column with manual outliers
-
-    return df_auto_flagged
->>>>>>> a78d38a2
+    return flagged_outlier_df