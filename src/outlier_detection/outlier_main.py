"""Main file for the Outlier Detection module."""
import logging
import pandas as pd
from datetime import datetime
from typing import Callable, Dict, Any

from src.outlier_detection import auto_outliers as auto
from src.outlier_detection import manual_outliers as manual

OutlierMainLogger = logging.getLogger(__name__)


def run_outliers(
    df: pd.DataFrame,
    df_manual_supplied: pd.DataFrame,
    config: Dict[str, Any],
    write_csv: Callable,
    run_id: int,
) -> pd.DataFrame:
    """
    Run the outliering module.

    The auto-outlier procedure is applied first, adding a flag column for
    automatically detected outliers. The data is then output for the user.

    If a manual outlier file has been supplied by the user, this is read in,
    and the manually specified outlier flags supercede auto ones.

    The dataset is returned with a final outlier flag column to be used in
    the estimation module.

    Args:
        df (pd.DataFrame): The main dataset where outliers are to be calculated.
        df_manual_supplied (pd.DataFrame): Dataframe with manual outlier flags
        config (dict): The configuration settings.
        write_csv (Callable): Function to write to a csv file.
            This will be the hdfs or network version depending on settings.
        run_id (int): The current run id

    Returns:
        df_outliers_applied (pd.DataFrame): The main dataset with a flag column
            indicating outliers for use the estimation module.
    """
    OutlierMainLogger.info("Starting Auto Outlier Detection...")

    upper_clip = config["outliers"]["upper_clip"]
    lower_clip = config["outliers"]["lower_clip"]
    flag_cols = config["outliers"]["flag_cols"]

    outlier_qa_path = config["outliers_paths"]["qa_path"]
    auto_outlier_path = config["outliers_paths"]["auto_outliers_path"]

    # Calculate automatic outliers
    df_auto_flagged = auto.run_auto_flagging(df, upper_clip, lower_clip, flag_cols)

    # Apply short form filters before output
    filtered_df = auto.apply_short_form_filters(df_auto_flagged)

    # Output the file with auto outliers for manual checking
    tdate = datetime.now().strftime("%y-%m-%d")
    survey_year = config["years"]["survey_year"]
    if config["global"]["output_auto_outliers"]:
        OutlierMainLogger.info("Starting the output of the automatic outliers file")
        file_path = (
            auto_outlier_path + f"/{survey_year}_manual_outlier_{tdate}_v{run_id}.csv"
<<<<<<< HEAD
        )
=======
        )  # noqa
>>>>>>> ab6fd372
        write_csv(file_path, filtered_df)
        OutlierMainLogger.info("Finished writing CSV to %s", auto_outlier_path)
    else:
        OutlierMainLogger.info("Skipping the output of the automatic outliers file")

    # If we don't load manual outliers then `df_manual_supplied = None`. For the code to
    # continue to run, we set the manual file to be equal to the auto output and filter
    # the relevant columns. This way we don't filter out any manual outliers.
    if not config["global"]["load_manual_outliers"]:
        df_manual_supplied = filtered_df[["reference", "manual_outlier"]]
        OutlierMainLogger.info(
            "Skipping loading of manual outliers. manual_outlier column treated as NaN"
        )

    # update outlier flag column with manual outliers
    OutlierMainLogger.info("Starting Manual Outlier Application")
    df_auto_flagged = df_auto_flagged.drop(["manual_outlier"], axis=1)
    outlier_df = df_auto_flagged.merge(df_manual_supplied, on=["reference"], how="left")
    flagged_outlier_df = manual.apply_manual_outliers(outlier_df)
    OutlierMainLogger.info("Finished Manual Outlier Application")

    # Output the outlier flags for QA
    if config["global"]["output_outlier_qa"]:
        OutlierMainLogger.info("Starting output of Outlier QA data...")
        filename = f"{survey_year}_outliers_qa_{tdate}_v{run_id}.csv"
        write_csv(f"{outlier_qa_path}/{filename}", flagged_outlier_df)
        OutlierMainLogger.info("Finished QA output of outliers data.")
    else:
        OutlierMainLogger.info("Skipping output of Outlier QA data...")

    # Return clean dataframe to pipline
    drop_cols = [f"{col}_outlier_flag" for col in flag_cols]

    flagged_outlier_df = flagged_outlier_df.drop(drop_cols, axis=1)

    return flagged_outlier_df<|MERGE_RESOLUTION|>--- conflicted
+++ resolved
@@ -63,11 +63,7 @@
         OutlierMainLogger.info("Starting the output of the automatic outliers file")
         file_path = (
             auto_outlier_path + f"/{survey_year}_manual_outlier_{tdate}_v{run_id}.csv"
-<<<<<<< HEAD
         )
-=======
-        )  # noqa
->>>>>>> ab6fd372
         write_csv(file_path, filtered_df)
         OutlierMainLogger.info("Finished writing CSV to %s", auto_outlier_path)
     else:
