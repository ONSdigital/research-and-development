"""Main file for the Outlier Detection module."""
import logging
import pandas as pd
from datetime import datetime
from typing import Callable, Dict, Any

from src.outlier_detection import auto_outliers as auto
from src.outlier_detection import manual_outliers as manual

OutlierMainLogger = logging.getLogger(__name__)


def run_outliers(
    df: pd.DataFrame,
<<<<<<< HEAD
    df_manual_supplied: pd.DataFrame,
    config: dict,
    write_csv: Callable,
=======
    config: Dict[str, Any],
    write_csv: Callable,
    run_id: str,
>>>>>>> c1116df7
) -> pd.DataFrame:
    """
    Run the outliering module.

    The auto-outlier procedure is applied first, adding a flag column for
    automatically detected outliers. The data is then output for the user.

    If a manual outlier file has been supplied by the user, this is read in,
    and the manually specified outlier flags supercede auto ones.

    The dataset is returned with a final outlier flag column to be used in
    the estimation module.

    Args:
        df (pd.DataFrame): The main dataset where outliers are to be calculated.
        config (dict): The configuration settings.
        write_csv (Callable): Function to write to a csv file.
            This will be the hdfs or network version depending on settings.

    Returns:
        df_outliers_applied (pd.DataFrame): The main dataset with a flag column
            indicating outliers for use the estimation module.
    """
    OutlierMainLogger.info("Starting Auto Outlier Detection...")

    NETWORK_OR_HDFS = config["global"]["network_or_hdfs"]
    upper_clip = config["outliers"]["upper_clip"]
    lower_clip = config["outliers"]["lower_clip"]
    flag_cols = config["outliers"]["flag_cols"]
    outlier_path = config[f"{NETWORK_OR_HDFS}_paths"]["outliers_path"]
    auto_outlier_path = outlier_path + "/auto_outliers"
    
    # Calculate automatic outliers
    df_auto_flagged = auto.run_auto_flagging(df, upper_clip, lower_clip, flag_cols)

<<<<<<< HEAD
    OutlierMainLogger.info("Finished Auto Outlier Detection.")
    df_auto_flagged = df_auto_flagged.drop(["manual_outlier"], axis=1)
    outlier_df = df_auto_flagged.merge(
        df_manual_supplied, on=["reference", "instance", "auto_outlier"], how="left"
    )

    # update outlier flag column with manual outliers

    OutlierMainLogger.info("Starting Manual Outlier Detection")
    flagged_outlier_df = manual.apply_manual_outliers(outlier_df)
    OutlierMainLogger.info("Finished Manual Outlier Detection")

    # output the outlier flags for QA
    # TODO when working on DAP need to output QA there also.
    if config["global"]["network_or_hdfs"] == "network":
        OutlierMainLogger.info("Starting output of Outlier QA data...")
        folder = config["network_paths"]["outliers_path"]
        tdate = datetime.now().strftime("%Y-%m-%d")
        filename = f"outliers_qa_{tdate}.csv"
        write_csv(f"{folder}/outliers_qa/{filename}", flagged_outlier_df)
        OutlierMainLogger.info("Finished QA output of outliers data.")

    return flagged_outlier_df
=======
    # Apply short form filters before output
    filtered_df = auto.apply_short_form_filters(df_auto_flagged)

    # Output the file with auto outliers for manual checking
    tdate = datetime.now().strftime("%Y-%m-%d")
    OutlierMainLogger.info(
        f"Starting the output of the automatic outliers file"
    )
    file_path = auto_outlier_path + f"/manual_outlier_{tdate}_v{run_id}.csv"
    write_csv(file_path, filtered_df)
    OutlierMainLogger.info("Finished writing CSV to %s", auto_outlier_path)

    # Output the outlier flags for QA
    OutlierMainLogger.info("Starting output of Outlier QA data...")
    filename = f"outliers_qa_{tdate}_v{run_id}.csv"
    write_csv(f"{outlier_path}/outliers_qa/{filename}", df_auto_flagged)
    OutlierMainLogger.info("Finished QA output of outliers data.")

    # read in file for manual outliers

    # update outlier flag column with manual outliers

    # Write out the CSV

    return df_auto_flagged
>>>>>>> c1116df7
<|MERGE_RESOLUTION|>--- conflicted
+++ resolved
@@ -12,15 +12,10 @@
 
 def run_outliers(
     df: pd.DataFrame,
-<<<<<<< HEAD
     df_manual_supplied: pd.DataFrame,
-    config: dict,
-    write_csv: Callable,
-=======
     config: Dict[str, Any],
     write_csv: Callable,
     run_id: str,
->>>>>>> c1116df7
 ) -> pd.DataFrame:
     """
     Run the outliering module.
@@ -52,58 +47,34 @@
     flag_cols = config["outliers"]["flag_cols"]
     outlier_path = config[f"{NETWORK_OR_HDFS}_paths"]["outliers_path"]
     auto_outlier_path = outlier_path + "/auto_outliers"
-    
+
     # Calculate automatic outliers
     df_auto_flagged = auto.run_auto_flagging(df, upper_clip, lower_clip, flag_cols)
 
-<<<<<<< HEAD
-    OutlierMainLogger.info("Finished Auto Outlier Detection.")
+    # Apply short form filters before output
+    filtered_df = auto.apply_short_form_filters(df_auto_flagged)
+
+    # Output the file with auto outliers for manual checking
+    tdate = datetime.now().strftime("%Y-%m-%d")
+    OutlierMainLogger.info("Starting the output of the automatic outliers file")
+    file_path = auto_outlier_path + f"/manual_outlier_{tdate}_v{run_id}.csv"
+    write_csv(file_path, filtered_df)
+    OutlierMainLogger.info("Finished writing CSV to %s", auto_outlier_path)
+
+    # update outlier flag column with manual outliers
     df_auto_flagged = df_auto_flagged.drop(["manual_outlier"], axis=1)
     outlier_df = df_auto_flagged.merge(
         df_manual_supplied, on=["reference", "instance", "auto_outlier"], how="left"
     )
 
-    # update outlier flag column with manual outliers
-
-    OutlierMainLogger.info("Starting Manual Outlier Detection")
+    OutlierMainLogger.info("Starting Manual Outlier Application")
     flagged_outlier_df = manual.apply_manual_outliers(outlier_df)
-    OutlierMainLogger.info("Finished Manual Outlier Detection")
-
-    # output the outlier flags for QA
-    # TODO when working on DAP need to output QA there also.
-    if config["global"]["network_or_hdfs"] == "network":
-        OutlierMainLogger.info("Starting output of Outlier QA data...")
-        folder = config["network_paths"]["outliers_path"]
-        tdate = datetime.now().strftime("%Y-%m-%d")
-        filename = f"outliers_qa_{tdate}.csv"
-        write_csv(f"{folder}/outliers_qa/{filename}", flagged_outlier_df)
-        OutlierMainLogger.info("Finished QA output of outliers data.")
-
-    return flagged_outlier_df
-=======
-    # Apply short form filters before output
-    filtered_df = auto.apply_short_form_filters(df_auto_flagged)
-
-    # Output the file with auto outliers for manual checking
-    tdate = datetime.now().strftime("%Y-%m-%d")
-    OutlierMainLogger.info(
-        f"Starting the output of the automatic outliers file"
-    )
-    file_path = auto_outlier_path + f"/manual_outlier_{tdate}_v{run_id}.csv"
-    write_csv(file_path, filtered_df)
-    OutlierMainLogger.info("Finished writing CSV to %s", auto_outlier_path)
+    OutlierMainLogger.info("Finished Manual Outlier Application")
 
     # Output the outlier flags for QA
     OutlierMainLogger.info("Starting output of Outlier QA data...")
     filename = f"outliers_qa_{tdate}_v{run_id}.csv"
-    write_csv(f"{outlier_path}/outliers_qa/{filename}", df_auto_flagged)
+    write_csv(f"{outlier_path}/outliers_qa/{filename}", flagged_outlier_df)
     OutlierMainLogger.info("Finished QA output of outliers data.")
 
-    # read in file for manual outliers
-
-    # update outlier flag column with manual outliers
-
-    # Write out the CSV
-
-    return df_auto_flagged
->>>>>>> c1116df7
+    return flagged_outlier_df