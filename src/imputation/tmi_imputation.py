--- conflicted
+++ resolved
@@ -9,11 +9,8 @@
 formtype_long = "0001"
 formtype_short = "0006"
 
-<<<<<<< HEAD
-=======
 TMILogger = logging.getLogger(__name__)
 
->>>>>>> 19172515
 
 def apply_to_original(filtered_df, original_df):
     """Overwrite a dataframe with updated row values."""
