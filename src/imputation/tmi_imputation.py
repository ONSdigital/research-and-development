--- conflicted
+++ resolved
@@ -185,12 +185,12 @@
 def apply_trim_check(
     df: pd.DataFrame,
     variable: str,
-    trim_threshold=10,
+    trim_threshold,
 ) -> pd.DataFrame: 
     """Checks if the number of records is above or below
     the threshold required for trimming.
     """
-    # tag for those classes with more than trim_threshold (currently 10)
+    # tag for those classes with more than trim_threshold 
 
     df = df.copy()
 
@@ -230,6 +230,9 @@
     df = df.copy()
     # Save the index before the sorting
     df["pre_index"] = df.index
+
+    # Add trimming threshold marker
+    df = apply_trim_check(df, variable, trim_threshold)
 
     # trim only if the number of non-zeros is above trim_threshold
     full_length = len(df[variable])
@@ -338,11 +341,8 @@
             # Sort by target_variable, df['employees'], reference
             sorted_df = sort_df(var, subgrp)
 
-            # Add trimming threshold marker
-            trimcheck_df = apply_trim_check(sorted_df, var)
-
-            # Apply trimming marker
-            trimmed_df = trim_bounds(trimcheck_df, var, config)
+            # Apply trimming 
+            trimmed_df = trim_bounds(sorted_df, var, config)
 
             tr_df = trimmed_df.set_index("pre_index")
 
@@ -373,7 +373,6 @@
     filtered_df = filter_by_column_content(
         df, "status", ["Form sent out", "Check needed"]
     )
-<<<<<<< HEAD
 
     # For short forms, imputation is only applied to Census references
     if form_type == formtype_short:
@@ -381,8 +380,6 @@
             filtered_df, "selectiontype", ["C"]
         )
 
-=======
->>>>>>> 5d4ec0f9
     # Filter out any cases where 200 or 201 are missing from the imputation class
     # This ensures that means are calculated using only valid imputation classes
     # Since imp_class is string type, any entry containing "nan" is excluded.
@@ -463,19 +460,7 @@
         and counts columns
         qa_df: qa dataframe
     """
-<<<<<<< HEAD
     TMILogger.info("Starting TMI long form imputation.")
-=======
-    TMILogger.info("Starting TMI imputation.")
-
-    # exclude rows that have had MoR or CF applied
-    mor_mask = full_df["imp_marker"].isin(["CF", "MoR"])
-    excluded_df = full_df.copy().loc[mor_mask, :]
-    full_df = full_df.copy().loc[~mor_mask, :]
-
-    longform_df = full_df.copy().loc[full_df["formtype"] == formtype_long]
-    shortform_df = full_df.copy().loc[full_df["formtype"] != formtype_long]
->>>>>>> 5d4ec0f9
 
     # Create an 'instance' of value 1 for non-responders and refs with 'No R&D'
     longform_df = instance_fix(longform_df)
@@ -495,6 +480,7 @@
     qa_df.set_index("qa_index", drop=True, inplace=True)
     qa_df = qa_df.drop("trim_check", axis=1)
 
+    # apply the imputed values to the statuses requiring imputation
     final_tmi_df = apply_tmi(df, lf_target_variables, mean_dict, formtype_long)
 
     final_tmi_df.loc[qa_df.index, "211_trim"] = qa_df["211_trim"]
@@ -506,7 +492,6 @@
     # TMI Step 5: Calculate headcount and employment totals
     final_df = calculate_totals(expanded_df)
 
-<<<<<<< HEAD
     TMILogger.info("TMI long form imputation completed.")
     return final_df, qa_df
 
@@ -535,6 +520,7 @@
     qa_df.set_index("qa_index", drop=True, inplace=True)
     qa_df = qa_df.drop("trim_check", axis=1)
 
+    # apply the imputed values to the statuses requiring imputation
     final_tmi_df = apply_tmi(df, sf_target_variables, mean_dict, formtype_short)
 
     final_tmi_df.loc[qa_df.index, "211_trim"] = qa_df["211_trim"]
@@ -563,6 +549,11 @@
     # changing type of Civil or Defence column 200 helps with imputation classes
     full_df["200"] = full_df["200"].astype("category")
 
+    # exclude rows that have had MoR or CF applied
+    mor_mask = full_df["imp_marker"].isin(["CF", "MoR"])
+    excluded_df = full_df.copy().loc[mor_mask, :]
+    full_df = full_df.copy().loc[~mor_mask, :]
+
     longform_df = full_df.copy().loc[full_df["formtype"] == formtype_long]
     shortform_df = full_df.copy().loc[full_df["formtype"] == formtype_short]
 
@@ -571,12 +562,8 @@
     shortform_tmi_df, qa_df_short = run_shortform_tmi(shortform_df, config)
 
     # concatinate the short and long form dataframes and qa
-    full_df = pd.concat([longform_tmi_df, shortform_tmi_df])
+    full_df = pd.concat([longform_tmi_df, shortform_tmi_df, excluded_df])
     full_qa_df = pd.concat([qa_df_long, qa_df_short])
-=======
-    # add short forms back to dataframe
-    full_df = pd.concat([final_df, shortform_df, excluded_df])
->>>>>>> 5d4ec0f9
 
     full_df = full_df.sort_values(
         ["reference", "instance"], ascending=[True, True]
