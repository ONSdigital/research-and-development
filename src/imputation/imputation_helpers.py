--- conflicted
+++ resolved
@@ -50,10 +50,7 @@
     postcode_only_mask = df["211"].isnull() & ~df["601"].isnull()
 
     # Set initial values for the mask series as a column in the dataframe
-<<<<<<< HEAD
-=======
     df = df.copy()
->>>>>>> bf7acf27
     df["mask_col"] = False
     
     if "clear_status" in options:
