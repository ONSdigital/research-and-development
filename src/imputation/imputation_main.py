"""The main file for the Imputation module."""
import logging
import pandas as pd
from typing import Callable, Dict, Any
from datetime import datetime
from itertools import chain

from src.imputation.apportionment import run_apportionment
from src.imputation.short_to_long import run_short_to_long
from src.imputation.MoR import run_mor
from src.imputation.sf_expansion import run_sf_expansion
from src.imputation import tmi_imputation as tmi

ImputationMainLogger = logging.getLogger(__name__)


def run_imputation(
    df: pd.DataFrame,
    mapper: pd.DataFrame,
    backdata: pd.DataFrame,
    config: Dict[str, Any],
    write_csv: Callable,
    run_id: int,
) -> pd.DataFrame:
    """Run all the processes for the imputation module.
    
    These processes are, in order:
    1) Apportionment: apportion 4xx and 5xx cols to create FTE and headcount cols
    2) Short to long form conversion: create new instances with short form questions
        mapped and apportioned to longform question equivalents
    3) Mean of Ratios imputation: (forwards imputation) where back data is available, 
        with "carry forward" as fall back data exists for prev but not current period.
    4) Trimmed Mean imputation (TMI): carried out where no backdata was avaialbe to 
        allow mean of ratios or carried forward method
    5) Short form expansion imputation: imputing for questions not asked in short forms

    Args:
        df (pd.DataFrame): the full responses spp data
        mapper (pd.DataFrame): dataframe with sic to product group mapper info
        backdata (pd.DataFrame): responses data for the previous period
        config (Dict): the configuration settings

    Returns:
        pd.DataFrame: dataframe with the imputed columns updated
    """

    # Get the target values and breakdown columns from the config
    lf_target_vars = config["imputation"]["lf_target_vars"]
    sum_cols = config["imputation"]["sum_cols"]
    bd_qs_lists = list(config["breakdowns"].values())
    bd_cols = list(chain(*bd_qs_lists))

    # Apportion cols 4xx and 5xx to create FTE and headcount values
    df = run_apportionment(df)
<<<<<<< HEAD

    # Convert shortform rows to longform format
=======
        
    # Convert shortform responses to longform format
>>>>>>> e6594e77
    df = run_short_to_long(df)

    # Initialise imp_marker column with a value of 'R' for clear responders
    # and a default value "no_imputation" for all other rows for now.
    clear_responders_mask = df.status.isin(["Clear", "Clear - overridden"])
    df.loc[clear_responders_mask, "imp_marker"] = "R"
    df.loc[~clear_responders_mask, "imp_marker"] = "no_imputation"

    # remove records that have had construction applied before imputation
    if "is_constructed" in df.columns:
        constructed_df = df.copy().loc[df["is_constructed"].isin([True])]
        constructed_df["imp_marker"] = "constructed"

        df = df.copy().loc[~df["is_constructed"].isin([True])]

    # Create new columns to hold the imputed values
    orig_cols = lf_target_vars + bd_cols + sum_cols
    for col in orig_cols:
        df[f"{col}_imputed"] = df[col]

    # Run MoR
    if backdata is not None:
        df, links_df = run_mor(df, backdata, orig_cols, lf_target_vars, config)

    # Run TMI for long forms and short forms
    imputed_df, qa_df = tmi.run_tmi(df, mapper, config)

    # Run short form expansion
    imputed_df = run_sf_expansion(imputed_df, config)

    # join constructed rows back to the imputed df
    if "is_constructed" in df.columns:
        imputed_df = pd.concat(imputed_df, constructed_df)
        imputed_df = imputed_df.sort_values(
            ["reference", "instance"], ascending=[True, True]
        ).reset_index(drop=True)

    # Output QA files
    NETWORK_OR_HDFS = config["global"]["network_or_hdfs"]
    imp_path = config[f"{NETWORK_OR_HDFS}_paths"]["imputation_path"]

    if config["global"]["output_imputation_qa"]:
        ImputationMainLogger.info("Outputting Imputation files.")
        tdate = datetime.now().strftime("%Y-%m-%d")
        trim_qa_filename = f"trimming_qa_{tdate}_v{run_id}.csv"
        links_filename = f"links_qa_{tdate}_v{run_id}.csv"
        full_imp_filename = f"full_responses_imputed_{tdate}_v{run_id}.csv"
        write_csv(f"{imp_path}/imputation_qa/{trim_qa_filename}", qa_df)
        write_csv(f"{imp_path}/imputation_qa/{links_filename}", links_df)
        write_csv(f"{imp_path}/imputation_qa/{full_imp_filename}", imputed_df)
    ImputationMainLogger.info("Finished Imputation calculation.")

    # Create names for imputed cols
    imp_cols = [f"{col}_imputed" for col in orig_cols]

    # Update the original breakdown questions and target variables with the imputed
    imputed_df[orig_cols] = imputed_df[imp_cols]

    # Drop imputed values from df
    imputed_df = imputed_df.drop(columns=imp_cols)

    return imputed_df<|MERGE_RESOLUTION|>--- conflicted
+++ resolved
@@ -52,13 +52,8 @@
 
     # Apportion cols 4xx and 5xx to create FTE and headcount values
     df = run_apportionment(df)
-<<<<<<< HEAD
 
     # Convert shortform rows to longform format
-=======
-        
-    # Convert shortform responses to longform format
->>>>>>> e6594e77
     df = run_short_to_long(df)
 
     # Initialise imp_marker column with a value of 'R' for clear responders
