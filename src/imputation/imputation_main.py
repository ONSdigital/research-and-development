--- conflicted
+++ resolved
@@ -36,15 +36,11 @@
 
     df = run_apportionment(df)
 
-<<<<<<< HEAD
+    df = run_short_to_long(df)
+
     imputed_df, qa_df = tmi.run_tmi(df, target_vars, mapper)
 
     imputed_df = ximp.run_expansion(imputed_df, config)
-=======
-    df = run_short_to_long(df)
->>>>>>> 19172515
-
-    imputed_df, qa_df = tmi.run_tmi(df, keyvars, mapper)
 
     NETWORK_OR_HDFS = config["global"]["network_or_hdfs"]
     imp_path = config[f"{NETWORK_OR_HDFS}_paths"]["imputation_path"]
