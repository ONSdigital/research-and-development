--- conflicted
+++ resolved
@@ -9,7 +9,8 @@
 from src.staging.validation import load_schema
 from src.imputation.apportionment import run_apportionment
 from src.imputation.short_to_long import run_short_to_long
-from src.imputation.MoR import run_mor
+
+# from src.imputation.MoR import run_mor
 from src.imputation.sf_expansion import run_sf_expansion
 from src.imputation import manual_imputation as mimp
 from src.outputs.outputs_helpers import create_output_df
@@ -47,11 +48,6 @@
     Returns:
         pd.DataFrame: dataframe with the imputed columns updated
     """
-<<<<<<< HEAD
-=======
-    # Carry out product group conversion
-    df = run_pg_conversion(df, pg_num_alpha, sic_pg_num, pg_column="201")
->>>>>>> cbbb468e
 
     # Apportion cols 4xx and 5xx to create FTE and headcount values
     df = run_apportionment(df)
@@ -96,29 +92,10 @@
     trimmed_df, df = hlp.split_df_on_trim(df, "manual_trim")
 
     # Run MoR
-<<<<<<< HEAD
     # if backdata is not None:
     # MoR will be re-written with new backdata
     # lf_target_vars = config["imputation"]["lf_target_vars"]
     # df, links_df = run_mor(df, backdata, to_impute_cols, lf_target_vars, config)
-=======
-    if backdata is not None:
-        # Fix for different column names on network vs hdfs
-        if NETWORK_OR_HDFS == "network":
-            # Map PG numeric to alpha in column q201
-            # This isn't done on HDFS as the column is already mapped
-            backdata = pg_to_pg_mapper(
-                backdata,
-                pg_num_alpha,
-                pg_column="q201",
-                from_col="pg_numeric",
-                to_col="pg_alpha",
-            )
-            backdata = backdata.drop("pg_numeric", axis=1)
-
-        lf_target_vars = config["imputation"]["lf_target_vars"]
-        df, links_df = run_mor(df, backdata, to_impute_cols, lf_target_vars, config)
->>>>>>> cbbb468e
 
     # Run TMI for long forms and short forms
     imputed_df, qa_df = tmi.run_tmi(df, config)
@@ -153,7 +130,7 @@
         ImputationMainLogger.info("Outputting Imputation files.")
         tdate = datetime.now().strftime("%Y-%m-%d")
         trim_qa_filename = f"trimming_qa_{tdate}_v{run_id}.csv"
-        links_filename = f"links_qa_{tdate}_v{run_id}.csv"
+        # links_filename = f"links_qa_{tdate}_v{run_id}.csv"
         full_imp_filename = f"full_responses_imputed_{tdate}_v{run_id}.csv"
         wrong_604_filename = f"wrong_604_error_qa_{tdate}_v{run_id}.csv"
 
@@ -162,16 +139,13 @@
         schema_dict = load_schema(schema_path)
         trimming_qa_output = create_output_df(qa_df, schema_dict)
 
-<<<<<<< HEAD
         # if backdata is not None:
         #  write_csv(f"{imp_path}/imputation_qa/{links_filename}", links_df)
-=======
->>>>>>> cbbb468e
         write_csv(f"{imp_path}/imputation_qa/{trim_qa_filename}", trimming_qa_output)
         write_csv(f"{imp_path}/imputation_qa/{full_imp_filename}", imputed_df)
         write_csv(f"{imp_path}/imputation_qa/{wrong_604_filename}", wrong_604_qa_df)
-        if config["global"]["load_backdata"]:
-            write_csv(f"{imp_path}/imputation_qa/{links_filename}", links_df)
+        # if config["global"]["load_backdata"]:
+        #     write_csv(f"{imp_path}/imputation_qa/{links_filename}", links_df)
     ImputationMainLogger.info("Finished Imputation calculation.")
 
     # remove rows and columns no longer needed from the imputed dataframe
