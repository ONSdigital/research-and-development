--- conflicted
+++ resolved
@@ -47,18 +47,14 @@
     # Convert shortform responses to longform format
     df = run_short_to_long(df)
 
-<<<<<<< HEAD
-    # run TMI for long forms
-=======
     df["imp_marker"] = "no_imputation"
-    
+
     # Create new columns to hold the imputed values
     orig_cols = target_vars + bd_cols + sum_cols
     for col in orig_cols:
         df[f"{col}_imputed"] = df[col]
 
-    # run TMI
->>>>>>> fb3df4ce
+    # Run TMI for long forms
     imputed_df, qa_df = tmi.run_tmi(df, target_vars, mapper, config)
 
     # Run short form expansion
@@ -77,15 +73,6 @@
         write_csv(f"{imp_path}/imputation_qa/{full_imp_filename}", imputed_df)
     ImputationMainLogger.info("Finished Imputation calculation.")
 
-<<<<<<< HEAD
-    # Get the breakdown columns from the config
-    bd_qs_lists = list(config["breakdowns"].values())
-    bd_cols = list(chain(*bd_qs_lists))
-
-    orig_cols = bd_cols + target_vars + sum_cols
-
-=======
->>>>>>> fb3df4ce
     # Create names for imputed cols
     imp_cols = [f"{col}_imputed" for col in orig_cols]
 
