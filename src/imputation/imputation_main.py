"""The main file for the Imputation module."""
import logging
import pandas as pd
from typing import Callable, Dict, Any
from datetime import datetime

from src.imputation import tmi_imputation as tmi
from src.imputation.apportionment import run_apportionment
from src.imputation.short_to_long import run_short_to_long

ImputationMainLogger = logging.getLogger(__name__)


def run_imputation(
    df: pd.DataFrame,
    mapper: pd.DataFrame,
    config: Dict[str, Any],
    write_csv: Callable,
    run_id: int,
) -> pd.DataFrame:

    keyvars = [
        "211",
        "305",
        "emp_researcher",
        "emp_technician",
        "emp_other",
        "headcount_res_m",
        "headcount_res_f",
        "headcount_tec_m",
        "headcount_tec_f",
        "headcount_oth_m",
        "headcount_oth_f",
    ]

    df = run_apportionment(df)

<<<<<<< HEAD
    imputed_df, qa_df= tmi.run_tmi(df, keyvars, mapper)
=======
    df = run_short_to_long(df)
>>>>>>> bd72a93d

    imputed_df, qa_df = tmi.run_tmi(df, keyvars, mapper)

    NETWORK_OR_HDFS = config["global"]["network_or_hdfs"]
    imp_path = config[f"{NETWORK_OR_HDFS}_paths"]["imputation_path"]

    if config["global"]["output_imputation_qa"]:
        ImputationMainLogger.info("Outputting Imputation files.")
        tdate = datetime.now().strftime("%Y-%m-%d")
        trim_qa_filename = f"trimming_qa_{tdate}_v{run_id}.csv"
        full_imp_filename = f"full_responses_imputed_{tdate}_v{run_id}.csv"
        write_csv(f"{imp_path}/imputation_qa/{trim_qa_filename}", qa_df)
<<<<<<< HEAD
        write_csv(f"{imp_path}/imputation_qa/{full_imp_filename}", imputed_output_df)

=======
        write_csv(f"{imp_path}/imputation_qa/{full_imp_filename}", imputed_df)
>>>>>>> bd72a93d
    ImputationMainLogger.info("Finished Imputation calculation.")

    return imputed_df<|MERGE_RESOLUTION|>--- conflicted
+++ resolved
@@ -35,11 +35,7 @@
 
     df = run_apportionment(df)
 
-<<<<<<< HEAD
-    imputed_df, qa_df= tmi.run_tmi(df, keyvars, mapper)
-=======
     df = run_short_to_long(df)
->>>>>>> bd72a93d
 
     imputed_df, qa_df = tmi.run_tmi(df, keyvars, mapper)
 
@@ -52,12 +48,7 @@
         trim_qa_filename = f"trimming_qa_{tdate}_v{run_id}.csv"
         full_imp_filename = f"full_responses_imputed_{tdate}_v{run_id}.csv"
         write_csv(f"{imp_path}/imputation_qa/{trim_qa_filename}", qa_df)
-<<<<<<< HEAD
-        write_csv(f"{imp_path}/imputation_qa/{full_imp_filename}", imputed_output_df)
-
-=======
         write_csv(f"{imp_path}/imputation_qa/{full_imp_filename}", imputed_df)
->>>>>>> bd72a93d
     ImputationMainLogger.info("Finished Imputation calculation.")
 
     return imputed_df