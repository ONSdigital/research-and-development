--- conflicted
+++ resolved
@@ -2,10 +2,7 @@
 import logging
 import pandas as pd
 
-<<<<<<< HEAD
 from src.imputation.apportionment import run_apportionment
-=======
->>>>>>> 20bc0c67
 
 ImputationMainLogger = logging.getLogger(__name__)
 
@@ -14,9 +11,6 @@
     df: pd.DataFrame,
 ) -> pd.DataFrame:
 
-<<<<<<< HEAD
     df = run_apportionment(df)
 
-=======
->>>>>>> 20bc0c67
     return df