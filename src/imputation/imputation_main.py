"""The main file for the Imputation module."""
import logging
import pandas as pd
from typing import Callable, Dict, Any
from datetime import datetime
from itertools import chain

from src.imputation.apportionment import run_apportionment
from src.imputation.short_to_long import run_short_to_long
<<<<<<< HEAD
from src.imputation.MoR import run_mor
=======
from src.imputation.sf_expansion import run_sf_expansion
from src.imputation import tmi_imputation as tmi
>>>>>>> ebd8a25e

ImputationMainLogger = logging.getLogger(__name__)


def run_imputation(
    df: pd.DataFrame,
    mapper: pd.DataFrame,
    backdata: pd.DataFrame,
    config: Dict[str, Any],
    write_csv: Callable,
    run_id: int,
) -> pd.DataFrame:

    # Apportion cols 4xx and 5xx to create FTE and headcount values
    df = run_apportionment(df)

    # Convert shortform responses to longform format
    df = run_short_to_long(df)

<<<<<<< HEAD
    # Get the column names needed for imputation from the config
    lf_target_vars = config["imputation"]["lf_target_vars"]
    sum_cols = config["imputation"]["sum_cols"]
    bd_qs_lists = list(config["breakdowns"].values())
    bd_cols = list(chain(*bd_qs_lists))

    # TODO: imp_marker should be 'R' for clear responders
=======
    # Initialise imp_marker column, default value "no_imputation"
>>>>>>> ebd8a25e
    df["imp_marker"] = "no_imputation"

    # Create new columns to hold the imputed values
    orig_cols = lf_target_vars + bd_cols + sum_cols
    for col in orig_cols:
        df[f"{col}_imputed"] = df[col]

<<<<<<< HEAD
    # Run MoR
    df = run_mor(df, backdata, orig_cols)

    # run TMI
    imputed_df, qa_df = tmi.run_tmi(df, lf_target_vars, mapper, config)
=======
    # Run TMI for long forms
    imputed_df, qa_df = tmi.run_tmi(df, target_vars, mapper, config)
>>>>>>> ebd8a25e

    # Run short form expansion
    imputed_df = run_sf_expansion(imputed_df, config)

    # Output QA files
    NETWORK_OR_HDFS = config["global"]["network_or_hdfs"]
    imp_path = config[f"{NETWORK_OR_HDFS}_paths"]["imputation_path"]

    if config["global"]["output_imputation_qa"]:
        ImputationMainLogger.info("Outputting Imputation files.")
        tdate = datetime.now().strftime("%Y-%m-%d")
        trim_qa_filename = f"trimming_qa_{tdate}_v{run_id}.csv"
        full_imp_filename = f"full_responses_imputed_{tdate}_v{run_id}.csv"
        write_csv(f"{imp_path}/imputation_qa/{trim_qa_filename}", qa_df)
        write_csv(f"{imp_path}/imputation_qa/{full_imp_filename}", imputed_df)
    ImputationMainLogger.info("Finished Imputation calculation.")

    # Create names for imputed cols
    imp_cols = [f"{col}_imputed" for col in orig_cols]

    # Update the original breakdown questions and target variables with the imputed
    imputed_df[orig_cols] = imputed_df[imp_cols]

    # Drop imputed values from df
    imputed_df = imputed_df.drop(columns=imp_cols)

    return imputed_df<|MERGE_RESOLUTION|>--- conflicted
+++ resolved
@@ -7,12 +7,9 @@
 
 from src.imputation.apportionment import run_apportionment
 from src.imputation.short_to_long import run_short_to_long
-<<<<<<< HEAD
 from src.imputation.MoR import run_mor
-=======
 from src.imputation.sf_expansion import run_sf_expansion
 from src.imputation import tmi_imputation as tmi
->>>>>>> ebd8a25e
 
 ImputationMainLogger = logging.getLogger(__name__)
 
@@ -32,7 +29,6 @@
     # Convert shortform responses to longform format
     df = run_short_to_long(df)
 
-<<<<<<< HEAD
     # Get the column names needed for imputation from the config
     lf_target_vars = config["imputation"]["lf_target_vars"]
     sum_cols = config["imputation"]["sum_cols"]
@@ -40,9 +36,7 @@
     bd_cols = list(chain(*bd_qs_lists))
 
     # TODO: imp_marker should be 'R' for clear responders
-=======
     # Initialise imp_marker column, default value "no_imputation"
->>>>>>> ebd8a25e
     df["imp_marker"] = "no_imputation"
 
     # Create new columns to hold the imputed values
@@ -50,16 +44,11 @@
     for col in orig_cols:
         df[f"{col}_imputed"] = df[col]
 
-<<<<<<< HEAD
     # Run MoR
     df = run_mor(df, backdata, orig_cols)
 
     # run TMI
     imputed_df, qa_df = tmi.run_tmi(df, lf_target_vars, mapper, config)
-=======
-    # Run TMI for long forms
-    imputed_df, qa_df = tmi.run_tmi(df, target_vars, mapper, config)
->>>>>>> ebd8a25e
 
     # Run short form expansion
     imputed_df = run_sf_expansion(imputed_df, config)
