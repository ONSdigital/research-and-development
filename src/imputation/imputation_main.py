--- conflicted
+++ resolved
@@ -57,13 +57,10 @@
     for col in orig_cols:
         df[f"{col}_imputed"] = df[col]
 
-<<<<<<< HEAD
-=======
     # run TMI
     imputed_df, qa_df = tmi.run_tmi(df, target_vars, mapper, config)
 
     # Output QA files
->>>>>>> 8c5d2e2f
     NETWORK_OR_HDFS = config["global"]["network_or_hdfs"]
     imp_path = config[f"{NETWORK_OR_HDFS}_paths"]["imputation_path"]
 
