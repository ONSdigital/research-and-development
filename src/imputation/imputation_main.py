"""The main file for the Imputation module."""
import logging
import pandas as pd
from typing import Callable, Dict, Any
from datetime import datetime

from src.imputation import imputation_helpers as hlp
from src.imputation import tmi_imputation as tmi
from src.staging.validation import load_schema
from src.imputation.apportionment import run_apportionment
from src.imputation.short_to_long import run_short_to_long

# from src.imputation.MoR import run_mor
from src.imputation.sf_expansion import run_sf_expansion
from src.imputation import manual_imputation as mimp
from src.outputs.outputs_helpers import create_output_df


ImputationMainLogger = logging.getLogger(__name__)


def run_imputation(
    df: pd.DataFrame,
    manual_trimming_df: pd.DataFrame,
    backdata: pd.DataFrame,
    config: Dict[str, Any],
    write_csv: Callable,
    run_id: int,
) -> pd.DataFrame:
    """Run all the processes for the imputation module.

    These processes are, in order:
    1) Apportionment: apportion 4xx and 5xx cols to create FTE and headcount cols
    2) Short to long form conversion: create new instances with short form questions
        mapped and apportioned to longform question equivalents
    3) Mean of Ratios imputation: (forwards imputation) where back data is available,
        with "carry forward" as fall back data exists for prev but not current period.
    4) Trimmed Mean imputation (TMI): carried out where no backdata was avaialbe to
        allow mean of ratios or carried forward method
    5) Short form expansion imputation: imputing for questions not asked in short forms

    Args:
        df (pd.DataFrame): the full responses spp data
        mapper (pd.DataFrame): dataframe with sic to product group mapper info
        backdata (pd.DataFrame): responses data for the previous period
        config (Dict): the configuration settings

    Returns:
        pd.DataFrame: dataframe with the imputed columns updated
    """

    # Apportion cols 4xx and 5xx to create FTE and headcount values
    df = run_apportionment(df)

    # Convert shortform responses to longform format
    df = run_short_to_long(df)

    # Initialise imp_marker column with a value of 'R' for clear responders
    # and a default value "no_imputation" for all other rows for now.
    clear_responders_mask = df.status.isin(["Clear", "Clear - overridden"])
    df.loc[clear_responders_mask, "imp_marker"] = "R"
    df.loc[~clear_responders_mask, "imp_marker"] = "no_imputation"

    # Create an 'instance' of value 1 for non-responders and refs with 'No R&D'
    df = hlp.instance_fix(df)
    df, wrong_604_qa_df = hlp.create_r_and_d_instance(df)

    # remove records that have had construction applied before imputation
    if "is_constructed" in df.columns:
        constructed_df = df.copy().loc[
            df["is_constructed"].isin([True]) & df["force_imputation"].isin([False])
        ]
        constructed_df["imp_marker"] = "constructed"

        df = df.copy().loc[
            ~(df["is_constructed"].isin([True]) & df["force_imputation"].isin([False]))
        ]

    # Get a list of all the target values and breakdown columns from the config
    to_impute_cols = hlp.get_imputation_cols(config)

    # Create new columns to hold the imputed values
    for col in to_impute_cols:
        df[f"{col}_imputed"] = df[col]

    # Create qa_path variable for QA output and manual imputation file
    qa_path = config["imputation_paths"]["qa_path"]

    # Load manual imputation file
    df = mimp.merge_manual_imputation(df, manual_trimming_df)
    trimmed_df, df = hlp.split_df_on_trim(df, "manual_trim")

    # Run MoR
    # if backdata is not None:
    # MoR will be re-written with new backdata
    # lf_target_vars = config["imputation"]["lf_target_vars"]
    # df, links_df = run_mor(df, backdata, to_impute_cols, lf_target_vars, config)

    # Run TMI for long forms and short forms
    imputed_df, qa_df = tmi.run_tmi(df, config)

    # After imputation, correction to overwrite the "604" == "No" in any records with
    # Status "check needed"
    chk_mask = imputed_df["status"].str.contains("Check needed")
    imputation_mask = imputed_df["imp_marker"].isin(["TMI", "CF", "MoR"])
    # Changing all records that meet the criteria to "604" == "Yes"
    imputed_df.loc[(chk_mask & imputation_mask), "604"] = "Yes"

    # join constructed rows back to the imputed df
    # Note that constructed rows need to be included in short form expansion
    if "is_constructed" in df.columns:
        imputed_df = pd.concat([imputed_df, constructed_df])

    # Run short form expansion
    imputed_df = run_sf_expansion(imputed_df, config)

    # join manually trimmed columns back to the imputed df
    if not trimmed_df.empty:
        imputed_df = pd.concat([imputed_df, trimmed_df])
        qa_df = pd.concat([qa_df, trimmed_df]).reset_index(drop=True)

    imputed_df = imputed_df.sort_values(
        ["reference", "instance"], ascending=[True, True]
    ).reset_index(drop=True)

    # Output QA files

    if config["global"]["output_imputation_qa"]:
        ImputationMainLogger.info("Outputting Imputation files.")
        tdate = datetime.now().strftime("%y-%m-%d")
        survey_year = config["years"]["survey_year"]
        trim_qa_filename = f"{survey_year}_trimming_qa_{tdate}_v{run_id}.csv"
<<<<<<< HEAD
        # links_filename = f"{survey_year}_links_qa_{tdate}_v{run_id}.csv"
=======
        # if config["global"]["load_backdata"]:
        #   links_filename = f"{survey_year}_links_qa_{tdate}_v{run_id}.csv"
>>>>>>> ab6fd372
        full_imp_filename = (
            f"{survey_year}_full_responses_imputed_{tdate}_v{run_id}.csv"
        )
        wrong_604_filename = f"{survey_year}_wrong_604_error_qa_{tdate}_v{run_id}.csv"

        # create trimming qa dataframe with required columns from schema
        schema_path = config["schema_paths"]["manual_trimming_schema"]
        schema_dict = load_schema(schema_path)
        trimming_qa_output = create_output_df(qa_df, schema_dict)

        write_csv(f"{qa_path}/{trim_qa_filename}", trimming_qa_output)
        write_csv(f"{qa_path}/{full_imp_filename}", imputed_df)
        write_csv(f"{qa_path}/{wrong_604_filename}", wrong_604_qa_df)
        # if config["global"]["load_backdata"]:
        #     write_csv(f"{qa_path}{links_filename}", links_df)
    ImputationMainLogger.info("Finished Imputation calculation.")

    # remove rows and columns no longer needed from the imputed dataframe
    imputed_df = hlp.tidy_imputation_dataframe(
        imputed_df,
        config,
        ImputationMainLogger,
        to_impute_cols,
        write_csv,
        run_id,
    )

    return imputed_df<|MERGE_RESOLUTION|>--- conflicted
+++ resolved
@@ -130,12 +130,8 @@
         tdate = datetime.now().strftime("%y-%m-%d")
         survey_year = config["years"]["survey_year"]
         trim_qa_filename = f"{survey_year}_trimming_qa_{tdate}_v{run_id}.csv"
-<<<<<<< HEAD
-        # links_filename = f"{survey_year}_links_qa_{tdate}_v{run_id}.csv"
-=======
         # if config["global"]["load_backdata"]:
         #   links_filename = f"{survey_year}_links_qa_{tdate}_v{run_id}.csv"
->>>>>>> ab6fd372
         full_imp_filename = (
             f"{survey_year}_full_responses_imputed_{tdate}_v{run_id}.csv"
         )
