--- conflicted
+++ resolved
@@ -23,28 +23,17 @@
     run_id: int,
 ) -> pd.DataFrame:
 
-<<<<<<< HEAD
-
+    # Get the target values and breakdown columns from the config
     lf_target_vars = config["imputation"]["lf_target_vars"]
     sum_cols = config["imputation"]["sum_cols"]
-
-    # Get the breakdown columns from the config
     bd_qs_lists = list(config["breakdowns"].values())
     bd_cols = list(chain(*bd_qs_lists))
 
-=======
->>>>>>> 5d4ec0f9
     # Apportion cols 4xx and 5xx to create FTE and headcount values
     df = run_apportionment(df)
 
     # Convert shortform responses to longform format
     df = run_short_to_long(df)
-
-    # Get the column names needed for imputation from the config
-    lf_target_vars = config["imputation"]["lf_target_vars"]
-    sum_cols = config["imputation"]["sum_cols"]
-    bd_qs_lists = list(config["breakdowns"].values())
-    bd_cols = list(chain(*bd_qs_lists))
 
     # TODO: imp_marker should be 'R' for clear responders
     # Initialise imp_marker column, default value "no_imputation"
@@ -55,17 +44,12 @@
     for col in orig_cols:
         df[f"{col}_imputed"] = df[col]
 
-<<<<<<< HEAD
-    # Run TMI for long forms and short forms
-    imputed_df, qa_df = tmi.run_tmi(df, mapper, config)
-=======
     # Run MoR
     if backdata is not None:
         df = run_mor(df, backdata, orig_cols)
 
-    # run TMI
-    imputed_df, qa_df = tmi.run_tmi(df, lf_target_vars, mapper, config)
->>>>>>> 5d4ec0f9
+    # Run TMI for long forms and short forms
+    imputed_df, qa_df = tmi.run_tmi(df, mapper, config)
 
     # Run short form expansion
     imputed_df = run_sf_expansion(imputed_df, config)
