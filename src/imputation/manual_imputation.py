--- conflicted
+++ resolved
@@ -15,14 +15,14 @@
 
     Args:
         df (pd.DataFrame): The DataFrame to add the new column to.
-        column_name (str, optional): The name of the new column. 
+        column_name (str, optional): The name of the new column.
         value (bool, optional): The default value for the new column. Defaults to False.
 
     Returns:
         pd.DataFrame: The DataFrame with the new column added.
 
     Raises:
-        ValueError: If the DataFrame is empty or the column already exists in the 
+        ValueError: If the DataFrame is empty or the column already exists in the
         DataFrame.
     """
     if column_name in df.columns:
@@ -37,11 +37,7 @@
     return df
 
 
-<<<<<<< HEAD
 # check if any files are in imputation/manual_trim folder and check if
-=======
-# check if any files are in imputation/manual_trimming folder and check if
->>>>>>> 741c7afd
 # load_manual_imputation is True- if so load the file and any records which are marked
 # True in the manual_trim column will be excluded from the imputation process and will
 # be output as is. They will be marked as 'manual_trim' in the imp_marker column
