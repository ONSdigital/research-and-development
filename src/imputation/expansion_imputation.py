--- conflicted
+++ resolved
@@ -16,16 +16,8 @@
     break_down_cols: List[Union[str, int]],
 ) -> pd.DataFrame:
     """Evaluate the imputed 2xx or 3xx as the sum of all 2xx or 3xx
-<<<<<<< HEAD
-    over the sum of all 211 or 305 values, multiplied by the imputed 211."""
-
-    imp_class = group["imp_class"].values[0]
-    ExpansionLogger.debug(f"Imputation class: {imp_class}")
-
-=======
     over the sum of all 211 or 305 values, multiplied by the imputed 211.
     """
->>>>>>> 4cf5ad70
     # Make cols into str just in case coming through as ints
     bd_cols = [str(col) for col in break_down_cols]
 
