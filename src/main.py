--- conflicted
+++ resolved
@@ -1,7 +1,5 @@
 """The main pipeline"""
 
-<<<<<<< HEAD
-=======
 from src.utils import runlog
 from src._version import __version__ as version
 from src.utils.helpers import Config_settings
@@ -14,7 +12,6 @@
 MainLogger = logging.getLogger(__name__)
 MainLogger.setLevel(logging.INFO)
 
->>>>>>> 3f815676
 
 def run_pipeline(start):
     """The main pipeline.
