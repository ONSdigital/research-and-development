"""The main pipeline"""

<<<<<<< HEAD
from utils.testfunctions import add


def run_pipeline():
    """Run the pipeline"""
    return add(1, 2)
=======
from src.utils import runlog
from src._version import __version__ as version
from src.utils.helpers import Config_settings
from src.utils.wrappers import logger_creator
from src.utils.testfunctions import Manipulate_data
import time
import logging


MainLogger = logging.getLogger(__name__)
MainLogger.setLevel(logging.INFO)


def run_pipeline(start):
    """The main pipeline.

    Args:
        start (float): The time when the pipeline is launched
        generated from the time module using time.time()
    """

    conf_obj = Config_settings()
    config = conf_obj.config_dict
    global_config = config["global"]

    runlog_obj = runlog.RunLog(config, version)

    logger = logger_creator(global_config)
    MainLogger.info("Launching Pipeline .......................")
    logger.info("Collecting logging parameters ..........")
    Manipulate_data()
    MainLogger.info("Finshing Pipeline .......................")

    runlog_obj.retrieve_pipeline_logs()

    run_time = round(time.time() - start, 5)
    runlog_obj._record_time_taken(run_time)

    runlog_obj._create_runlog_dicts()
    runlog_obj._create_runlog_dfs()
    runlog_obj.create_runlog_files()
    runlog_obj._write_runlog()
>>>>>>> c194d6a7
<|MERGE_RESOLUTION|>--- conflicted
+++ resolved
@@ -1,13 +1,5 @@
 """The main pipeline"""
 
-<<<<<<< HEAD
-from utils.testfunctions import add
-
-
-def run_pipeline():
-    """Run the pipeline"""
-    return add(1, 2)
-=======
 from src.utils import runlog
 from src._version import __version__ as version
 from src.utils.helpers import Config_settings
@@ -49,5 +41,4 @@
     runlog_obj._create_runlog_dicts()
     runlog_obj._create_runlog_dfs()
     runlog_obj.create_runlog_files()
-    runlog_obj._write_runlog()
->>>>>>> c194d6a7
+    runlog_obj._write_runlog()