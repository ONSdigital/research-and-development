global:
  # Logging settings
  log_to_file: True # Write logs to .log file
  logging_level: "DEBUG"
  table_config: "SingleLine"
  # Environment settings
  dev_test : False
  network_or_hdfs: network #whether to load from hdfs or network (local Python)
  # Staging and validation settings
  postcode_csv_check: False
  load_updated_snapshot: False # Whether to load the updated snapshots for amendments and additions
  load_ni_data: True
  load_historic_data: False
  run_construction: False
  run_ni_construction: False
  load_manual_outliers: False
  load_manual_imputation: False
  load_backdata: True  # whether to load previous year data for MoR
  load_reference_list: True # the reference list corrections should always be loaded in year 1
  load_from_feather: True
  # Apportionment to sites settings
  apportion_sites: True
  # Output settings
  output_full_responses: False
  output_ni_full_responses: False
  output_imputation_qa: False
  output_auto_outliers: False
  output_outlier_qa : False
  output_estimation_qa: False
  output_apportionment_qa: False
  output_long_form: False
  output_short_form: False
  output_gb_sas: False
  output_ni_sas: False
  output_tau: False
<<<<<<< HEAD
  output_intram_by_pg: True
  output_intram_by_itl1: True
  output_intram_uk_itl2: True
  output_intram_by_civil_defence: True
  output_intram_by_sic: True
  output_fte_total_qa: True
=======
  output_intram_by_pg_gb: False
  output_intram_by_pg_uk: False
  output_intram_by_itl1: False
  output_intram_uk_itl2: False
  output_intram_by_civil_defence: False
  output_intram_by_sic: False
  output_fte_total_qa: False
>>>>>>> e83cc74e
  output_status_filtered: False
  output_frozen_group: True
years:
  current_year: 2022 # TODO: put this in the userconfig
  previous_years_to_load: 1 # TODO: put this in the userconfig
runlog_writer:
    write_csv: True # Write the runlog to a CSV file
    write_hdf5: False # Write the runlog to an HDF5 file
    write_sql: False # Write the runlog to a SQL database
    display: False # Display the runlog in the terminal
    log_path: "/ons/rdbe_dev/"
hdfs_paths:
  root: "/ons/rdbe_dev/"
  logs_foldername: "/ons/rdbe_dev/logs/run_logs"
  snapshot_path: "/ons/rdbe_dev/berd_survey/anonymised/v1/snapshot-202012-002-fba5c4ba-fb8c-4a62-87bb-66c725eea5fd.json"
  secondary_snapshot_path: "/ons/rdbe_dev/berd_survey/anonymised/v1/NEW_SNAPSHOT_TODO.json"
  postcode_masterlist: "/ons/rdbe_dev/mappers/2023/ONSPD_NOV_2022_UK.csv"
  postcode_path: "/ons/rdbe_dev/staging/staging_qa/postcode_validation"
  ultfoc_mapper_path: "/ons/rdbe_dev/mappers/2023/BERD_2022_ultfoc_anon.csv"

  staging_output_path: "/ons/rdbe_dev/staging/staging_qa/full_responses_qa"
  output_path:  "/ons/rdbe_dev/outputs"
  cellno_2022_path: "/ons/rdbe_dev/mappers/2023/berd_2022_cellno_coverage.csv"
  itl_mapper_path: "/ons/rdbe_dev/mappers/2023/itl.csv"
  history_path: "/ons/rdbe_dev/BERD_V7_Anonymised"
  backdata_path: ""
  manual_outliers_path: "/ons/rdbe_dev/outliers/manual_outliers/manual_outlier_2023_09_09_sample_amonymised.csv"
  imputation_path: "/ons/rdbe_dev/imputation"
  manual_imp_trim_path: "/ons/rdbe_dev/imputation/manual_trimming"
  outliers_path: "/ons/rdbe_dev/outliers"
  estimation_path:  "/ons/rdbe_dev/estimation"
  short_form_schema: "src/outputs/output_schemas/short_form_schema.toml"
  long_form_schema: "src/outputs/output_schemas/long_form_schema.toml"
  export_path: /ons/rdbe_dev/outgoing_export
  feather_path: "/ons/rdbe_dev/staging/feather"
network_paths:
  root: "R:/BERD Results System Development 2023/DAP_emulation/"
  logs_foldername: "logs/run_logs"
  snapshot_path: "R:/BERD Results System Development 2023/DAP_emulation/survey_return_data/snapshot-202212-002-83b5bacd-7c99-45cf-b989-d43d762dd054.json"
  secondary_snapshot_path: "R:/BERD Results System Development 2023/DAP_emulation/berd_survey/anonymised/v1/snapshot-202012-002-fba5c4ba-fb8c-4a62-87bb-66c725eea5fd.json" # TODO Check if this works
  ni_full_responses_path: "R:/BERD Results System Development 2023/DAP_emulation/northern_ireland/2021/TEST_ni.csv" # TESTER FILE
  postcode_masterlist: "R:/BERD Results System Development 2023/DAP_emulation/ONS_Postcode_Reference/postcodes_pcd2_itl.csv"
  postcode_path: "R:/BERD Results System Development 2023/DAP_emulation/staging/staging_qa/postcode_validation"
  staging_test_foldername: "R:/BERD Results System Development 2023/Staged_Test_Output"
  staging_output_path: "R:/BERD Results System Development 2023/DAP_emulation/staging/staging_qa/full_responses_qa"
  ni_staging_output_path: "R:/BERD Results System Development 2023/DAP_emulation/northern_ireland/ni_staging_qa"
  history_path: "R:/BERD Results System Development 2023/DAP_emulation/BERD_V7_Anonymised" #"R:\BERD Results System Development 2023\DAP_emulation\backseries\v1"
  backdata_path: "R:/BERD Results System Development 2023/2021_data/validation-extract-responses-202112.csv"
  outliers_path: "R:/BERD Results System Development 2023/DAP_emulation/outliers"
  manual_outliers_path: "R:/BERD Results System Development 2023/DAP_emulation/outliers/manual_outliers/manual_outlier_2023-08-29_v67.csv"
  construction_file_path: "R:/BERD Results System Development 2023/DAP_emulation/construction/manual_construction/test_construction_file.csv"
  construction_file_path_ni: "R:/BERD Results System Development 2023/DAP_emulation/construction/manual_construction/test_construction_ni_file.csv"
  # construction_add_path: "R:/BERD Results System Development 2023/DAP_emulation/construction/manual_construction/construction_additions_2023-11-06_v5.csv" # TODO Need to test
  # construction_amend_path:  "R:/BERD Results System Development 2023/DAP_emulation/construction/manual_construction/construction_amendments_2023-10-31_v2.csv" # TODO Need to test
  estimation_path:  "R:/BERD Results System Development 2023/DAP_emulation/estimation"
  imputation_path:  "R:/BERD Results System Development 2023/DAP_emulation/imputation"
  manual_imp_trim_path: "R:/BERD Results System Development 2023/DAP_emulation/imputation/manual_trimming/trimming_qa_2023-11-27_v359.csv"
  construction_path: "R:/BERD Results System Development 2023/DAP_emulation/construction"
  apportionment_path:  "R:/BERD Results System Development 2023/DAP_emulation/apportionment"
  output_path:  "R:/BERD Results System Development 2023/DAP_emulation/outputs"
  cellno_2022_path: 'R:/BERD Results System Development 2023/DAP_emulation/mappers/2023/berd_2022_cellno_coverage.csv'
  export_path: "R:/BERD Results System Development 2023/DAP_emulation/outgoing_export"
  itl_mapper_path: 'R:/BERD Results System Development 2023/DAP_emulation/mappers/2023/itl_6162_ni.csv'
  feather_path: "R:/BERD Results System Development 2023/DAP_emulation/staging/feather"
  mapper_path: 'R:/BERD Results System Development 2023/DAP_emulation/mappers'
  sic_pg_utf_mapper_path: 'R:/BERD Results System Development 2023/DAP_emulation/mappers/SIC_to_PG_UTF-8.csv'
  cora_mapper_path: "R:/BERD Results System Development 2023/DAP_emulation/mappers/2023/cora_mapper.csv" #input for mapping status to cora "form_stauts"
  ultfoc_mapper_path: "R:/BERD Results System Development 2023/DAP_emulation/mappers/2023/BERD_2022_ultfoc.csv"
  pg_num_alpha_mapper_path: 'R:/BERD Results System Development 2023/DAP_emulation/mappers/pg_num_alpha.csv'
  sic_pg_alpha_mapper_path: 'R:/BERD Results System Development 2023/DAP_emulation/mappers/sic_pg_alpha.csv'
  pg_detailed_mapper_path: "R:/BERD Results System Development 2023/DAP_emulation/mappers/pg_detailed.csv"
  itl1_detailed_mapper_path: "R:/BERD Results System Development 2023/DAP_emulation/mappers/itl1_detailed.csv"
  ref_list_817_mapper_path: "R:/BERD Results System Development 2023/DAP_emulation/mappers/2023/BERD_2022_ref_list.csv"
  civil_defence_detailed_mapper_path: "R:/BERD Results System Development 2023/DAP_emulation/mappers/civil_defence_detailed.csv"
  sic_division_detailed_mapper_path: "R:/BERD Results System Development 2023/DAP_emulation/mappers/sic_div_detailed.csv"
schema_paths:
  short_form_schema: "config/output_schemas/short_form_schema.toml"
  long_form_schema: "config/output_schemas/long_form_schema.toml"
  tau_schema: "config/output_schemas/tau_schema.toml"
  gb_sas_schema: "config/output_schemas/gb_sas_schema.toml"
  ni_sas_schema: "config/output_schemas/ni_sas_schema.toml"
  intram_by_pg_schema: "config/output_schemas/intram_by_pg_schema.toml"
  intram_by_itl1_schema: "config/output_schemas/intram_by_itl1_schema.toml"
  manual_trimming_schema: "config/output_schemas/manual_trimming_qa_schema.toml"
  cora_mapper_schema: "/config/cora_schema.toml"
  sic_pg_utf_schema : "/config/sic_pg_utf_schema.toml"
  status_filtered_schema: "config/output_schemas/status_filtered_schema.toml"
  fte_total_qa_schema: "config/output_schemas/fte_total_qa_schema.toml"
  intram_by_civil_defence_schema: "config/output_schemas/intram_by_civil_defence_schema.toml"
  intram_by_sic_schema: "config/output_schemas/intram_by_sic_schema.toml"
  frozen_group_schema: "config/output_schemas/frozen_group_schema.toml"


# Export config for users

outliers:
    upper_clip: 0.05  # enter percentage as a decimal (float) - default is 0.05
    lower_clip: 0.0  # enter percentage as a decimal (float) - default is 0.0
    flag_cols: ["701", "702", "703", "704", "705", "706", "707"] # NOT for user config. Columns to flag for outliers.
devtest:
    seltype_list: [1, 2, 3, 5, 6, 7, 9, 10, 11, 13, 14, 15, 17, 18, 19, 21, 22, 23, 25, 26, 27, 29, 30, 31, 33, 34, 35, 37, 38, 39]
csv_filenames:
    main: "main_runlog.csv"
    configs: "configs_runlog.csv"
    logs: "logs_runlog.csv"
run_log_sql:
    log_db: "test_runlog"
    log_mode: "append"
estimation:
  numeric_cols: ["701", "702", "703", "704", "705", "706", "707", "709", "710", "711"]
imputation:
  lower_trim_perc: 15
  upper_trim_perc: 15
  trim_threshold: 10 # trimming will only occur on classes strictly larger than this value
  sf_expansion_threshold: 3 # default is 3: the minimum viable imputation class size for short form imputation
  mor_threshold: 3 # default is 3: the minimum viable imputation class size for MoR imputation
  lf_target_vars:
    - "211"
    - "305"
    - "emp_researcher"
    - "emp_technician"
    - "emp_other"
    - "headcount_res_m"
    - "headcount_res_f"
    - "headcount_tec_m"
    - "headcount_tec_f"
    - "headcount_oth_m"
    - "headcount_oth_f"
  sum_cols:
    - "emp_total"
    - "headcount_tot_m"
    - "headcount_tot_f"
    - "headcount_total"
breakdowns:
  "211":
    - "202"
    - "203"
    - "204"
    - "205"
    - "206"
    - "207"
    - "209"
    - "210"
    - "212"
    - "214"
    - "216"
    - "218"
    - "219"
    - "220"
    - "221"
    - "222"
    - "223"
    - "225"
    - "226"
    - "227"
    - "228"
    - "229"
    - "237"
    - "242"
    - "243"
    - "244"
    - "245"
    - "246"
    - "247"
    - "248"
    - "249"
    - "250"
  "305":
    - "302"
    - "303"
    - "304"
  emp_total:
    - "emp_researcher"
    - "emp_technician"
    - "emp_other"
  headcount_total:
    - "headcount_res_m"
    - "headcount_res_f"
    - "headcount_tec_m"
    - "headcount_tec_f"
    - "headcount_oth_m"
    - "headcount_oth_f"<|MERGE_RESOLUTION|>--- conflicted
+++ resolved
@@ -33,14 +33,6 @@
   output_gb_sas: False
   output_ni_sas: False
   output_tau: False
-<<<<<<< HEAD
-  output_intram_by_pg: True
-  output_intram_by_itl1: True
-  output_intram_uk_itl2: True
-  output_intram_by_civil_defence: True
-  output_intram_by_sic: True
-  output_fte_total_qa: True
-=======
   output_intram_by_pg_gb: False
   output_intram_by_pg_uk: False
   output_intram_by_itl1: False
@@ -48,7 +40,6 @@
   output_intram_by_civil_defence: False
   output_intram_by_sic: False
   output_fte_total_qa: False
->>>>>>> e83cc74e
   output_status_filtered: False
   output_frozen_group: True
 years:
