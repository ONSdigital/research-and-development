global:
  # Logging settings
  log_to_file: True # Write logs to .log file
  logging_level: "DEBUG"
  table_config: "SingleLine"
  # Environment settings
  dev_test : False
  network_or_hdfs: network #whether to load from hdfs or network (local Python)
  # Staging and validation settings
  postcode_csv_check: False
  load_updated_snapshot: True # Whether to load the updated snapshots for amendments and additions
  load_historic_data: False
  load_manual_construction: False
  load_manual_outliers: True
  load_backdata: True  # whether to load previous year data for MoR
<<<<<<< HEAD
  load_from_feather: False
=======
  load_reference_list: True # the reference list corrections should always be loaded in year 1
  load_from_feather: True
>>>>>>> 5a2cef0d
  # Output settings
  output_full_responses: False
  output_auto_outliers: False
  output_outlier_qa : False
  output_estimation_qa: False
<<<<<<< HEAD
  output_imputation_qa: False
  output_short_form: True
  output_long_form: True
  output_tau: True
  output_gb_sas: True
  output_intram_by_pg: True
  output_intram_by_itl1: True
  output_intram_by_civil_defence: True
=======
  output_imputation_qa: True
  output_short_form: False
  output_long_form: False
  output_tau: False
  output_gb_sas: False
  output_intram_by_pg: False
  output_intram_by_itl1: False
  output_intram_by_civil_defence: False
>>>>>>> 5a2cef0d
  output_intram_by_sic: True
years:
  current_year: 2022 # TODO: put this in the userconfig
  previous_years_to_load: 1 # TODO: put this in the userconfig
runlog_writer:
    write_csv: True # Write the runlog to a CSV file
    write_hdf5: False # Write the runlog to an HDF5 file
    write_sql: False # Write the runlog to a SQL database
    display: False # Display the runlog in the terminal
    log_path: "/ons/rdbe_dev/"
hdfs_paths:
  root: "/ons/rdbe_dev/"
  logs_foldername: "/ons/rdbe_dev/logs/run_logs"
  snapshot_path: "/ons/rdbe_dev/berd_survey/anonymised/v1/snapshot-202012-002-fba5c4ba-fb8c-4a62-87bb-66c725eea5fd.json"
  secondary_snapshot_path: "/ons/rdbe_dev/berd_survey/anonymised/v1/NEW_SNAPSHOT_TODO.json"
  postcode_masterlist: "/ons/rdbe_dev/mappers/2023/ONSPD_NOV_2022_UK.csv"
  postcode_path: "/ons/rdbe_dev/staging/staging_qa/postcode_validation"
  ultfoc_mapper_path: "/ons/rdbe_dev/mappers/2023/BERD_2022_ultfoc_anon.csv"
  cora_mapper_path: "/ons/rdbe_dev/mappers/2023/cora_mapper.csv"
  staging_output_path: "/ons/rdbe_dev/staging/staging_qa/full_responses_qa"
  output_path:  "/ons/rdbe_dev/outputs"
  cellno_path: "/ons/rdbe_dev/mappers/2023/berd_2022_cellno_coverage.csv"
  itl_path: "/ons/rdbe_dev/mappers/2023/itl.csv"
  history_path: "/ons/rdbe_dev/BERD_V7_Anonymised"
  backdata_path: ""
  manual_outliers_path: "/ons/rdbe_dev/outliers/manual_outliers/manual_outlier_2023_09_09_sample_amonymised.csv"
  imputation_path: "/ons/rdbe_dev/imputation"
  outliers_path: "/ons/rdbe_dev/outliers"
  estimation_path:  "/ons/rdbe_dev/estimation"
  short_form_schema: "src/outputs/output_schemas/frozen_shortform_schema.toml"
  long_form_schema: "src/outputs/output_schemas/frozen_longform_schema.toml"
  export_path: /ons/rdbe_dev/outgoing_export
  feather_path: "/ons/rdbe_dev/staging/feather"
network_paths:
  root: "R:/BERD Results System Development 2023/DAP_emulation/"
  logs_foldername: "logs/run_logs"
  snapshot_path: "R:/BERD Results System Development 2023/DAP_emulation/survey_return_data/snapshot-202212-002-83b5bacd-7c99-45cf-b989-d43d762dd054.json"
  secondary_snapshot_path: "R:/BERD Results System Development 2023/DAP_emulation/berd_survey/anonymised/v1/snapshot-202012-002-fba5c4ba-fb8c-4a62-87bb-66c725eea5fd.json" # TODO Check if this works
  postcode_masterlist: "R:/BERD Results System Development 2023/DAP_emulation/ONS_Postcode_Reference/postcodes_pcd2_itl.csv"
  postcode_path: "R:/BERD Results System Development 2023/DAP_emulation/staging/staging_qa/postcode_validation"
  cora_mapper_path: "R:/BERD Results System Development 2023/DAP_emulation/mappers/2023/cora_mapper.csv" #input for mapping status to cora "form_stauts"
  ultfoc_mapper_path: "R:/BERD Results System Development 2023/DAP_emulation/mappers/2023/BERD_2022_ultfoc.csv"
  staging_test_foldername: "R:/BERD Results System Development 2023/Staged_Test_Output"
  staging_output_path: "R:/BERD Results System Development 2023/DAP_emulation/staging/staging_qa/full_responses_qa"
  history_path: "R:/BERD Results System Development 2023/DAP_emulation/BERD_V7_Anonymised" #"R:\BERD Results System Development 2023\DAP_emulation\backseries\v1"
  backdata_path: "R:/BERD Results System Development 2023/2021_data/validation-extract-responses-202112.csv"
  outliers_path: "R:/BERD Results System Development 2023/DAP_emulation/outliers"
  manual_outliers_path: "R:/BERD Results System Development 2023/DAP_emulation/outliers/manual_outliers/manual_outlier_2023-08-29_v67.csv"
  construction_add_path: "R:/BERD Results System Development 2023/DAP_emulation/construction/manual_construction/construction_additions_2023-11-06_v5.csv" # TODO Need to test
  construction_amend_path:  "R:/BERD Results System Development 2023/DAP_emulation/construction/manual_construction/construction_amendments_2023-10-31_v2.csv" # TODO Need to test
  estimation_path:  "R:/BERD Results System Development 2023/DAP_emulation/estimation"
  imputation_path:  "R:/BERD Results System Development 2023/DAP_emulation/imputation"
  construction_path: "R:/BERD Results System Development 2023/DAP_emulation/construction"
  output_path:  "R:/BERD Results System Development 2023/DAP_emulation/outputs"
  cellno_path: 'R:/BERD Results System Development 2023/DAP_emulation/mappers/2023/berd_2022_cellno_coverage.csv'
  export_path: "R:/BERD Results System Development 2023/DAP_emulation/outgoing_export"
  itl_path: 'R:/BERD Results System Development 2023/DAP_emulation/mappers/2023/itl.csv'
  feather_path: "R:/BERD Results System Development 2023/DAP_emulation/staging/feather"
  pg_alpha_num_path: 'R:/BERD Results System Development 2023/DAP_emulation/mappers/pg_alpha_num.csv'
  pg_num_alpha_path: 'R:/BERD Results System Development 2023/DAP_emulation/mappers/pg_num_alpha.csv'
  sic_pg_alpha_path: 'R:/BERD Results System Development 2023/DAP_emulation/mappers/sic_pg_alpha.csv'
  pg_detailed_path: "R:/BERD Results System Development 2023/DAP_emulation/mappers/pg_detailed.csv"
  itl1_detailed_path: "R:/BERD Results System Development 2023/DAP_emulation/mappers/itl1_detailed.csv"
  ref_list_817_path: "R:/BERD Results System Development 2023/DAP_emulation/mappers/2023/BERD_2022_ref_list.csv"
  civil_defence_detailed_path: "R:/BERD Results System Development 2023/DAP_emulation/mappers/civil_defence_detailed.csv"
  sic_division_detailed_path: "R:/BERD Results System Development 2023/DAP_emulation/mappers/sic_div_detailed.csv"
schema_paths:
  frozen_shortform_schema: "config/output_schemas/frozen_shortform_schema.toml"
  frozen_longform_schema: "config/output_schemas/frozen_longform_schema.toml"
  tau_schema: "config/output_schemas/tau_schema.toml"
  gb_sas_schema: "config/output_schemas/gb_sas_schema.toml"
  intram_by_pg_schema: "config/output_schemas/intram_by_pg_schema.toml"
  intram_by_itl1_schema: "config/output_schemas/intram_by_itl1_schema.toml"

# Export config for users
export_choices:
  copy_or_move_files: "copy"
  output_frozen_shortform: "output_short_form2023-09-12_v1" # Can be set to None
  output_tau: None # Can be set to None
  output_gb_sas: None # Can be set to None
  output_intram_by_pg: None # Can be set to None
  output_intram_by_itl1: None # Can be set to None

# / ons/ rdbe_dev/ outputs/ output_short_form/ output_short_form2023-09-12_v1.csv

outliers:
    upper_clip: 0.05  # enter percentage as a decimal (float) - default is 0.05
    lower_clip: 0.0  # enter percentage as a decimal (float) - default is 0.0
    flag_cols: ["701", "702", "703", "704", "705", "706", "707"] # NOT for user config. Columns to flag for outliers.
devtest:
    seltype_list: [1, 2, 3, 5, 6, 7, 9, 10, 11, 13, 14, 15, 17, 18, 19, 21, 22, 23, 25, 26, 27, 29, 30, 31, 33, 34, 35, 37, 38, 39]
csv_filenames:
    main: "main_runlog.csv"
    configs: "configs_runlog.csv"
    logs: "logs_runlog.csv"
run_log_sql:
    log_db: "test_runlog"
    log_mode: "append"
estimation:
  numeric_cols: ["701", "702", "703", "704", "705", "706", "707", "709", "710", "711"]
imputation:
  lower_trim_perc: 15
  upper_trim_perc: 15
  trim_threshold: 10 # trimming will only occur on classes strictly larger than this value
  lf_target_vars:
    - "211"
    - "305"
    - "emp_researcher"
    - "emp_technician"
    - "emp_other"
    - "headcount_res_m"
    - "headcount_res_f"
    - "headcount_tec_m"
    - "headcount_tec_f"
    - "headcount_oth_m"
    - "headcount_oth_f"
  sum_cols:
    - "emp_total"
    - "headcount_tot_m"
    - "headcount_tot_f"
    - "headcount_total"
breakdowns:
  "211":
    - "202"
    - "203"
    - "204"
    - "205"
    - "206"
    - "207"
    - "209"
    - "210"
    - "212"
    - "214"
    - "216"
    - "218"
    - "219"
    - "220"
    - "221"
    - "222"
    - "223"
    - "225"
    - "226"
    - "227"
    - "228"
    - "229"
    - "237"
    - "242"
    - "243"
    - "244"
    - "245"
    - "246"
    - "247"
    - "248"
    - "249"
    - "250"
  "305":
    - "302"
    - "303"
    - "304"
  emp_total:
    - "emp_researcher"
    - "emp_technician"
    - "emp_other"
  headcount_total:
    - "headcount_res_m"
    - "headcount_res_f"
    - "headcount_tec_m"
    - "headcount_tec_f"
    - "headcount_oth_m"
    - "headcount_oth_f"<|MERGE_RESOLUTION|>--- conflicted
+++ resolved
@@ -13,27 +13,13 @@
   load_manual_construction: False
   load_manual_outliers: True
   load_backdata: True  # whether to load previous year data for MoR
-<<<<<<< HEAD
-  load_from_feather: False
-=======
   load_reference_list: True # the reference list corrections should always be loaded in year 1
   load_from_feather: True
->>>>>>> 5a2cef0d
   # Output settings
   output_full_responses: False
   output_auto_outliers: False
   output_outlier_qa : False
   output_estimation_qa: False
-<<<<<<< HEAD
-  output_imputation_qa: False
-  output_short_form: True
-  output_long_form: True
-  output_tau: True
-  output_gb_sas: True
-  output_intram_by_pg: True
-  output_intram_by_itl1: True
-  output_intram_by_civil_defence: True
-=======
   output_imputation_qa: True
   output_short_form: False
   output_long_form: False
@@ -42,7 +28,6 @@
   output_intram_by_pg: False
   output_intram_by_itl1: False
   output_intram_by_civil_defence: False
->>>>>>> 5a2cef0d
   output_intram_by_sic: True
 years:
   current_year: 2022 # TODO: put this in the userconfig
