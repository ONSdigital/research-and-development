--- conflicted
+++ resolved
@@ -6,13 +6,8 @@
   load_historic_data: False
   load_manual_outliers: True
   output_full_responses: False
-<<<<<<< HEAD
   output_auto_outliers: False
   output_outlier_qa : False
-=======
-  output_auto_outliers: True
-  output_outlier_qa : True
->>>>>>> 54b366f3
   output_estimation_qa: True
   output_imputation_qa: False
   output_short_form: True
