global:
  log_to_file: True # Write logs to .log file
  logging_level: "DEBUG"
  table_config: "SingleLine"
  postcode_csv_check: False
  load_updated_snapshot: True # Whether to load the updated snapshots for amendments and additions
  load_historic_data: False
  load_manual_outliers: False
  output_full_responses: True
  output_auto_outliers: False
  output_outlier_qa : False
  output_estimation_qa: False
  output_imputation_qa: False
<<<<<<< HEAD
  output_short_form: True
  output_long_form: True
  output_tau: False
=======
  output_short_form: False
  output_tau: False
  output_gb_sas: False
  output_intram_by_pg: False
  output_intram_by_itl1: True
>>>>>>> ebd8a25e
  dev_test : False
  network_or_hdfs: network #whether to load from hdfs or network (local Python)
  load_from_feather: True
years:
  current_year: 2022 # TODO: put this in the userconfig
  previous_years_to_load: 1 # TODO: put this in the userconfig
runlog_writer:
    write_csv: True # Write the runlog to a CSV file
    write_hdf5: False # Write the runlog to an HDF5 file
    write_sql: False # Write the runlog to a SQL database
    display: False # Display the runlog in the terminal
    log_path: "/ons/rdbe_dev/"
hdfs_paths:
  root: "/ons/rdbe_dev/"
  logs_foldername: "/ons/rdbe_dev/logs/run_logs"
  snapshot_path: "/ons/rdbe_dev/berd_survey/anonymised/v1/snapshot-202012-002-fba5c4ba-fb8c-4a62-87bb-66c725eea5fd.json"
  secondary_snapshot_path: "TODO" # ? No secondary snapshot on the HDFS?
  postcode_masterlist: "/ons/rdbe_dev/mappers/2023/ONSPD_NOV_2022_UK.csv"
  postcode_path: "/ons/rdbe_dev/staging/staging_qa/postcode_validation"
  ultfoc_mapper_path: "/ons/rdbe_dev/mappers/2023/BERD_2022_ultfoc_anon.csv"
  cora_mapper_path: "/ons/rdbe_dev/mappers/2023/cora_mapper.csv"
  staging_output_path: "/ons/rdbe_dev/staging/staging_qa/full_responses_qa"
  output_path:  "/ons/rdbe_dev/outputs"
  cellno_path: "/ons/rdbe_dev/mappers/2023/berd_2022_cellno_coverage.csv"
  itl_path: "/ons/rdbe_dev/mappers/2023/itl.csv"
  history_path: "/ons/rdbe_dev/BERD_V7_Anonymised"
  feather_path: "/ons/rdbe_dev/staging/feather"
  manual_outliers_path: "/ons/rdbe_dev/outliers/manual_outliers/manual_outlier_2023_09_09_sample_amonymised.csv"
  imputation_path: "/ons/rdbe_dev/imputation"
  outliers_path: "/ons/rdbe_dev/outliers"
  estimation_path:  "/ons/rdbe_dev/estimation"
  short_form_schema: "src/outputs/output_schemas/frozen_shortform_schema.toml"
<<<<<<< HEAD
  # TODO check below - copied from above but folder not found
  long_form_schema: "src/outputs/output_schemas/frozen_longform_schema.toml"
  export_path: /ons/rdbe_dev/outgoing_export
=======
  export_path: "/ons/rdbe_dev/outgoing_export"
>>>>>>> ebd8a25e
  feather_path: "/ons/rdbe_dev/staging/feather"
network_paths:
  root: "R:/BERD Results System Development 2023/DAP_emulation/"
  logs_foldername: "logs/run_logs"
  snapshot_path: "R:/BERD Results System Development 2023/DAP_emulation/survey_return_data/snapshot-202212-002-83b5bacd-7c99-45cf-b989-d43d762dd054.json"
  secondary_snapshot_path: "R:/BERD Results System Development 2023/DAP_emulation/berd_survey/anonymised/v1/snapshot-202012-002-fba5c4ba-fb8c-4a62-87bb-66c725eea5fd.json" # TODO Check if this works
  postcode_masterlist: "R:/BERD Results System Development 2023/DAP_emulation/ONS_Postcode_Reference/postcodes_pcd2_itl.csv"
  postcode_path: "R:/BERD Results System Development 2023/DAP_emulation/staging/staging_qa/postcode_validation"
  cora_mapper_path: "R:/BERD Results System Development 2023/DAP_emulation/mappers/2023/cora_mapper.csv" #input for mapping status to cora "form_stauts"
  ultfoc_mapper_path: "R:/BERD Results System Development 2023/DAP_emulation/mappers/2023/BERD_2022_ultfoc.csv"
  staging_test_foldername: "R:/BERD Results System Development 2023/Staged_Test_Output"
  staging_output_path: "R:/BERD Results System Development 2023/DAP_emulation/staging/staging_qa/full_responses_qa"
  history_path: "R:/BERD Results System Development 2023/DAP_emulation/BERD_V7_Anonymised" #"R:\BERD Results System Development 2023\DAP_emulation\backseries\v1"
  outliers_path: "R:/BERD Results System Development 2023/DAP_emulation/outliers"
  manual_outliers_path: "R:/BERD Results System Development 2023/DAP_emulation/outliers/manual_outliers/manual_outlier_2023-08-29_v67.csv"
  estimation_path:  "R:/BERD Results System Development 2023/DAP_emulation/estimation"
  imputation_path:  "R:/BERD Results System Development 2023/DAP_emulation/imputation"
  output_path:  "R:/BERD Results System Development 2023/DAP_emulation/outputs"
  cellno_path: 'R:/BERD Results System Development 2023/DAP_emulation/mappers/2023/berd_2022_cellno_coverage.csv'
  export_path: "R:/BERD Results System Development 2023/DAP_emulation/outgoing_export"
  itl_path: 'R:/BERD Results System Development 2023/DAP_emulation/mappers/2023/itl.csv'
  feather_path: "R:/BERD Results System Development 2023/DAP_emulation/staging/feather"
  pg_alpha_num_path: 'R:/BERD Results System Development 2023/DAP_emulation/mappers/pg_alpha_num.csv'
  pg_num_alpha_path: 'R:/BERD Results System Development 2023/DAP_emulation/mappers/pg_num_alpha.csv'
  sic_pg_alpha_path: 'R:/BERD Results System Development 2023/DAP_emulation/mappers/sic_pg_alpha.csv'
  pg_detailed_path: "R:/BERD Results System Development 2023/DAP_emulation/mappers/pg_detailed.csv"
  itl1_detailed_path: "R:/BERD Results System Development 2023/DAP_emulation/mappers/itl1_detailed.csv"
schema_paths:
  frozen_shortform_schema: "config/output_schemas/frozen_shortform_schema.toml"
  frozen_longform_schema: "config/output_schemas/frozen_longform_schema.toml"
  tau_schema: "config/output_schemas/tau_schema.toml"
  gb_sas_schema: "config/output_schemas/gb_sas_schema.toml"

outliers:
    upper_clip: 0.05  # enter percentage as a decimal (float) - default is 0.05
    lower_clip: 0.0  # enter percentage as a decimal (float) - default is 0.0
    flag_cols: ["701", "702", "703", "704", "705", "706", "707"] # NOT for user config. Columns to flag for outliers.
devtest:
    seltype_list: [1, 2, 3, 5, 6, 7, 9, 10, 11, 13, 14, 15, 17, 18, 19, 21, 22, 23, 25, 26, 27, 29, 30, 31, 33, 34, 35, 37, 38, 39]
csv_filenames:
    main: "main_runlog.csv"
    configs: "configs_runlog.csv"
    logs: "logs_runlog.csv"
run_log_sql:
    log_db: "test_runlog"
    log_mode: "append"
estimation:
  numeric_cols: ["701", "702", "703", "704", "705", "706", "707", "709", "710", "711"]
breakdowns:
  "211":
    - "202"
    - "203"
    - "204"
    - "205"
    - "206"
    - "207"
    - "209"
    - "210"
    - "212"
    - "214"
    - "216"
    - "218"
    - "219"
    - "220"
    - "221"
    - "222"
    - "223"
    - "225"
    - "226"
    - "227"
    - "228"
    - "229"
    - "237"
    - "242"
    - "243"
    - "244"
    - "245"
    - "246"
    - "247"
    - "248"
    - "249"
    - "250"
  "305":
    - "302"
    - "303"
    - "304"
  emp_total:
    - "emp_researcher"
    - "emp_technician"
    - "emp_other"
  headcount_total:
    - "headcount_res_m"
    - "headcount_res_f"
    - "headcount_tec_m"
    - "headcount_tec_f"
    - "headcount_oth_m"
    - "headcount_oth_f"<|MERGE_RESOLUTION|>--- conflicted
+++ resolved
@@ -6,22 +6,17 @@
   load_updated_snapshot: True # Whether to load the updated snapshots for amendments and additions
   load_historic_data: False
   load_manual_outliers: False
-  output_full_responses: True
+  output_full_responses: False
   output_auto_outliers: False
   output_outlier_qa : False
   output_estimation_qa: False
   output_imputation_qa: False
-<<<<<<< HEAD
   output_short_form: True
   output_long_form: True
-  output_tau: False
-=======
-  output_short_form: False
   output_tau: False
   output_gb_sas: False
   output_intram_by_pg: False
   output_intram_by_itl1: True
->>>>>>> ebd8a25e
   dev_test : False
   network_or_hdfs: network #whether to load from hdfs or network (local Python)
   load_from_feather: True
@@ -54,13 +49,8 @@
   outliers_path: "/ons/rdbe_dev/outliers"
   estimation_path:  "/ons/rdbe_dev/estimation"
   short_form_schema: "src/outputs/output_schemas/frozen_shortform_schema.toml"
-<<<<<<< HEAD
-  # TODO check below - copied from above but folder not found
   long_form_schema: "src/outputs/output_schemas/frozen_longform_schema.toml"
   export_path: /ons/rdbe_dev/outgoing_export
-=======
-  export_path: "/ons/rdbe_dev/outgoing_export"
->>>>>>> ebd8a25e
   feather_path: "/ons/rdbe_dev/staging/feather"
 network_paths:
   root: "R:/BERD Results System Development 2023/DAP_emulation/"
