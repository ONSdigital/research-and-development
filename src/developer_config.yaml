--- conflicted
+++ resolved
@@ -30,11 +30,7 @@
   output_intram_by_civil_defence: False
   output_intram_by_sic: False
   output_status_filtered: False
-<<<<<<< HEAD
-  output_fte_total_qa: True
-=======
   output_fte_total_qa: False
->>>>>>> f4463102
 years:
   current_year: 2022 # TODO: put this in the userconfig
   previous_years_to_load: 1 # TODO: put this in the userconfig
