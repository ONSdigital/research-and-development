global:
  # Logging settings
  log_to_file: True # Write logs to .log file
  logging_level: "DEBUG"
  table_config: "SingleLine"
  # Environment settings
  dev_test : False
  network_or_hdfs: network #whether to load from hdfs or network (local Python)
  # Staging and validation settings
  postcode_csv_check: False
  load_updated_snapshot: False # Whether to load the updated snapshots for amendments and additions
  load_ni_data: True
  load_historic_data: False
  run_construction: False
  run_ni_construction: False
  load_manual_outliers: False
  load_manual_imputation: False
  load_backdata: True  # whether to load previous year data for MoR
  load_reference_list: True # the reference list corrections should always be loaded in year 1
  load_from_feather: True
  # Apportionment to sites settings
  apportion_sites: True
  # Output settings
  output_full_responses: False
  output_ni_full_responses: False
  output_imputation_qa: False
  output_auto_outliers: False
  output_outlier_qa : False
  output_estimation_qa: False
<<<<<<< HEAD
  output_apportionment_qa: True
=======
  output_apportionment_qa: False
>>>>>>> 5c0a0a96
  output_long_form: False
  output_short_form: False
  output_gb_sas: False
  output_ni_sas: False
  output_tau: False
  output_intram_by_pg: False
  output_intram_by_itl1: False
  output_intram_by_civil_defence: False
  output_intram_by_sic: False
  output_fte_total_qa: False
  output_status_filtered: False

years:
  current_year: 2022 # TODO: put this in the userconfig
  previous_years_to_load: 1 # TODO: put this in the userconfig
runlog_writer:
    write_csv: True # Write the runlog to a CSV file
    write_hdf5: False # Write the runlog to an HDF5 file
    write_sql: False # Write the runlog to a SQL database
    display: False # Display the runlog in the terminal
    log_path: "/ons/rdbe_dev/"
hdfs_paths:
  root: "/ons/rdbe_dev/"
  logs_foldername: "/ons/rdbe_dev/logs/run_logs"
  snapshot_path: "/ons/rdbe_dev/berd_survey/anonymised/v1/snapshot-202012-002-fba5c4ba-fb8c-4a62-87bb-66c725eea5fd.json"
  secondary_snapshot_path: "/ons/rdbe_dev/berd_survey/anonymised/v1/NEW_SNAPSHOT_TODO.json"
  postcode_masterlist: "/ons/rdbe_dev/mappers/2023/ONSPD_NOV_2022_UK.csv"
  postcode_path: "/ons/rdbe_dev/staging/staging_qa/postcode_validation"
  ultfoc_mapper_path: "/ons/rdbe_dev/mappers/2023/BERD_2022_ultfoc_anon.csv"

  staging_output_path: "/ons/rdbe_dev/staging/staging_qa/full_responses_qa"
  output_path:  "/ons/rdbe_dev/outputs"
  cellno_2022_path: "/ons/rdbe_dev/mappers/2023/berd_2022_cellno_coverage.csv"
  itl_mapper_path: "/ons/rdbe_dev/mappers/2023/itl.csv"
  history_path: "/ons/rdbe_dev/BERD_V7_Anonymised"
  backdata_path: ""
  manual_outliers_path: "/ons/rdbe_dev/outliers/manual_outliers/manual_outlier_2023_09_09_sample_amonymised.csv"
  imputation_path: "/ons/rdbe_dev/imputation"
  manual_imp_trim_path: "/ons/rdbe_dev/imputation/manual_trimming"
  outliers_path: "/ons/rdbe_dev/outliers"
  estimation_path:  "/ons/rdbe_dev/estimation"
  short_form_schema: "src/outputs/output_schemas/short_form_schema.toml"
  long_form_schema: "src/outputs/output_schemas/long_form_schema.toml"
  export_path: /ons/rdbe_dev/outgoing_export
  feather_path: "/ons/rdbe_dev/staging/feather"
network_paths:
  root: "R:/BERD Results System Development 2023/DAP_emulation/"
  logs_foldername: "logs/run_logs"
  snapshot_path: "R:/BERD Results System Development 2023/DAP_emulation/survey_return_data/snapshot-202212-002-83b5bacd-7c99-45cf-b989-d43d762dd054.json"
  secondary_snapshot_path: "R:/BERD Results System Development 2023/DAP_emulation/berd_survey/anonymised/v1/snapshot-202012-002-fba5c4ba-fb8c-4a62-87bb-66c725eea5fd.json" # TODO Check if this works
  ni_full_responses_path: "R:/BERD Results System Development 2023/DAP_emulation/northern_ireland/2021/TEST_ni.csv" # TESTER FILE
  postcode_masterlist: "R:/BERD Results System Development 2023/DAP_emulation/ONS_Postcode_Reference/postcodes_pcd2_itl.csv"
  postcode_path: "R:/BERD Results System Development 2023/DAP_emulation/staging/staging_qa/postcode_validation"
  staging_test_foldername: "R:/BERD Results System Development 2023/Staged_Test_Output"
  staging_output_path: "R:/BERD Results System Development 2023/DAP_emulation/staging/staging_qa/full_responses_qa"
  ni_staging_output_path: "R:/BERD Results System Development 2023/DAP_emulation/northern_ireland/ni_staging_qa"
  history_path: "R:/BERD Results System Development 2023/DAP_emulation/BERD_V7_Anonymised" #"R:\BERD Results System Development 2023\DAP_emulation\backseries\v1"
  backdata_path: "R:/BERD Results System Development 2023/2021_data/validation-extract-responses-202112.csv"
  outliers_path: "R:/BERD Results System Development 2023/DAP_emulation/outliers"
  manual_outliers_path: "R:/BERD Results System Development 2023/DAP_emulation/outliers/manual_outliers/manual_outlier_2023-08-29_v67.csv"
  construction_file_path: "R:/BERD Results System Development 2023/DAP_emulation/construction/manual_construction/test_construction_file.csv"
  construction_file_path_ni: "R:/BERD Results System Development 2023/DAP_emulation/construction/manual_construction/test_construction_ni_file.csv"
  # construction_add_path: "R:/BERD Results System Development 2023/DAP_emulation/construction/manual_construction/construction_additions_2023-11-06_v5.csv" # TODO Need to test
  # construction_amend_path:  "R:/BERD Results System Development 2023/DAP_emulation/construction/manual_construction/construction_amendments_2023-10-31_v2.csv" # TODO Need to test
  estimation_path:  "R:/BERD Results System Development 2023/DAP_emulation/estimation"
  imputation_path:  "R:/BERD Results System Development 2023/DAP_emulation/imputation"
  manual_imp_trim_path: "R:/BERD Results System Development 2023/DAP_emulation/imputation/manual_trimming/trimming_qa_2023-11-27_v359.csv"
  construction_path: "R:/BERD Results System Development 2023/DAP_emulation/construction"
  apportionment_path:  "R:/BERD Results System Development 2023/DAP_emulation/apportionment"
  output_path:  "R:/BERD Results System Development 2023/DAP_emulation/outputs"
  cellno_2022_path: 'R:/BERD Results System Development 2023/DAP_emulation/mappers/2023/berd_2022_cellno_coverage.csv'
  export_path: "R:/BERD Results System Development 2023/DAP_emulation/outgoing_export"
  itl_mapper_path: 'R:/BERD Results System Development 2023/DAP_emulation/mappers/2023/itl.csv'
  feather_path: "R:/BERD Results System Development 2023/DAP_emulation/staging/feather"
  mapper_path: 'R:/BERD Results System Development 2023/DAP_emulation/mappers'
  sic_pg_utf_mapper_path: 'R:/BERD Results System Development 2023/DAP_emulation/mappers/SIC_to_PG_UTF-8.csv'
  cora_mapper_path: "R:/BERD Results System Development 2023/DAP_emulation/mappers/2023/cora_mapper.csv" #input for mapping status to cora "form_stauts"
  ultfoc_mapper_path: "R:/BERD Results System Development 2023/DAP_emulation/mappers/2023/BERD_2022_ultfoc.csv"
  pg_num_alpha_mapper_path: 'R:/BERD Results System Development 2023/DAP_emulation/mappers/pg_num_alpha.csv'
  sic_pg_alpha_mapper_path: 'R:/BERD Results System Development 2023/DAP_emulation/mappers/sic_pg_alpha.csv'
  pg_detailed_mapper_path: "R:/BERD Results System Development 2023/DAP_emulation/mappers/pg_detailed.csv"
  itl1_detailed_mapper_path: "R:/BERD Results System Development 2023/DAP_emulation/mappers/itl1_detailed.csv"
  ref_list_817_mapper_path: "R:/BERD Results System Development 2023/DAP_emulation/mappers/2023/BERD_2022_ref_list.csv"
  civil_defence_detailed_mapper_path: "R:/BERD Results System Development 2023/DAP_emulation/mappers/civil_defence_detailed.csv"
  sic_division_detailed_mapper_path: "R:/BERD Results System Development 2023/DAP_emulation/mappers/sic_div_detailed.csv"
schema_paths:
  short_form_schema: "config/output_schemas/short_form_schema.toml"
  long_form_schema: "config/output_schemas/long_form_schema.toml"
  tau_schema: "config/output_schemas/tau_schema.toml"
  gb_sas_schema: "config/output_schemas/gb_sas_schema.toml"
  ni_sas_schema: "config/output_schemas/ni_sas_schema.toml"
  intram_by_pg_schema: "config/output_schemas/intram_by_pg_schema.toml"
  intram_by_itl1_schema: "config/output_schemas/intram_by_itl1_schema.toml"
  manual_trimming_schema: "config/output_schemas/manual_trimming_qa_schema.toml"
  cora_mapper_schema: "/config/cora_schema.toml"
  sic_pg_utf_schema : "/config/sic_pg_utf_schema.toml"
  status_filtered_schema: "config/output_schemas/status_filtered_schema.toml"
  fte_total_qa_schema: "config/output_schemas/fte_total_qa_schema.toml"
  intram_by_civil_defence_schema: "config/output_schemas/intram_by_civil_defence_schema.toml"
  intram_by_sic_schema: "config/output_schemas/intram_by_sic_schema.toml"


# Export config for users



# / ons/ rdbe_dev/ outputs/ output_short_form/ output_short_form2023-09-12_v1.csv

outliers:
    upper_clip: 0.05  # enter percentage as a decimal (float) - default is 0.05
    lower_clip: 0.0  # enter percentage as a decimal (float) - default is 0.0
    flag_cols: ["701", "702", "703", "704", "705", "706", "707"] # NOT for user config. Columns to flag for outliers.
devtest:
    seltype_list: [1, 2, 3, 5, 6, 7, 9, 10, 11, 13, 14, 15, 17, 18, 19, 21, 22, 23, 25, 26, 27, 29, 30, 31, 33, 34, 35, 37, 38, 39]
csv_filenames:
    main: "main_runlog.csv"
    configs: "configs_runlog.csv"
    logs: "logs_runlog.csv"
run_log_sql:
    log_db: "test_runlog"
    log_mode: "append"
estimation:
  numeric_cols: ["701", "702", "703", "704", "705", "706", "707", "709", "710", "711"]
imputation:
  lower_trim_perc: 15
  upper_trim_perc: 15
  trim_threshold: 10 # trimming will only occur on classes strictly larger than this value
  sf_expansion_threshold: 3 # default is 3: the minimum viable imputation class size for short form imputation
  mor_threshold: 3 # default is 3: the minimum viable imputation class size for MoR imputation
  lf_target_vars:
    - "211"
    - "305"
    - "emp_researcher"
    - "emp_technician"
    - "emp_other"
    - "headcount_res_m"
    - "headcount_res_f"
    - "headcount_tec_m"
    - "headcount_tec_f"
    - "headcount_oth_m"
    - "headcount_oth_f"
  sum_cols:
    - "emp_total"
    - "headcount_tot_m"
    - "headcount_tot_f"
    - "headcount_total"
breakdowns:
  "211":
    - "202"
    - "203"
    - "204"
    - "205"
    - "206"
    - "207"
    - "209"
    - "210"
    - "212"
    - "214"
    - "216"
    - "218"
    - "219"
    - "220"
    - "221"
    - "222"
    - "223"
    - "225"
    - "226"
    - "227"
    - "228"
    - "229"
    - "237"
    - "242"
    - "243"
    - "244"
    - "245"
    - "246"
    - "247"
    - "248"
    - "249"
    - "250"
  "305":
    - "302"
    - "303"
    - "304"
  emp_total:
    - "emp_researcher"
    - "emp_technician"
    - "emp_other"
  headcount_total:
    - "headcount_res_m"
    - "headcount_res_f"
    - "headcount_tec_m"
    - "headcount_tec_f"
    - "headcount_oth_m"
    - "headcount_oth_f"<|MERGE_RESOLUTION|>--- conflicted
+++ resolved
@@ -27,11 +27,7 @@
   output_auto_outliers: False
   output_outlier_qa : False
   output_estimation_qa: False
-<<<<<<< HEAD
-  output_apportionment_qa: True
-=======
   output_apportionment_qa: False
->>>>>>> 5c0a0a96
   output_long_form: False
   output_short_form: False
   output_gb_sas: False
