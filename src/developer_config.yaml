--- conflicted
+++ resolved
@@ -6,10 +6,7 @@
   load_updated_snapshot: True # Whether to load the updated snapshots for amendments and additions
   load_historic_data: False
   load_manual_outliers: False
-<<<<<<< HEAD
   load_backdata: True
-=======
->>>>>>> ffb67d7a
   output_full_responses: False
   output_auto_outliers: False
   output_outlier_qa : False
