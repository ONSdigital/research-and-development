--- conflicted
+++ resolved
@@ -30,12 +30,8 @@
   staging_test_foldername: "R:/BERD Results System Development 2023/Staged_Test_Output"
   history_path: "R:/BERD Results System Development 2023/DAP_emulation/BERD_V7_Anonymised" #"R:\BERD Results System Development 2023\DAP_emulation\backseries\v1"
   outliers_path: "R:/BERD Results System Development 2023/DAP_emulation/outliers"
-<<<<<<< HEAD
   manual_outliers_path: "R:/BERD Results System Development 2023/DAP_emulation/outliers/manual_outliers/manual_outlier_2023-08-21_v43.csv"
-=======
-  manual_outliers_path: "R:/BERD Results System Development 2023/DAP_emulation/outliers/manual_outliers/manual_outlier_test_file.csv"
   cellno_path: 'R:/BERD Results System Development 2023/DAP_emulation/mappers/2023/berd_2022_cellno_coverage.csv'
->>>>>>> b1ba0b6a
 outliers:
     upper_clip: 0.05  # enter percentage as a decimal (float) - default is 0.05
     lower_clip: 0.0  # enter percentage as a decimal (float) - default is 0.0
