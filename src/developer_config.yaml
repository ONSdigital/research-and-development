global:
  log_to_file: True # Write logs to .log file
  logging_level: "DEBUG"
  table_config: "SingleLine"
  postcode_csv_check: True
  load_historic_data: False
  load_manual_outliers: False
  output_full_responses: False
  output_auto_outliers: False
  output_outlier_qa : False
  output_estimation_qa: False
<<<<<<< HEAD
  output_imputation_qa: True
  output_short_form: False
=======
  output_short_form: True
>>>>>>> c5fc825b
  dev_test : False
  network_or_hdfs: network #whether to load from hdfs or network (local Python)
years:
  current_year: 2022 # TODO: put this in the userconfig
  previous_years_to_load: 1 # TODO: put this in the userconfig
runlog_writer:
    write_csv: True # Write the runlog to a CSV file
    write_hdf5: False # Write the runlog to an HDF5 file
    write_sql: False # Write the runlog to a SQL database
    display: False # Display the runlog in the terminal
    log_path: "data/log"
hdfs_paths:
  root: None
  logs_foldername: "resdev/logs/run_logs"
  snapshot_path: "/ons/rdbe_dev/snapshot-202012-002-fba5c4ba-fb8c-4a62-87bb-66c725eea5fd.json"
  postcode_masterlist: "/ons/rdbe_dev/mappers/2023/ONSPD_NOV_2022_UK.csv"
  postcode_path: "/ons/rdbe_dev/staging/staging_qa/postcode_validation"
  pg_mapper_path: "/ons/rdbe_dev/mappers/2023/SIC_to_PG_UTF-8.csv"
  ultfoc_mapper_path: "/ons/rdbe_dev/mappers/2023/BERD_2022_ultfoc_anon.csv"
  cora_mapper_path: "/ons/rdbe_dev/mappers/2023/cora_mapper.csv"
  staging_output_path: "/ons/rdbe_dev/staging/staging_qa/full_responses_qa"
  cellno_path: "/ons/rdbe_dev/mappers/2023/berd_2022_cellno_coverage.csv"
  itl_path: "/ons/rdbe_dev/mappers/2023/itl.csv"
  history_path: "/ons/rdbe_dev/BERD_V7_Anonymised"
  outliers_path: None
network_paths:
  root: None
  logs_foldername: "logs/run_logs"
  snapshot_path: "R:/BERD Results System Development 2023/DAP_emulation/survey_return_data/snapshot-202212-002-83b5bacd-7c99-45cf-b989-d43d762dd054.json"
  postcode_masterlist: "R:/BERD Results System Development 2023/DAP_emulation/ONS_Postcode_Reference/postcodes_pcd2_itl.csv"
  postcode_path: "R:/BERD Results System Development 2023/DAP_emulation/staging/staging_qa/postcode_validation"
  pg_mapper_path: "R:/BERD Results System Development 2023/DAP_emulation/mappers/2023/SIC_to_PG.csv"
  cora_mapper_path: "R:/BERD Results System Development 2023/DAP_emulation/mappers/2023/cora_mapper.csv" #input for mapping status to cora "form_stauts"
  ultfoc_mapper_path: "R:/BERD Results System Development 2023/DAP_emulation/mappers/2023/BERD_2022_ultfoc.csv"
  staging_test_foldername: "R:/BERD Results System Development 2023/Staged_Test_Output"
  staging_output_path: "R:/BERD Results System Development 2023/DAP_emulation/staging/staging_qa/full_responses_qa"
  history_path: "R:/BERD Results System Development 2023/DAP_emulation/BERD_V7_Anonymised" #"R:\BERD Results System Development 2023\DAP_emulation\backseries\v1"
  outliers_path: "R:/BERD Results System Development 2023/DAP_emulation/outliers"
  manual_outliers_path: "R:/BERD Results System Development 2023/DAP_emulation/outliers/manual_outliers/manual_outlier_2023-08-29_v67.csv"
  estimation_path:  "R:/BERD Results System Development 2023/DAP_emulation/estimation"
  imputation_path:  "R:/BERD Results System Development 2023/DAP_emulation/imputation"
  output_path:  "R:/BERD Results System Development 2023/DAP_emulation/outputs"
  cellno_path: 'R:/BERD Results System Development 2023/DAP_emulation/mappers/2023/berd_2022_cellno_coverage.csv'
  itl_path: 'R:/BERD Results System Development 2023/DAP_emulation/mappers/2023/itl.csv'
schema_paths:
  frozen_shortform_schema: "src/outputs/output_schemas/frozen_shortform_schema.toml"
outliers:
    upper_clip: 0.05  # enter percentage as a decimal (float) - default is 0.05
    lower_clip: 0.0  # enter percentage as a decimal (float) - default is 0.0
    flag_cols: ["701", "702", "703", "704", "705", "706", "707"] # NOT for user config. Columns to flag for outliers.
csv_filenames:
    main: "main_runlog.csv"
    configs: "configs_runlog.csv"
    logs: "logs_runlog.csv"
run_log_sql:
    log_db: "test_runlog"
    log_mode: "append"<|MERGE_RESOLUTION|>--- conflicted
+++ resolved
@@ -9,12 +9,8 @@
   output_auto_outliers: False
   output_outlier_qa : False
   output_estimation_qa: False
-<<<<<<< HEAD
   output_imputation_qa: True
-  output_short_form: False
-=======
   output_short_form: True
->>>>>>> c5fc825b
   dev_test : False
   network_or_hdfs: network #whether to load from hdfs or network (local Python)
 years:
