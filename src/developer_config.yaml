--- conflicted
+++ resolved
@@ -8,12 +8,8 @@
   output_full_responses: False
   output_auto_outliers: False
   output_outlier_qa : False
-<<<<<<< HEAD
-  output_estimation_qa: True
-=======
   output_estimation_qa: False
   output_imputation_qa: True
->>>>>>> bcc3742d
   output_short_form: True
   dev_test : True
   network_or_hdfs: hdfs #whether to load from hdfs or network (local Python)
