global:
  log_to_file: True # Write logs to .log file
  logging_level: "DEBUG"
  table_config: "SingleLine"
  validate_postcodes: True
  postcode_csv_check: True
  load_historic_data: False
  output_full_responses: False
  output_auto_outliers: False
  output_outlier_qa : False
  output_estimation_qa: False
  output_short_form: False
<<<<<<< HEAD
=======
  dev_test : False
>>>>>>> 9e331f21
  network_or_hdfs: network #whether to load from hdfs or network (local Python)
years:
  current_year: 2022 # TODO: put this in the userconfig
  previous_years_to_load: 1 # TODO: put this in the userconfig
runlog_writer:
    write_csv: True # Write the runlog to a CSV file
    write_hdf5: False # Write the runlog to an HDF5 file
    write_sql: False # Write the runlog to a SQL database
    display: False # Display the runlog in the terminal
    log_path: "data/log"
hdfs_paths:
  root: None
  logs_foldername: "resdev/logs/run_logs"
  snapshot_path: "/ons/rdbe_dev/snapshot-202012-002-fba5c4ba-fb8c-4a62-87bb-66c725eea5fd.json"
  postcode_masterlist: "/ons/rdbe_dev/mappers/2023/ONSPD_NOV_2022_UK.csv"
  postcode_path: "/ons/rdbe_dev/staging/staging_qa/postcode_validation"
  mapper_path: "/ons/rdbe_dev/berd_Mappers/SIC_to_PG.csv"
  history_path: "/ons/rdbe_dev/BERD_V7_Anonymised"
  outliers_path: None
network_paths:
  root: None
  logs_foldername: "logs/run_logs"
  snapshot_path: "R:/BERD Results System Development 2023/DAP_emulation/survey_return_data/snapshot-202212-002-83b5bacd-7c99-45cf-b989-d43d762dd054.json"
  postcode_masterlist: "R:/BERD Results System Development 2023/DAP_emulation/ONS_Postcode_Reference/postcodes_pcd2_itl.csv"
  postcode_path: "R:/BERD Results System Development 2023/DAP_emulation/staging/staging_qa/postcode_validation"
  mapper_path: "R:/BERD Results System Development 2023/DAP_emulation/mappers/2023/SIC_to_PG.csv"
  ultfoc_mapper_path: "R:/BERD Results System Development 2023/DAP_emulation/mappers/2023/BERD_2022_ultfoc.csv"
  staging_test_foldername: "R:/BERD Results System Development 2023/Staged_Test_Output"
  history_path: "R:/BERD Results System Development 2023/DAP_emulation/BERD_V7_Anonymised" #"R:\BERD Results System Development 2023\DAP_emulation\backseries\v1"
  outliers_path: "R:/BERD Results System Development 2023/DAP_emulation/outliers"
  manual_outliers_path: "R:/BERD Results System Development 2023/DAP_emulation/outliers/manual_outliers/manual_outlier_2023-08-29_v67.csv"
  estimation_path:  "R:/BERD Results System Development 2023/DAP_emulation/estimation"
  output_path:  "R:/BERD Results System Development 2023/DAP_emulation/outputs"
  cellno_path: 'R:/BERD Results System Development 2023/DAP_emulation/mappers/2023/berd_2022_cellno_coverage.csv'
outliers:
    upper_clip: 0.05  # enter percentage as a decimal (float) - default is 0.05
    lower_clip: 0.0  # enter percentage as a decimal (float) - default is 0.0
    flag_cols: ["701", "702", "703", "704", "705", "706", "707"] # NOT for user config. Columns to flag for outliers.

csv_filenames:
    main: "main_runlog.csv"
    configs: "configs_runlog.csv"
    logs: "logs_runlog.csv"
run_log_sql:
    log_db: "test_runlog"
    log_mode: "append"<|MERGE_RESOLUTION|>--- conflicted
+++ resolved
@@ -10,10 +10,7 @@
   output_outlier_qa : False
   output_estimation_qa: False
   output_short_form: False
-<<<<<<< HEAD
-=======
   dev_test : False
->>>>>>> 9e331f21
   network_or_hdfs: network #whether to load from hdfs or network (local Python)
 years:
   current_year: 2022 # TODO: put this in the userconfig
