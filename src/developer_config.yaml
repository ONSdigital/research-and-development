global:
  log_to_file: True # Write logs to .log file
  logging_level: "DEBUG"
  table_config: "SingleLine"
  postcode_csv_check: False
  load_updated_snapshot: True # Whether to load the updated snapshots for amendments and additions
  load_historic_data: False
  load_manual_outliers: False
<<<<<<< HEAD
  load_backdata: True
  output_full_responses: False
=======
  output_full_responses: True
>>>>>>> ebd8a25e
  output_auto_outliers: False
  output_outlier_qa : False
  output_estimation_qa: False
  output_imputation_qa: False
  output_short_form: False
  output_tau: False
  output_gb_sas: False
  output_intram_by_pg: False
<<<<<<< HEAD
=======
  output_intram_by_itl1: True
>>>>>>> ebd8a25e
  dev_test : False
  network_or_hdfs: network #whether to load from hdfs or network (local Python)
  load_from_feather: True
years:
  current_year: 2022 # TODO: put this in the userconfig
  previous_years_to_load: 1 # TODO: put this in the userconfig
runlog_writer:
    write_csv: True # Write the runlog to a CSV file
    write_hdf5: False # Write the runlog to an HDF5 file
    write_sql: False # Write the runlog to a SQL database
    display: False # Display the runlog in the terminal
    log_path: "/ons/rdbe_dev/"
hdfs_paths:
  root: "/ons/rdbe_dev/"
  logs_foldername: "/ons/rdbe_dev/logs/run_logs"
  snapshot_path: "/ons/rdbe_dev/berd_survey/anonymised/v1/snapshot-202012-002-fba5c4ba-fb8c-4a62-87bb-66c725eea5fd.json"
  secondary_snapshot_path: "TODO" # ? No secondary snapshot on the HDFS?
  postcode_masterlist: "/ons/rdbe_dev/mappers/2023/ONSPD_NOV_2022_UK.csv"
  postcode_path: "/ons/rdbe_dev/staging/staging_qa/postcode_validation"
  ultfoc_mapper_path: "/ons/rdbe_dev/mappers/2023/BERD_2022_ultfoc_anon.csv"
  cora_mapper_path: "/ons/rdbe_dev/mappers/2023/cora_mapper.csv"
  staging_output_path: "/ons/rdbe_dev/staging/staging_qa/full_responses_qa"
  output_path:  "/ons/rdbe_dev/outputs"
  cellno_path: "/ons/rdbe_dev/mappers/2023/berd_2022_cellno_coverage.csv"
  itl_path: "/ons/rdbe_dev/mappers/2023/itl.csv"
  history_path: "/ons/rdbe_dev/BERD_V7_Anonymised"
  backdata_path: ""
  manual_outliers_path: "/ons/rdbe_dev/outliers/manual_outliers/manual_outlier_2023_09_09_sample_amonymised.csv"
  imputation_path: "/ons/rdbe_dev/imputation"
  outliers_path: "/ons/rdbe_dev/outliers"
  estimation_path:  "/ons/rdbe_dev/estimation"
  short_form_schema: "src/outputs/output_schemas/frozen_shortform_schema.toml"
  export_path: "/ons/rdbe_dev/outgoing_export"
  feather_path: "/ons/rdbe_dev/staging/feather"
network_paths:
  root: "R:/BERD Results System Development 2023/DAP_emulation/"
  logs_foldername: "logs/run_logs"
  snapshot_path: "R:/BERD Results System Development 2023/DAP_emulation/survey_return_data/snapshot-202212-002-83b5bacd-7c99-45cf-b989-d43d762dd054.json"
  secondary_snapshot_path: "R:/BERD Results System Development 2023/DAP_emulation/berd_survey/anonymised/v1/snapshot-202012-002-fba5c4ba-fb8c-4a62-87bb-66c725eea5fd.json" # TODO Check if this works
  postcode_masterlist: "R:/BERD Results System Development 2023/DAP_emulation/ONS_Postcode_Reference/postcodes_pcd2_itl.csv"
  postcode_path: "R:/BERD Results System Development 2023/DAP_emulation/staging/staging_qa/postcode_validation"
  cora_mapper_path: "R:/BERD Results System Development 2023/DAP_emulation/mappers/2023/cora_mapper.csv" #input for mapping status to cora "form_stauts"
  ultfoc_mapper_path: "R:/BERD Results System Development 2023/DAP_emulation/mappers/2023/BERD_2022_ultfoc.csv"
  staging_test_foldername: "R:/BERD Results System Development 2023/Staged_Test_Output"
  staging_output_path: "R:/BERD Results System Development 2023/DAP_emulation/staging/staging_qa/full_responses_qa"
  history_path: "R:/BERD Results System Development 2023/DAP_emulation/BERD_V7_Anonymised" #"R:\BERD Results System Development 2023\DAP_emulation\backseries\v1"
  backdata_path: "R:/BERD Results System Development 2023/2021_data/validation-extract-responses-202112.csv"
  outliers_path: "R:/BERD Results System Development 2023/DAP_emulation/outliers"
  manual_outliers_path: "R:/BERD Results System Development 2023/DAP_emulation/outliers/manual_outliers/manual_outlier_2023-08-29_v67.csv"
  estimation_path:  "R:/BERD Results System Development 2023/DAP_emulation/estimation"
  imputation_path:  "R:/BERD Results System Development 2023/DAP_emulation/imputation"
  output_path:  "R:/BERD Results System Development 2023/DAP_emulation/outputs"
  cellno_path: 'R:/BERD Results System Development 2023/DAP_emulation/mappers/2023/berd_2022_cellno_coverage.csv'
  export_path: "R:/BERD Results System Development 2023/DAP_emulation/outgoing_export"
  itl_path: 'R:/BERD Results System Development 2023/DAP_emulation/mappers/2023/itl.csv'
  feather_path: "R:/BERD Results System Development 2023/DAP_emulation/staging/feather"
  pg_alpha_num_path: 'R:/BERD Results System Development 2023/DAP_emulation/mappers/pg_alpha_num.csv'
  pg_num_alpha_path: 'R:/BERD Results System Development 2023/DAP_emulation/mappers/pg_num_alpha.csv'
  sic_pg_alpha_path: 'R:/BERD Results System Development 2023/DAP_emulation/mappers/sic_pg_alpha.csv'
  pg_detailed_path: "R:/BERD Results System Development 2023/DAP_emulation/mappers/pg_detailed.csv"
  itl1_detailed_path: "R:/BERD Results System Development 2023/DAP_emulation/mappers/itl1_detailed.csv"
schema_paths:
  frozen_shortform_schema: "config/output_schemas/frozen_shortform_schema.toml"
  tau_schema: "config/output_schemas/tau_schema.toml"
  gb_sas_schema: "config/output_schemas/gb_sas_schema.toml"

outliers:
    upper_clip: 0.05  # enter percentage as a decimal (float) - default is 0.05
    lower_clip: 0.0  # enter percentage as a decimal (float) - default is 0.0
    flag_cols: ["701", "702", "703", "704", "705", "706", "707"] # NOT for user config. Columns to flag for outliers.
devtest:
    seltype_list: [1, 2, 3, 5, 6, 7, 9, 10, 11, 13, 14, 15, 17, 18, 19, 21, 22, 23, 25, 26, 27, 29, 30, 31, 33, 34, 35, 37, 38, 39]
csv_filenames:
    main: "main_runlog.csv"
    configs: "configs_runlog.csv"
    logs: "logs_runlog.csv"
run_log_sql:
    log_db: "test_runlog"
    log_mode: "append"
estimation:
  numeric_cols: ["701", "702", "703", "704", "705", "706", "707", "709", "710", "711"]
imputation:
  lf_target_vars: ["211", "305", "emp_researcher", "emp_technician", "emp_other", "headcount_res_m", "headcount_res_f", "headcount_tec_m", "headcount_tec_f", "headcount_oth_m", "headcount_oth_f"]
  sum_cols: ["emp_total", "headcount_tot_m", "headcount_tot_f", "headcount_total"]
breakdowns:
  "211":
    - "202"
    - "203"
    - "204"
    - "205"
    - "206"
    - "207"
    - "209"
    - "210"
    - "212"
    - "214"
    - "216"
    - "218"
    - "219"
    - "220"
    - "221"
    - "222"
    - "223"
    - "225"
    - "226"
    - "227"
    - "228"
    - "229"
    - "237"
    - "242"
    - "243"
    - "244"
    - "245"
    - "246"
    - "247"
    - "248"
    - "249"
    - "250"
  "305":
    - "302"
    - "303"
    - "304"
  emp_total:
    - "emp_researcher"
    - "emp_technician"
    - "emp_other"
  headcount_total:
    - "headcount_res_m"
    - "headcount_res_f"
    - "headcount_tec_m"
    - "headcount_tec_f"
    - "headcount_oth_m"
    - "headcount_oth_f"<|MERGE_RESOLUTION|>--- conflicted
+++ resolved
@@ -1,29 +1,22 @@
 global:
   log_to_file: True # Write logs to .log file
-  logging_level: "DEBUG"
+  logging_level: "INFO" # "DEBUG"
   table_config: "SingleLine"
   postcode_csv_check: False
   load_updated_snapshot: True # Whether to load the updated snapshots for amendments and additions
   load_historic_data: False
   load_manual_outliers: False
-<<<<<<< HEAD
   load_backdata: True
   output_full_responses: False
-=======
-  output_full_responses: True
->>>>>>> ebd8a25e
   output_auto_outliers: False
   output_outlier_qa : False
   output_estimation_qa: False
-  output_imputation_qa: False
+  output_imputation_qa: True
   output_short_form: False
   output_tau: False
   output_gb_sas: False
   output_intram_by_pg: False
-<<<<<<< HEAD
-=======
-  output_intram_by_itl1: True
->>>>>>> ebd8a25e
+  output_intram_by_itl1: False
   dev_test : False
   network_or_hdfs: network #whether to load from hdfs or network (local Python)
   load_from_feather: True
