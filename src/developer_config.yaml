global:
  # Logging settings
  log_to_file: True # Write logs to .log file
  logging_level: "DEBUG"
  table_config: "SingleLine"
  # Environment settings
  dev_test : False
  network_or_hdfs: network #whether to load from hdfs or network (local Python)
  # Staging and validation settings
  postcode_csv_check: False
  load_updated_snapshot: False # Whether to load the updated snapshots for amendments and additions
  load_ni_data: True
  load_historic_data: False
  run_construction: False
  run_ni_construction: False
  load_manual_outliers: False
  load_manual_imputation: False
  load_backdata: True  # whether to load previous year data for MoR
  load_reference_list: True # the reference list corrections should always be loaded in year 1
  load_from_feather: True
  # Apportionment to sites settings
  apportion_sites: True
  # Output settings
  output_full_responses: False
  output_ni_full_responses: False
<<<<<<< HEAD
  output_imputation_qa: False
  output_auto_outliers: True
=======
  output_imputation_qa: True
  output_auto_outliers: False
>>>>>>> e3451de7
  output_outlier_qa : False
  output_estimation_qa: False
  output_apportionment_qa: False
  output_long_form: False
  output_short_form: False
  output_gb_sas: True
  output_ni_sas: True
  output_tau: True
  output_intram_by_pg: False
  output_intram_by_itl1: False
  output_intram_by_civil_defence: False
  output_intram_by_sic: False
  output_fte_total_qa: False
  output_status_filtered: False

years:
  current_year: 2022 # TODO: put this in the userconfig
  previous_years_to_load: 1 # TODO: put this in the userconfig
runlog_writer:
    write_csv: True # Write the runlog to a CSV file
    write_hdf5: False # Write the runlog to an HDF5 file
    write_sql: False # Write the runlog to a SQL database
    display: False # Display the runlog in the terminal
    log_path: "/ons/rdbe_dev/"
hdfs_paths:
  root: "/ons/rdbe_dev/"
  logs_foldername: "/ons/rdbe_dev/logs/run_logs"
  snapshot_path: "/ons/rdbe_dev/berd_survey/anonymised/v1/snapshot-202012-002-fba5c4ba-fb8c-4a62-87bb-66c725eea5fd.json"
  secondary_snapshot_path: "/ons/rdbe_dev/berd_survey/anonymised/v1/NEW_SNAPSHOT_TODO.json"
  postcode_masterlist: "/ons/rdbe_dev/mappers/2023/ONSPD_NOV_2022_UK.csv"
  postcode_path: "/ons/rdbe_dev/staging/staging_qa/postcode_validation"
  ultfoc_mapper_path: "/ons/rdbe_dev/mappers/2023/BERD_2022_ultfoc_anon.csv"

  staging_output_path: "/ons/rdbe_dev/staging/staging_qa/full_responses_qa"
  output_path:  "/ons/rdbe_dev/outputs"
  cellno_2022_path: "/ons/rdbe_dev/mappers/2023/berd_2022_cellno_coverage.csv"
  itl_mapper_path: "/ons/rdbe_dev/mappers/2023/itl.csv"
  history_path: "/ons/rdbe_dev/BERD_V7_Anonymised"
  backdata_path: ""
  manual_outliers_path: "/ons/rdbe_dev/outliers/manual_outliers/manual_outlier_2023_09_09_sample_amonymised.csv"
  imputation_path: "/ons/rdbe_dev/imputation"
  manual_imp_trim_path: "/ons/rdbe_dev/imputation/manual_trimming"
  outliers_path: "/ons/rdbe_dev/outliers"
  estimation_path:  "/ons/rdbe_dev/estimation"
  short_form_schema: "src/outputs/output_schemas/short_form_schema.toml"
  long_form_schema: "src/outputs/output_schemas/long_form_schema.toml"
  export_path: /ons/rdbe_dev/outgoing_export
  feather_path: "/ons/rdbe_dev/staging/feather"
network_paths:
  root: "R:/BERD Results System Development 2023/DAP_emulation/"
  logs_foldername: "logs/run_logs"
  snapshot_path: "R:/BERD Results System Development 2023/DAP_emulation/survey_return_data/snapshot-202212-002-83b5bacd-7c99-45cf-b989-d43d762dd054.json"
  secondary_snapshot_path: "R:/BERD Results System Development 2023/DAP_emulation/berd_survey/anonymised/v1/snapshot-202012-002-fba5c4ba-fb8c-4a62-87bb-66c725eea5fd.json" # TODO Check if this works
  ni_full_responses_path: "R:/BERD Results System Development 2023/DAP_emulation/northern_ireland/2021/TEST_ni.csv" # TESTER FILE
  postcode_masterlist: "R:/BERD Results System Development 2023/DAP_emulation/ONS_Postcode_Reference/postcodes_pcd2_itl.csv"
  postcode_path: "R:/BERD Results System Development 2023/DAP_emulation/staging/staging_qa/postcode_validation"
  staging_test_foldername: "R:/BERD Results System Development 2023/Staged_Test_Output"
  staging_output_path: "R:/BERD Results System Development 2023/DAP_emulation/staging/staging_qa/full_responses_qa"
  ni_staging_output_path: "R:/BERD Results System Development 2023/DAP_emulation/northern_ireland/ni_staging_qa"
  history_path: "R:/BERD Results System Development 2023/DAP_emulation/BERD_V7_Anonymised" #"R:\BERD Results System Development 2023\DAP_emulation\backseries\v1"
  backdata_path: "R:/BERD Results System Development 2023/2021_data/validation-extract-responses-202112.csv"
  outliers_path: "R:/BERD Results System Development 2023/DAP_emulation/outliers"
  manual_outliers_path: "R:/BERD Results System Development 2023/DAP_emulation/outliers/manual_outliers/manual_outlier_2023-08-29_v67.csv"
  construction_file_path: "R:/BERD Results System Development 2023/DAP_emulation/construction/manual_construction/test_construction_file.csv"
  construction_file_path_ni: "R:/BERD Results System Development 2023/DAP_emulation/construction/manual_construction/test_construction_ni_file.csv"
  # construction_add_path: "R:/BERD Results System Development 2023/DAP_emulation/construction/manual_construction/construction_additions_2023-11-06_v5.csv" # TODO Need to test
  # construction_amend_path:  "R:/BERD Results System Development 2023/DAP_emulation/construction/manual_construction/construction_amendments_2023-10-31_v2.csv" # TODO Need to test
  estimation_path:  "R:/BERD Results System Development 2023/DAP_emulation/estimation"
  imputation_path:  "R:/BERD Results System Development 2023/DAP_emulation/imputation"
  manual_imp_trim_path: "R:/BERD Results System Development 2023/DAP_emulation/imputation/manual_trimming/trimming_qa_2023-11-27_v359.csv"
  construction_path: "R:/BERD Results System Development 2023/DAP_emulation/construction"
  apportionment_path:  "R:/BERD Results System Development 2023/DAP_emulation/apportionment"
  output_path:  "R:/BERD Results System Development 2023/DAP_emulation/outputs"
  cellno_2022_path: 'R:/BERD Results System Development 2023/DAP_emulation/mappers/2023/berd_2022_cellno_coverage.csv'
  export_path: "R:/BERD Results System Development 2023/DAP_emulation/outgoing_export"
  itl_mapper_path: 'R:/BERD Results System Development 2023/DAP_emulation/mappers/2023/itl.csv'
  feather_path: "R:/BERD Results System Development 2023/DAP_emulation/staging/feather"
  mapper_path: 'R:/BERD Results System Development 2023/DAP_emulation/mappers'
  sic_pg_utf_mapper_path: 'R:/BERD Results System Development 2023/DAP_emulation/mappers/SIC_to_PG_UTF-8.csv'
  cora_mapper_path: "R:/BERD Results System Development 2023/DAP_emulation/mappers/2023/cora_mapper.csv" #input for mapping status to cora "form_stauts"
  ultfoc_mapper_path: "R:/BERD Results System Development 2023/DAP_emulation/mappers/2023/BERD_2022_ultfoc.csv"
  pg_num_alpha_mapper_path: 'R:/BERD Results System Development 2023/DAP_emulation/mappers/pg_num_alpha.csv'
  sic_pg_alpha_mapper_path: 'R:/BERD Results System Development 2023/DAP_emulation/mappers/sic_pg_alpha.csv'
  pg_detailed_mapper_path: "R:/BERD Results System Development 2023/DAP_emulation/mappers/pg_detailed.csv"
  itl1_detailed_mapper_path: "R:/BERD Results System Development 2023/DAP_emulation/mappers/itl1_detailed.csv"
  ref_list_817_mapper_path: "R:/BERD Results System Development 2023/DAP_emulation/mappers/2023/BERD_2022_ref_list.csv"
  civil_defence_detailed_mapper_path: "R:/BERD Results System Development 2023/DAP_emulation/mappers/civil_defence_detailed.csv"
  sic_division_detailed_mapper_path: "R:/BERD Results System Development 2023/DAP_emulation/mappers/sic_div_detailed.csv"
schema_paths:
  short_form_schema: "config/output_schemas/short_form_schema.toml"
  long_form_schema: "config/output_schemas/long_form_schema.toml"
  tau_schema: "config/output_schemas/tau_schema.toml"
  gb_sas_schema: "config/output_schemas/gb_sas_schema.toml"
  ni_sas_schema: "config/output_schemas/ni_sas_schema.toml"
  intram_by_pg_schema: "config/output_schemas/intram_by_pg_schema.toml"
  intram_by_itl1_schema: "config/output_schemas/intram_by_itl1_schema.toml"
  manual_trimming_schema: "config/output_schemas/manual_trimming_qa_schema.toml"
  cora_mapper_schema: "/config/cora_schema.toml"
  sic_pg_utf_schema : "/config/sic_pg_utf_schema.toml"
  status_filtered_schema: "config/output_schemas/status_filtered_schema.toml"
  fte_total_qa_schema: "config/output_schemas/fte_total_qa_schema.toml"
  intram_by_civil_defence_schema: "config/output_schemas/intram_by_civil_defence_schema.toml"
  intram_by_sic_schema: "config/output_schemas/intram_by_sic_schema.toml"


# Export config for users



# / ons/ rdbe_dev/ outputs/ output_short_form/ output_short_form2023-09-12_v1.csv

outliers:
    upper_clip: 0.05  # enter percentage as a decimal (float) - default is 0.05
    lower_clip: 0.0  # enter percentage as a decimal (float) - default is 0.0
    flag_cols: ["701", "702", "703", "704", "705", "706", "707"] # NOT for user config. Columns to flag for outliers.
devtest:
    seltype_list: [1, 2, 3, 5, 6, 7, 9, 10, 11, 13, 14, 15, 17, 18, 19, 21, 22, 23, 25, 26, 27, 29, 30, 31, 33, 34, 35, 37, 38, 39]
csv_filenames:
    main: "main_runlog.csv"
    configs: "configs_runlog.csv"
    logs: "logs_runlog.csv"
run_log_sql:
    log_db: "test_runlog"
    log_mode: "append"
estimation:
  numeric_cols: ["701", "702", "703", "704", "705", "706", "707", "709", "710", "711"]
imputation:
  lower_trim_perc: 15
  upper_trim_perc: 15
  trim_threshold: 10 # trimming will only occur on classes strictly larger than this value
  sf_expansion_threshold: 3 # default is 3: the minimum viable imputation class size for short form imputation
  mor_threshold: 3 # default is 3: the minimum viable imputation class size for MoR imputation
  lf_target_vars:
    - "211"
    - "305"
    - "emp_researcher"
    - "emp_technician"
    - "emp_other"
    - "headcount_res_m"
    - "headcount_res_f"
    - "headcount_tec_m"
    - "headcount_tec_f"
    - "headcount_oth_m"
    - "headcount_oth_f"
  sum_cols:
    - "emp_total"
    - "headcount_tot_m"
    - "headcount_tot_f"
    - "headcount_total"
breakdowns:
  "211":
    - "202"
    - "203"
    - "204"
    - "205"
    - "206"
    - "207"
    - "209"
    - "210"
    - "212"
    - "214"
    - "216"
    - "218"
    - "219"
    - "220"
    - "221"
    - "222"
    - "223"
    - "225"
    - "226"
    - "227"
    - "228"
    - "229"
    - "237"
    - "242"
    - "243"
    - "244"
    - "245"
    - "246"
    - "247"
    - "248"
    - "249"
    - "250"
  "305":
    - "302"
    - "303"
    - "304"
  emp_total:
    - "emp_researcher"
    - "emp_technician"
    - "emp_other"
  headcount_total:
    - "headcount_res_m"
    - "headcount_res_f"
    - "headcount_tec_m"
    - "headcount_tec_f"
    - "headcount_oth_m"
    - "headcount_oth_f"<|MERGE_RESOLUTION|>--- conflicted
+++ resolved
@@ -23,13 +23,8 @@
   # Output settings
   output_full_responses: False
   output_ni_full_responses: False
-<<<<<<< HEAD
   output_imputation_qa: False
-  output_auto_outliers: True
-=======
-  output_imputation_qa: True
   output_auto_outliers: False
->>>>>>> e3451de7
   output_outlier_qa : False
   output_estimation_qa: False
   output_apportionment_qa: False
