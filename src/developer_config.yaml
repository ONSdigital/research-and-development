--- conflicted
+++ resolved
@@ -21,10 +21,6 @@
   output_outlier_qa : False
   output_estimation_qa: False
   output_imputation_qa: False
-<<<<<<< HEAD
-=======
-  output_status_filtered: False
->>>>>>> e6594e77
   output_short_form: False
   output_long_form: False
   output_tau: False
@@ -32,12 +28,9 @@
   output_intram_by_pg: False
   output_intram_by_itl1: False
   output_intram_by_civil_defence: False
-<<<<<<< HEAD
-  output_intram_by_sic: True
-  output_fte_total_qa: True
-=======
   output_intram_by_sic: False
->>>>>>> e6594e77
+  output_status_filtered: False
+  output_fte_total_qa: False
 years:
   current_year: 2022 # TODO: put this in the userconfig
   previous_years_to_load: 1 # TODO: put this in the userconfig
