--- conflicted
+++ resolved
@@ -9,13 +9,8 @@
   output_auto_outliers: False
   output_outlier_qa : False
   output_estimation_qa: False
-<<<<<<< HEAD
-  output_short_form: False
-  dev_test: False
-=======
   output_short_form: True
   dev_test : False
->>>>>>> 20bc0c67
   network_or_hdfs: network #whether to load from hdfs or network (local Python)
 years:
   current_year: 2022 # TODO: put this in the userconfig
