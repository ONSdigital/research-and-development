global:
  log_to_file: True # Write logs to .log file
  logging_level: "DEBUG"
  table_config: "SingleLine"
  postcode_csv_check: True
  load_historic_data: False
  output_full_responses: False
  output_auto_outliers: False
  output_outlier_qa : False
  output_estimation_qa: False
<<<<<<< HEAD
=======
  output_short_form: False
>>>>>>> 99a381e5
  network_or_hdfs: network #whether to load from hdfs or network (local Python)
years:
  current_year: 2022 # TODO: put this in the userconfig
  previous_years_to_load: 1 # TODO: put this in the userconfig
runlog_writer:
    write_csv: True # Write the runlog to a CSV file
    write_hdf5: False # Write the runlog to an HDF5 file
    write_sql: False # Write the runlog to a SQL database
    display: False # Display the runlog in the terminal
    log_path: "data/log"
hdfs_paths:
  root: None
  logs_foldername: "resdev/logs/run_logs"
  snapshot_path: "/ons/rdbe_dev/snapshot-202012-002-fba5c4ba-fb8c-4a62-87bb-66c725eea5fd.json"
  postcode_masterlist: "/ons/rdbe_dev/mappers/2023/ONSPD_NOV_2022_UK.csv"
  postcode_path: "/ons/rdbe_dev/inter_outputs/postcode_validation"
  mapper_path: "/ons/rdbe_dev/berd_Mappers/SIC_to_PG.csv"
  history_path: "/ons/rdbe_dev/BERD_V7_Anonymised"
  outliers_path: None
network_paths:
  root: None
  logs_foldername: "logs/run_logs"
  snapshot_path: "R:/BERD Results System Development 2023/DAP_emulation/survey_return_data/snapshot-202212-002-83b5bacd-7c99-45cf-b989-d43d762dd054.json"
  postcode_masterlist: "R:/BERD Results System Development 2023/DAP_emulation/ONS_Postcode_Reference/gz_temp.csv"
  postcode_path: "R:/BERD Results System Development 2023/DAP_emulation/staging/staging_qa/postcode_validation"
  mapper_path: "R:/BERD Results System Development 2023/DAP_emulation/mappers/2023/SIC_to_PG.csv"
  staging_test_foldername: "R:/BERD Results System Development 2023/Staged_Test_Output"
  history_path: "R:/BERD Results System Development 2023/DAP_emulation/BERD_V7_Anonymised" #"R:\BERD Results System Development 2023\DAP_emulation\backseries\v1"
  outliers_path: "R:/BERD Results System Development 2023/DAP_emulation/outliers"
  manual_outliers_path: "R:/BERD Results System Development 2023/DAP_emulation/outliers/manual_outliers/manual_outlier_2023-08-22_v45.csv"
  estimation_path:  "R:/BERD Results System Development 2023/DAP_emulation/estimation"
  output_path:  "R:/BERD Results System Development 2023/DAP_emulation/outputs"
  cellno_path: 'R:/BERD Results System Development 2023/DAP_emulation/mappers/2023/berd_2022_cellno_coverage.csv'
outliers:
    upper_clip: 0.05  # enter percentage as a decimal (float) - default is 0.05
    lower_clip: 0.0  # enter percentage as a decimal (float) - default is 0.0
    flag_cols: ["701", "702", "703", "704", "705", "706", "707"] # NOT for user config. Columns to flag for outliers.

csv_filenames:
    main: "main_runlog.csv"
    configs: "configs_runlog.csv"
    logs: "logs_runlog.csv"
run_log_sql:
    log_db: "test_runlog"
    log_mode: "append"<|MERGE_RESOLUTION|>--- conflicted
+++ resolved
@@ -8,10 +8,7 @@
   output_auto_outliers: False
   output_outlier_qa : False
   output_estimation_qa: False
-<<<<<<< HEAD
-=======
   output_short_form: False
->>>>>>> 99a381e5
   network_or_hdfs: network #whether to load from hdfs or network (local Python)
 years:
   current_year: 2022 # TODO: put this in the userconfig
