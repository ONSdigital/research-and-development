--- conflicted
+++ resolved
@@ -31,19 +31,11 @@
   output_short_form: False
   output_gb_sas: False
   output_ni_sas: False
-<<<<<<< HEAD
-  output_tau: True
-  output_intram_by_pg: True
-  output_intram_by_itl1: True
-  output_intram_by_civil_defence: True
-  output_intram_by_sic: True
-=======
   output_tau: False
   output_intram_by_pg: False
   output_intram_by_itl1: False
   output_intram_by_civil_defence: False
   output_intram_by_sic: False
->>>>>>> 741c7afd
   output_status_filtered: False
   output_fte_total_qa: False
 years:
