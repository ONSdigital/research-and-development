global:
  # Logging settings
  log_to_file: True # Write logs to .log file
  logging_level: "DEBUG"
  table_config: "SingleLine"
  # Environment settings
  dev_test : False
  network_or_hdfs: network #whether to load from hdfs or network (local Python)
  # Staging and validation settings
  postcode_csv_check: False
  load_updated_snapshot: False # Whether to load the updated snapshots for amendments and additions
  load_ni_data: True
  load_historic_data: False
  run_construction: False
  run_ni_construction: True
  load_manual_outliers: False
  load_manual_imputation: True
  load_backdata: True  # whether to load previous year data for MoR
  load_reference_list: True # the reference list corrections should always be loaded in year 1
  load_from_feather: True
  # Apportionment to sites settings
  apportion_sites: True
  # Output settings
  output_full_responses: False
  output_ni_full_responses: False
  output_auto_outliers: False
  output_outlier_qa : False
  output_estimation_qa: False
  output_imputation_qa: False
  output_long_form: False
  output_short_form: False
<<<<<<< HEAD
  output_gb_sas: True
  output_ni_sas: True
  output_tau: True
=======
  output_gb_sas: False
  output_ni_sas: False
  output_tau: False
>>>>>>> 741c7afd
  output_intram_by_pg: False
  output_intram_by_itl1: False
  output_intram_by_civil_defence: False
  output_intram_by_sic: False
  output_status_filtered: False
  output_fte_total_qa: False
years:
  current_year: 2022 # TODO: put this in the userconfig
  previous_years_to_load: 1 # TODO: put this in the userconfig
runlog_writer:
    write_csv: True # Write the runlog to a CSV file
    write_hdf5: False # Write the runlog to an HDF5 file
    write_sql: False # Write the runlog to a SQL database
    display: False # Display the runlog in the terminal
    log_path: "/ons/rdbe_dev/"
hdfs_paths:
  root: "/ons/rdbe_dev/"
  logs_foldername: "/ons/rdbe_dev/logs/run_logs"
  snapshot_path: "/ons/rdbe_dev/berd_survey/anonymised/v1/snapshot-202012-002-fba5c4ba-fb8c-4a62-87bb-66c725eea5fd.json"
  secondary_snapshot_path: "/ons/rdbe_dev/berd_survey/anonymised/v1/NEW_SNAPSHOT_TODO.json"
  postcode_masterlist: "/ons/rdbe_dev/mappers/2023/ONSPD_NOV_2022_UK.csv"
  postcode_path: "/ons/rdbe_dev/staging/staging_qa/postcode_validation"
  ultfoc_mapper_path: "/ons/rdbe_dev/mappers/2023/BERD_2022_ultfoc_anon.csv"
  cora_mapper_path: "/ons/rdbe_dev/mappers/2023/cora_mapper.csv"
  staging_output_path: "/ons/rdbe_dev/staging/staging_qa/full_responses_qa"
  output_path:  "/ons/rdbe_dev/outputs"
  cellno_path: "/ons/rdbe_dev/mappers/2023/berd_2022_cellno_coverage.csv"
  itl_path: "/ons/rdbe_dev/mappers/2023/itl.csv"
  history_path: "/ons/rdbe_dev/BERD_V7_Anonymised"
  backdata_path: ""
  manual_outliers_path: "/ons/rdbe_dev/outliers/manual_outliers/manual_outlier_2023_09_09_sample_amonymised.csv"
  imputation_path: "/ons/rdbe_dev/imputation"
  manual_imp_trim_path: "/ons/rdbe_dev/imputation/manual_trimming"
  outliers_path: "/ons/rdbe_dev/outliers"
  estimation_path:  "/ons/rdbe_dev/estimation"
  short_form_schema: "src/outputs/output_schemas/frozen_shortform_schema.toml"
  long_form_schema: "src/outputs/output_schemas/frozen_longform_schema.toml"
  export_path: /ons/rdbe_dev/outgoing_export
  feather_path: "/ons/rdbe_dev/staging/feather"
network_paths:
  root: "R:/BERD Results System Development 2023/DAP_emulation/"
  logs_foldername: "logs/run_logs"
  snapshot_path: "R:/BERD Results System Development 2023/DAP_emulation/survey_return_data/snapshot-202212-002-83b5bacd-7c99-45cf-b989-d43d762dd054.json"
  secondary_snapshot_path: "R:/BERD Results System Development 2023/DAP_emulation/berd_survey/anonymised/v1/snapshot-202012-002-fba5c4ba-fb8c-4a62-87bb-66c725eea5fd.json" # TODO Check if this works
  ni_full_responses_path: "R:/BERD Results System Development 2023/DAP_emulation/northern_ireland/2021/TEST_ni.csv" # TESTER FILE
  postcode_masterlist: "R:/BERD Results System Development 2023/DAP_emulation/ONS_Postcode_Reference/postcodes_pcd2_itl.csv"
  postcode_path: "R:/BERD Results System Development 2023/DAP_emulation/staging/staging_qa/postcode_validation"
  cora_mapper_path: "R:/BERD Results System Development 2023/DAP_emulation/mappers/2023/cora_mapper.csv" #input for mapping status to cora "form_stauts"
  ultfoc_mapper_path: "R:/BERD Results System Development 2023/DAP_emulation/mappers/2023/BERD_2022_ultfoc.csv"
  staging_test_foldername: "R:/BERD Results System Development 2023/Staged_Test_Output"
  staging_output_path: "R:/BERD Results System Development 2023/DAP_emulation/staging/staging_qa/full_responses_qa"
  ni_staging_output_path: "R:/BERD Results System Development 2023/DAP_emulation/northern_ireland/ni_staging_qa"
  history_path: "R:/BERD Results System Development 2023/DAP_emulation/BERD_V7_Anonymised" #"R:\BERD Results System Development 2023\DAP_emulation\backseries\v1"
  backdata_path: "R:/BERD Results System Development 2023/2021_data/validation-extract-responses-202112.csv"
  outliers_path: "R:/BERD Results System Development 2023/DAP_emulation/outliers"
  manual_outliers_path: "R:/BERD Results System Development 2023/DAP_emulation/outliers/manual_outliers/manual_outlier_2023-08-29_v67.csv"
  construction_file_path: "R:/BERD Results System Development 2023/DAP_emulation/construction/manual_construction/test_construction_file.csv"
  construction_file_path_ni: "R:/BERD Results System Development 2023/DAP_emulation/construction/manual_construction/test_construction_ni_file.csv"
  # construction_add_path: "R:/BERD Results System Development 2023/DAP_emulation/construction/manual_construction/construction_additions_2023-11-06_v5.csv" # TODO Need to test
  # construction_amend_path:  "R:/BERD Results System Development 2023/DAP_emulation/construction/manual_construction/construction_amendments_2023-10-31_v2.csv" # TODO Need to test
  estimation_path:  "R:/BERD Results System Development 2023/DAP_emulation/estimation"
  imputation_path:  "R:/BERD Results System Development 2023/DAP_emulation/imputation"
  manual_imp_trim_path: "R:/BERD Results System Development 2023/DAP_emulation/imputation/manual_trimming/trimming_qa_2023-11-27_v359.csv"
  construction_path: "R:/BERD Results System Development 2023/DAP_emulation/construction"
  output_path:  "R:/BERD Results System Development 2023/DAP_emulation/outputs"
  cellno_path: 'R:/BERD Results System Development 2023/DAP_emulation/mappers/2023/berd_2022_cellno_coverage.csv'
  export_path: "R:/BERD Results System Development 2023/DAP_emulation/outgoing_export"
  itl_path: 'R:/BERD Results System Development 2023/DAP_emulation/mappers/2023/itl.csv'
  feather_path: "R:/BERD Results System Development 2023/DAP_emulation/staging/feather"
  mapper_path: 'R:/BERD Results System Development 2023/DAP_emulation/mappers'
  sic_pg_utf_path: 'R:/BERD Results System Development 2023/DAP_emulation/mappers/SIC_to_PG_UTF-8.csv'
  # pg_alpha_num_path: 'R:/BERD Results System Development 2023/DAP_emulation/mappers/pg_alpha_num.csv' - deprecated
  pg_num_alpha_path: 'R:/BERD Results System Development 2023/DAP_emulation/mappers/pg_num_alpha.csv'
  sic_pg_alpha_path: 'R:/BERD Results System Development 2023/DAP_emulation/mappers/sic_pg_alpha.csv'
  pg_detailed_path: "R:/BERD Results System Development 2023/DAP_emulation/mappers/pg_detailed.csv"
  itl1_detailed_path: "R:/BERD Results System Development 2023/DAP_emulation/mappers/itl1_detailed.csv"
  ref_list_817_path: "R:/BERD Results System Development 2023/DAP_emulation/mappers/2023/BERD_2022_ref_list.csv"
  civil_defence_detailed_path: "R:/BERD Results System Development 2023/DAP_emulation/mappers/civil_defence_detailed.csv"
  sic_division_detailed_path: "R:/BERD Results System Development 2023/DAP_emulation/mappers/sic_div_detailed.csv"
schema_paths:
  frozen_shortform_schema: "config/output_schemas/frozen_shortform_schema.toml"
  frozen_longform_schema: "config/output_schemas/frozen_longform_schema.toml"
  tau_schema: "config/output_schemas/tau_schema.toml"
  gb_sas_schema: "config/output_schemas/gb_sas_schema.toml"
  ni_sas_schema: "config/output_schemas/ni_sas_schema.toml"
  intram_by_pg_schema: "config/output_schemas/intram_by_pg_schema.toml"
  intram_by_itl1_schema: "config/output_schemas/intram_by_itl1_schema.toml"
  manual_trimming_schema: "config/output_schemas/manual_trimming_qa_schema.toml"
  status_filtered_schema: "config/output_schemas/status_filtered_schema.toml"
  fte_total_qa_schema: "config/output_schemas/fte_total_qa_schema.toml"
  intram_by_civil_defence_schema: "config/output_schemas/intram_by_civil_defence_schema.toml"
  intram_by_sic_schema: "config/output_schemas/intram_by_sic_schema.toml"


# Export config for users



# / ons/ rdbe_dev/ outputs/ output_short_form/ output_short_form2023-09-12_v1.csv

outliers:
    upper_clip: 0.05  # enter percentage as a decimal (float) - default is 0.05
    lower_clip: 0.0  # enter percentage as a decimal (float) - default is 0.0
    flag_cols: ["701", "702", "703", "704", "705", "706", "707"] # NOT for user config. Columns to flag for outliers.
devtest:
    seltype_list: [1, 2, 3, 5, 6, 7, 9, 10, 11, 13, 14, 15, 17, 18, 19, 21, 22, 23, 25, 26, 27, 29, 30, 31, 33, 34, 35, 37, 38, 39]
csv_filenames:
    main: "main_runlog.csv"
    configs: "configs_runlog.csv"
    logs: "logs_runlog.csv"
run_log_sql:
    log_db: "test_runlog"
    log_mode: "append"
estimation:
  numeric_cols: ["701", "702", "703", "704", "705", "706", "707", "709", "710", "711"]
imputation:
  lower_trim_perc: 15
  upper_trim_perc: 15
  trim_threshold: 10 # trimming will only occur on classes strictly larger than this value
  sf_expansion_threshold: 3 # default is 3: the minimum viable imputation class size for short form imputation
  lf_target_vars:
    - "211"
    - "305"
    - "emp_researcher"
    - "emp_technician"
    - "emp_other"
    - "headcount_res_m"
    - "headcount_res_f"
    - "headcount_tec_m"
    - "headcount_tec_f"
    - "headcount_oth_m"
    - "headcount_oth_f"
  sum_cols:
    - "emp_total"
    - "headcount_tot_m"
    - "headcount_tot_f"
    - "headcount_total"
breakdowns:
  "211":
    - "202"
    - "203"
    - "204"
    - "205"
    - "206"
    - "207"
    - "209"
    - "210"
    - "212"
    - "214"
    - "216"
    - "218"
    - "219"
    - "220"
    - "221"
    - "222"
    - "223"
    - "225"
    - "226"
    - "227"
    - "228"
    - "229"
    - "237"
    - "242"
    - "243"
    - "244"
    - "245"
    - "246"
    - "247"
    - "248"
    - "249"
    - "250"
  "305":
    - "302"
    - "303"
    - "304"
  emp_total:
    - "emp_researcher"
    - "emp_technician"
    - "emp_other"
  headcount_total:
    - "headcount_res_m"
    - "headcount_res_f"
    - "headcount_tec_m"
    - "headcount_tec_f"
    - "headcount_oth_m"
    - "headcount_oth_f"<|MERGE_RESOLUTION|>--- conflicted
+++ resolved
@@ -29,15 +29,9 @@
   output_imputation_qa: False
   output_long_form: False
   output_short_form: False
-<<<<<<< HEAD
-  output_gb_sas: True
-  output_ni_sas: True
-  output_tau: True
-=======
   output_gb_sas: False
   output_ni_sas: False
   output_tau: False
->>>>>>> 741c7afd
   output_intram_by_pg: False
   output_intram_by_itl1: False
   output_intram_by_civil_defence: False
