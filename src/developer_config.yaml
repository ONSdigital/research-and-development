--- conflicted
+++ resolved
@@ -11,12 +11,8 @@
   load_updated_snapshot: False # Whether to load the updated snapshots for amendments and additions
   load_ni_data: True
   load_historic_data: False
-<<<<<<< HEAD
-  run_construction: False
-=======
   run_construction: True
   run_ni_construction: True
->>>>>>> c9d3d89a
   load_manual_outliers: False
   load_manual_imputation: True
   load_backdata: True  # whether to load previous year data for MoR
