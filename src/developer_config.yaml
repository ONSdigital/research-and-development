global:
  log_to_file: True # Write logs to .log file
  logging_level: "INFO" # "DEBUG"
  table_config: "SingleLine"
  postcode_csv_check: False
  load_updated_snapshot: True # Whether to load the updated snapshots for amendments and additions
  load_historic_data: False
  load_manual_outliers: False
  load_backdata: True
  output_full_responses: False
  output_auto_outliers: False
  output_outlier_qa : False
  output_estimation_qa: False
  output_imputation_qa: False
  output_short_form: False
  output_long_form: False
  output_tau: False
  output_gb_sas: False
  output_intram_by_pg: False
  output_intram_by_itl1: False
  dev_test : False
  network_or_hdfs: network #whether to load from hdfs or network (local Python)
  load_from_feather: True
years:
  current_year: 2022 # TODO: put this in the userconfig
  previous_years_to_load: 1 # TODO: put this in the userconfig
runlog_writer:
    write_csv: True # Write the runlog to a CSV file
    write_hdf5: False # Write the runlog to an HDF5 file
    write_sql: False # Write the runlog to a SQL database
    display: False # Display the runlog in the terminal
    log_path: "/ons/rdbe_dev/"
hdfs_paths:
  root: "/ons/rdbe_dev/"
  logs_foldername: "/ons/rdbe_dev/logs/run_logs"
  snapshot_path: "/ons/rdbe_dev/berd_survey/anonymised/v1/snapshot-202012-002-fba5c4ba-fb8c-4a62-87bb-66c725eea5fd.json"
  secondary_snapshot_path: "TODO" # ? No secondary snapshot on the HDFS?
  postcode_masterlist: "/ons/rdbe_dev/mappers/2023/ONSPD_NOV_2022_UK.csv"
  postcode_path: "/ons/rdbe_dev/staging/staging_qa/postcode_validation"
  ultfoc_mapper_path: "/ons/rdbe_dev/mappers/2023/BERD_2022_ultfoc_anon.csv"
  cora_mapper_path: "/ons/rdbe_dev/mappers/2023/cora_mapper.csv"
  staging_output_path: "/ons/rdbe_dev/staging/staging_qa/full_responses_qa"
  output_path:  "/ons/rdbe_dev/outputs"
  cellno_path: "/ons/rdbe_dev/mappers/2023/berd_2022_cellno_coverage.csv"
  itl_path: "/ons/rdbe_dev/mappers/2023/itl.csv"
  history_path: "/ons/rdbe_dev/BERD_V7_Anonymised"
  backdata_path: ""
  manual_outliers_path: "/ons/rdbe_dev/outliers/manual_outliers/manual_outlier_2023_09_09_sample_amonymised.csv"
  imputation_path: "/ons/rdbe_dev/imputation"
  outliers_path: "/ons/rdbe_dev/outliers"
  estimation_path:  "/ons/rdbe_dev/estimation"
  short_form_schema: "src/outputs/output_schemas/frozen_shortform_schema.toml"
  long_form_schema: "src/outputs/output_schemas/frozen_longform_schema.toml"
  export_path: /ons/rdbe_dev/outgoing_export
  feather_path: "/ons/rdbe_dev/staging/feather"
network_paths:
  root: "R:/BERD Results System Development 2023/DAP_emulation/"
  logs_foldername: "logs/run_logs"
  snapshot_path: "R:/BERD Results System Development 2023/DAP_emulation/survey_return_data/snapshot-202212-002-83b5bacd-7c99-45cf-b989-d43d762dd054.json"
  secondary_snapshot_path: "R:/BERD Results System Development 2023/DAP_emulation/berd_survey/anonymised/v1/snapshot-202012-002-fba5c4ba-fb8c-4a62-87bb-66c725eea5fd.json" # TODO Check if this works
  postcode_masterlist: "R:/BERD Results System Development 2023/DAP_emulation/ONS_Postcode_Reference/postcodes_pcd2_itl.csv"
  postcode_path: "R:/BERD Results System Development 2023/DAP_emulation/staging/staging_qa/postcode_validation"
  cora_mapper_path: "R:/BERD Results System Development 2023/DAP_emulation/mappers/2023/cora_mapper.csv" #input for mapping status to cora "form_stauts"
  ultfoc_mapper_path: "R:/BERD Results System Development 2023/DAP_emulation/mappers/2023/BERD_2022_ultfoc.csv"
  staging_test_foldername: "R:/BERD Results System Development 2023/Staged_Test_Output"
  staging_output_path: "R:/BERD Results System Development 2023/DAP_emulation/staging/staging_qa/full_responses_qa"
  history_path: "R:/BERD Results System Development 2023/DAP_emulation/BERD_V7_Anonymised" #"R:\BERD Results System Development 2023\DAP_emulation\backseries\v1"
  backdata_path: "R:/BERD Results System Development 2023/2021_data/validation-extract-responses-202112.csv"
  outliers_path: "R:/BERD Results System Development 2023/DAP_emulation/outliers"
  manual_outliers_path: "R:/BERD Results System Development 2023/DAP_emulation/outliers/manual_outliers/manual_outlier_2023-08-29_v67.csv"
  estimation_path:  "R:/BERD Results System Development 2023/DAP_emulation/estimation"
  imputation_path:  "R:/BERD Results System Development 2023/DAP_emulation/imputation"
  output_path:  "R:/BERD Results System Development 2023/DAP_emulation/outputs"
  cellno_path: 'R:/BERD Results System Development 2023/DAP_emulation/mappers/2023/berd_2022_cellno_coverage.csv'
  export_path: "R:/BERD Results System Development 2023/DAP_emulation/outgoing_export"
  itl_path: 'R:/BERD Results System Development 2023/DAP_emulation/mappers/2023/itl.csv'
  feather_path: "R:/BERD Results System Development 2023/DAP_emulation/staging/feather"
  pg_alpha_num_path: 'R:/BERD Results System Development 2023/DAP_emulation/mappers/pg_alpha_num.csv'
  pg_num_alpha_path: 'R:/BERD Results System Development 2023/DAP_emulation/mappers/pg_num_alpha.csv'
  sic_pg_alpha_path: 'R:/BERD Results System Development 2023/DAP_emulation/mappers/sic_pg_alpha.csv'
  pg_detailed_path: "R:/BERD Results System Development 2023/DAP_emulation/mappers/pg_detailed.csv"
  itl1_detailed_path: "R:/BERD Results System Development 2023/DAP_emulation/mappers/itl1_detailed.csv"
schema_paths:
  frozen_shortform_schema: "config/output_schemas/frozen_shortform_schema.toml"
  frozen_longform_schema: "config/output_schemas/frozen_longform_schema.toml"
  tau_schema: "config/output_schemas/tau_schema.toml"
  gb_sas_schema: "config/output_schemas/gb_sas_schema.toml"

outliers:
    upper_clip: 0.05  # enter percentage as a decimal (float) - default is 0.05
    lower_clip: 0.0  # enter percentage as a decimal (float) - default is 0.0
    flag_cols: ["701", "702", "703", "704", "705", "706", "707"] # NOT for user config. Columns to flag for outliers.
devtest:
    seltype_list: [1, 2, 3, 5, 6, 7, 9, 10, 11, 13, 14, 15, 17, 18, 19, 21, 22, 23, 25, 26, 27, 29, 30, 31, 33, 34, 35, 37, 38, 39]
csv_filenames:
    main: "main_runlog.csv"
    configs: "configs_runlog.csv"
    logs: "logs_runlog.csv"
run_log_sql:
    log_db: "test_runlog"
    log_mode: "append"
estimation:
  numeric_cols: ["701", "702", "703", "704", "705", "706", "707", "709", "710", "711"]
imputation:
<<<<<<< HEAD
  lower_trim_perc: 15
  upper_trim_perc: 15
  trim_threshold: 10 # trimming will only occur on classes strictly larger than this value
  lf_target_vars:
    - "211"
    - "305"
    - "emp_researcher"
    - "emp_technician"
    - "emp_other"
    - "headcount_res_m"
    - "headcount_res_f"
    - "headcount_tec_m"
    - "headcount_tec_f"
    - "headcount_oth_m"
    - "headcount_oth_f"
  sum_cols: 
    - "emp_total"
    - "headcount_tot_m"
    - "headcount_tot_f"
    - "headcount_total"
=======
  lf_target_vars: ["211", "305", "emp_researcher", "emp_technician", "emp_other", "headcount_res_m", "headcount_res_f", "headcount_tec_m", "headcount_tec_f", "headcount_oth_m", "headcount_oth_f"]
  sum_cols: ["emp_total", "headcount_tot_m", "headcount_tot_f", "headcount_total"]
>>>>>>> 5d4ec0f9
breakdowns:
  "211":
    - "202"
    - "203"
    - "204"
    - "205"
    - "206"
    - "207"
    - "209"
    - "210"
    - "212"
    - "214"
    - "216"
    - "218"
    - "219"
    - "220"
    - "221"
    - "222"
    - "223"
    - "225"
    - "226"
    - "227"
    - "228"
    - "229"
    - "237"
    - "242"
    - "243"
    - "244"
    - "245"
    - "246"
    - "247"
    - "248"
    - "249"
    - "250"
  "305":
    - "302"
    - "303"
    - "304"
  emp_total:
    - "emp_researcher"
    - "emp_technician"
    - "emp_other"
  headcount_total:
    - "headcount_res_m"
    - "headcount_res_f"
    - "headcount_tec_m"
    - "headcount_tec_f"
    - "headcount_oth_m"
    - "headcount_oth_f"<|MERGE_RESOLUTION|>--- conflicted
+++ resolved
@@ -102,7 +102,6 @@
 estimation:
   numeric_cols: ["701", "702", "703", "704", "705", "706", "707", "709", "710", "711"]
 imputation:
-<<<<<<< HEAD
   lower_trim_perc: 15
   upper_trim_perc: 15
   trim_threshold: 10 # trimming will only occur on classes strictly larger than this value
@@ -123,10 +122,6 @@
     - "headcount_tot_m"
     - "headcount_tot_f"
     - "headcount_total"
-=======
-  lf_target_vars: ["211", "305", "emp_researcher", "emp_technician", "emp_other", "headcount_res_m", "headcount_res_f", "headcount_tec_m", "headcount_tec_f", "headcount_oth_m", "headcount_oth_f"]
-  sum_cols: ["emp_total", "headcount_tot_m", "headcount_tot_f", "headcount_total"]
->>>>>>> 5d4ec0f9
 breakdowns:
   "211":
     - "202"
