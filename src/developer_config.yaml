global:
  # Logging settings
  log_to_file: True # Write logs to .log file
  logging_level: "DEBUG"
  table_config: "SingleLine"
  # Environment settings
  dev_test : False
  network_or_hdfs: hdfs #whether to load from hdfs or network (local Python)
  # Staging and validation settings
  postcode_csv_check: False
  load_updated_snapshot: False # Whether to load the updated snapshots for amendments and additions
  load_historic_data: False
<<<<<<< HEAD
  load_manual_outliers: False
  load_manual_construction: True
  load_backdata: True  # whether to load previous year data for MoR 
=======
  load_manual_outliers: True
  load_backdata: True  # whether to load previous year data for MoR
  load_from_feather: True
  # Output settings
>>>>>>> 5595f8ae
  output_full_responses: False
  output_auto_outliers: False
  output_outlier_qa : False
  output_estimation_qa: False
  output_imputation_qa: False
  output_short_form: False
  output_long_form: False
  output_tau: False
  output_gb_sas: False
  output_intram_by_pg: False
  output_intram_by_itl1: False
  output_intram_by_civil_defence: False
  output_intram_by_sic: True
years:
  current_year: 2022 # TODO: put this in the userconfig
  previous_years_to_load: 1 # TODO: put this in the userconfig
runlog_writer:
    write_csv: True # Write the runlog to a CSV file
    write_hdf5: False # Write the runlog to an HDF5 file
    write_sql: False # Write the runlog to a SQL database
    display: False # Display the runlog in the terminal
    log_path: "/ons/rdbe_dev/"
hdfs_paths:
  root: "/ons/rdbe_dev/"
  logs_foldername: "/ons/rdbe_dev/logs/run_logs"
  snapshot_path: "/ons/rdbe_dev/berd_survey/anonymised/v1/snapshot-202012-002-fba5c4ba-fb8c-4a62-87bb-66c725eea5fd.json"
  secondary_snapshot_path: "/ons/rdbe_dev/berd_survey/anonymised/v1/NEW_SNAPSHOT_TODO.json"
  postcode_masterlist: "/ons/rdbe_dev/mappers/2023/ONSPD_NOV_2022_UK.csv"
  postcode_path: "/ons/rdbe_dev/staging/staging_qa/postcode_validation"
  ultfoc_mapper_path: "/ons/rdbe_dev/mappers/2023/BERD_2022_ultfoc_anon.csv"
  cora_mapper_path: "/ons/rdbe_dev/mappers/2023/cora_mapper.csv"
  staging_output_path: "/ons/rdbe_dev/staging/staging_qa/full_responses_qa"
  output_path:  "/ons/rdbe_dev/outputs"
  cellno_path: "/ons/rdbe_dev/mappers/2023/berd_2022_cellno_coverage.csv"
  itl_path: "/ons/rdbe_dev/mappers/2023/itl.csv"
  history_path: "/ons/rdbe_dev/BERD_V7_Anonymised"
  backdata_path: ""
  manual_outliers_path: "/ons/rdbe_dev/outliers/manual_outliers/manual_outlier_2023_09_09_sample_amonymised.csv"
  imputation_path: "/ons/rdbe_dev/imputation"
  outliers_path: "/ons/rdbe_dev/outliers"
  estimation_path:  "/ons/rdbe_dev/estimation"
  short_form_schema: "src/outputs/output_schemas/frozen_shortform_schema.toml"
  long_form_schema: "src/outputs/output_schemas/frozen_longform_schema.toml"
  export_path: /ons/rdbe_dev/outgoing_export
  feather_path: "/ons/rdbe_dev/staging/feather"
network_paths:
  root: "R:/BERD Results System Development 2023/DAP_emulation/"
  logs_foldername: "logs/run_logs"
  snapshot_path: "R:/BERD Results System Development 2023/DAP_emulation/survey_return_data/snapshot-202212-002-83b5bacd-7c99-45cf-b989-d43d762dd054.json"
  secondary_snapshot_path: "R:/BERD Results System Development 2023/DAP_emulation/berd_survey/anonymised/v1/snapshot-202012-002-fba5c4ba-fb8c-4a62-87bb-66c725eea5fd.json" # TODO Check if this works
  postcode_masterlist: "R:/BERD Results System Development 2023/DAP_emulation/ONS_Postcode_Reference/postcodes_pcd2_itl.csv"
  postcode_path: "R:/BERD Results System Development 2023/DAP_emulation/staging/staging_qa/postcode_validation"
  cora_mapper_path: "R:/BERD Results System Development 2023/DAP_emulation/mappers/2023/cora_mapper.csv" #input for mapping status to cora "form_stauts"
  ultfoc_mapper_path: "R:/BERD Results System Development 2023/DAP_emulation/mappers/2023/BERD_2022_ultfoc.csv"
  staging_test_foldername: "R:/BERD Results System Development 2023/Staged_Test_Output"
  staging_output_path: "R:/BERD Results System Development 2023/DAP_emulation/staging/staging_qa/full_responses_qa"
  history_path: "R:/BERD Results System Development 2023/DAP_emulation/BERD_V7_Anonymised" #"R:\BERD Results System Development 2023\DAP_emulation\backseries\v1"
  backdata_path: "R:/BERD Results System Development 2023/2021_data/validation-extract-responses-202112.csv"
  outliers_path: "R:/BERD Results System Development 2023/DAP_emulation/outliers"
  manual_outliers_path: "R:/BERD Results System Development 2023/DAP_emulation/outliers/manual_outliers/manual_outlier_2023-08-29_v67.csv"
  construction_add_path: "R:/BERD Results System Development 2023/DAP_emulation/construction/manual_construction/construction_additions_2023-11-06_v5.csv" # TODO Need to test
  construction_amend_path:  "R:/BERD Results System Development 2023/DAP_emulation/construction/manual_construction/construction_amendments_2023-10-31_v2.csv" # TODO Need to test
  estimation_path:  "R:/BERD Results System Development 2023/DAP_emulation/estimation"
  imputation_path:  "R:/BERD Results System Development 2023/DAP_emulation/imputation"
  construction_path: "R:/BERD Results System Development 2023/DAP_emulation/construction"
  output_path:  "R:/BERD Results System Development 2023/DAP_emulation/outputs"
  cellno_path: 'R:/BERD Results System Development 2023/DAP_emulation/mappers/2023/berd_2022_cellno_coverage.csv'
  export_path: "R:/BERD Results System Development 2023/DAP_emulation/outgoing_export"
  itl_path: 'R:/BERD Results System Development 2023/DAP_emulation/mappers/2023/itl.csv'
  feather_path: "R:/BERD Results System Development 2023/DAP_emulation/staging/feather"
  pg_alpha_num_path: 'R:/BERD Results System Development 2023/DAP_emulation/mappers/pg_alpha_num.csv'
  pg_num_alpha_path: 'R:/BERD Results System Development 2023/DAP_emulation/mappers/pg_num_alpha.csv'
  sic_pg_alpha_path: 'R:/BERD Results System Development 2023/DAP_emulation/mappers/sic_pg_alpha.csv'
  pg_detailed_path: "R:/BERD Results System Development 2023/DAP_emulation/mappers/pg_detailed.csv"
  itl1_detailed_path: "R:/BERD Results System Development 2023/DAP_emulation/mappers/itl1_detailed.csv"
  civil_defence_detailed_path: "R:/BERD Results System Development 2023/DAP_emulation/mappers/civil_defence_detailed.csv"
  sic_division_detailed_path: "R:/BERD Results System Development 2023/DAP_emulation/mappers/sic_div_detailed.csv"
schema_paths:
  frozen_shortform_schema: "config/output_schemas/frozen_shortform_schema.toml"
  frozen_longform_schema: "config/output_schemas/frozen_longform_schema.toml"
  tau_schema: "config/output_schemas/tau_schema.toml"
  gb_sas_schema: "config/output_schemas/gb_sas_schema.toml"
  intram_by_pg_schema: "config/output_schemas/intram_by_pg_schema.toml"
  intram_by_itl1_schema: "config/output_schemas/intram_by_itl1_schema.toml"

# Export config for users
export_choices:
  copy_or_move_files: "copy"
  output_frozen_shortform: "output_short_form2023-09-12_v1" # Can be set to None
  output_tau: None # Can be set to None
  output_gb_sas: None # Can be set to None
  output_intram_by_pg: None # Can be set to None
  output_intram_by_itl1: None # Can be set to None

# / ons/ rdbe_dev/ outputs/ output_short_form/ output_short_form2023-09-12_v1.csv

outliers:
    upper_clip: 0.05  # enter percentage as a decimal (float) - default is 0.05
    lower_clip: 0.0  # enter percentage as a decimal (float) - default is 0.0
    flag_cols: ["701", "702", "703", "704", "705", "706", "707"] # NOT for user config. Columns to flag for outliers.
devtest:
    seltype_list: [1, 2, 3, 5, 6, 7, 9, 10, 11, 13, 14, 15, 17, 18, 19, 21, 22, 23, 25, 26, 27, 29, 30, 31, 33, 34, 35, 37, 38, 39]
csv_filenames:
    main: "main_runlog.csv"
    configs: "configs_runlog.csv"
    logs: "logs_runlog.csv"
run_log_sql:
    log_db: "test_runlog"
    log_mode: "append"
estimation:
  numeric_cols: ["701", "702", "703", "704", "705", "706", "707", "709", "710", "711"]
imputation:
  lower_trim_perc: 15
  upper_trim_perc: 15
  trim_threshold: 10 # trimming will only occur on classes strictly larger than this value
  lf_target_vars:
    - "211"
    - "305"
    - "emp_researcher"
    - "emp_technician"
    - "emp_other"
    - "headcount_res_m"
    - "headcount_res_f"
    - "headcount_tec_m"
    - "headcount_tec_f"
    - "headcount_oth_m"
    - "headcount_oth_f"
  sum_cols:
    - "emp_total"
    - "headcount_tot_m"
    - "headcount_tot_f"
    - "headcount_total"
breakdowns:
  "211":
    - "202"
    - "203"
    - "204"
    - "205"
    - "206"
    - "207"
    - "209"
    - "210"
    - "212"
    - "214"
    - "216"
    - "218"
    - "219"
    - "220"
    - "221"
    - "222"
    - "223"
    - "225"
    - "226"
    - "227"
    - "228"
    - "229"
    - "237"
    - "242"
    - "243"
    - "244"
    - "245"
    - "246"
    - "247"
    - "248"
    - "249"
    - "250"
  "305":
    - "302"
    - "303"
    - "304"
  emp_total:
    - "emp_researcher"
    - "emp_technician"
    - "emp_other"
  headcount_total:
    - "headcount_res_m"
    - "headcount_res_f"
    - "headcount_tec_m"
    - "headcount_tec_f"
    - "headcount_oth_m"
    - "headcount_oth_f"<|MERGE_RESOLUTION|>--- conflicted
+++ resolved
@@ -10,16 +10,10 @@
   postcode_csv_check: False
   load_updated_snapshot: False # Whether to load the updated snapshots for amendments and additions
   load_historic_data: False
-<<<<<<< HEAD
-  load_manual_outliers: False
-  load_manual_construction: True
-  load_backdata: True  # whether to load previous year data for MoR 
-=======
   load_manual_outliers: True
   load_backdata: True  # whether to load previous year data for MoR
   load_from_feather: True
   # Output settings
->>>>>>> 5595f8ae
   output_full_responses: False
   output_auto_outliers: False
   output_outlier_qa : False
