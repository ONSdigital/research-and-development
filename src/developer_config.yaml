global:
  log_to_file: True # Write logs to .log file
  logging_level: "DEBUG"
  table_config: "SingleLine"
  postcode_csv_check: False
  load_historic_data: False
  load_manual_outliers: False
  output_full_responses: False
  output_auto_outliers: False
  output_outlier_qa : False
  output_estimation_qa: False
  output_imputation_qa: False
<<<<<<< HEAD
  output_short_form: False
  output_tau: False
  output_intram_by_pg: True
=======
  output_short_form: True
  output_tau: True
>>>>>>> 6fbbb674
  dev_test : False
  network_or_hdfs: network #whether to load from hdfs or network (local Python)
  load_from_feather: True
years:
  current_year: 2022 # TODO: put this in the userconfig
  previous_years_to_load: 1 # TODO: put this in the userconfig
runlog_writer:
    write_csv: True # Write the runlog to a CSV file
    write_hdf5: False # Write the runlog to an HDF5 file
    write_sql: False # Write the runlog to a SQL database
    display: False # Display the runlog in the terminal
    log_path: "/ons/rdbe_dev/"
hdfs_paths:
  root: "/ons/rdbe_dev/"
  logs_foldername: "/ons/rdbe_dev/logs/run_logs"
  snapshot_path: "/ons/rdbe_dev/berd_survey/anonymised/v1/snapshot-202012-002-fba5c4ba-fb8c-4a62-87bb-66c725eea5fd.json"
  postcode_masterlist: "/ons/rdbe_dev/mappers/2023/ONSPD_NOV_2022_UK.csv"
  postcode_path: "/ons/rdbe_dev/staging/staging_qa/postcode_validation"
  pg_mapper_path: "/ons/rdbe_dev/mappers/2023/SIC_to_PG_UTF-8.csv"
  ultfoc_mapper_path: "/ons/rdbe_dev/mappers/2023/BERD_2022_ultfoc_anon.csv"
  cora_mapper_path: "/ons/rdbe_dev/mappers/2023/cora_mapper.csv"
  staging_output_path: "/ons/rdbe_dev/staging/staging_qa/full_responses_qa"
  output_path:  "/ons/rdbe_dev/outputs"
  cellno_path: '/ons/rdbe_dev/mappers/2023/berd_2022_cellno_coverage.csv'
  itl_path: "/ons/rdbe_dev/mappers/2023/itl.csv"
  history_path: "/ons/rdbe_dev/BERD_V7_Anonymised"
  feather_path: "/ons/rdbe_dev/staging/feather"
  manual_outliers_path: "/ons/rdbe_dev/outliers/manual_outliers/manual_outlier_2023_09_09_sample_amonymised.csv"
  imputation_path: "/ons/rdbe_dev/imputation"
  outliers_path: "/ons/rdbe_dev/outliers"
  estimation_path:  "/ons/rdbe_dev/estimation"
  short_form_schema: "src/outputs/output_schemas/frozen_shortform_schema.toml"
  export_path: /ons/rdbe_dev/outgoing_export
  feather_path: "/ons/rdbe_dev/staging/feather"
network_paths:
  root: "R:/BERD Results System Development 2023/DAP_emulation/"
  logs_foldername: "logs/run_logs"
  snapshot_path: "R:/BERD Results System Development 2023/DAP_emulation/survey_return_data/snapshot-202212-002-83b5bacd-7c99-45cf-b989-d43d762dd054.json"
  postcode_masterlist: "R:/BERD Results System Development 2023/DAP_emulation/ONS_Postcode_Reference/postcodes_pcd2_itl.csv"
  postcode_path: "R:/BERD Results System Development 2023/DAP_emulation/staging/staging_qa/postcode_validation"
  pg_mapper_path: "R:/BERD Results System Development 2023/DAP_emulation/mappers/2023/SIC_to_PG.csv"
  cora_mapper_path: "R:/BERD Results System Development 2023/DAP_emulation/mappers/2023/cora_mapper.csv" #input for mapping status to cora "form_stauts"
  ultfoc_mapper_path: "R:/BERD Results System Development 2023/DAP_emulation/mappers/2023/BERD_2022_ultfoc.csv"
  staging_test_foldername: "R:/BERD Results System Development 2023/Staged_Test_Output"
  staging_output_path: "R:/BERD Results System Development 2023/DAP_emulation/staging/staging_qa/full_responses_qa"
  history_path: "R:/BERD Results System Development 2023/DAP_emulation/BERD_V7_Anonymised" #"R:\BERD Results System Development 2023\DAP_emulation\backseries\v1"
  outliers_path: "R:/BERD Results System Development 2023/DAP_emulation/outliers"
  manual_outliers_path: "R:/BERD Results System Development 2023/DAP_emulation/outliers/manual_outliers/manual_outlier_2023-08-29_v67.csv"
  estimation_path:  "R:/BERD Results System Development 2023/DAP_emulation/estimation"
  imputation_path:  "R:/BERD Results System Development 2023/DAP_emulation/imputation"
  output_path:  "R:/BERD Results System Development 2023/DAP_emulation/outputs"
  cellno_path: 'R:/BERD Results System Development 2023/DAP_emulation/mappers/2023/berd_2022_cellno_coverage.csv'
  export_path: "R:/BERD Results System Development 2023/DAP_emulation/outgoing_export"
  itl_path: 'R:/BERD Results System Development 2023/DAP_emulation/mappers/2023/itl.csv'
  feather_path: "R:/BERD Results System Development 2023/DAP_emulation/staging/feather"
  pg_alpha_num_path: 'R:/BERD Results System Development 2023/DAP_emulation/mappers/pg_alpha_num.csv'
  pg_detailed_path: "R:/BERD Results System Development 2023/DAP_emulation/mappers/pg_detailed.csv"
schema_paths:
  frozen_shortform_schema: "config/output_schemas/frozen_shortform_schema.toml"
  tau_schema: "config/output_schemas/tau_schema.toml"
outliers:
    upper_clip: 0.05  # enter percentage as a decimal (float) - default is 0.05
    lower_clip: 0.0  # enter percentage as a decimal (float) - default is 0.0
    flag_cols: ["701", "702", "703", "704", "705", "706", "707"] # NOT for user config. Columns to flag for outliers.
devtest:
    seltype_list: [1, 2, 3, 5, 6, 7, 9, 10, 11, 13, 14, 15, 17, 18, 19, 21, 22, 23, 25, 26, 27, 29, 30, 31, 33, 34, 35, 37, 38, 39]
csv_filenames:
    main: "main_runlog.csv"
    configs: "configs_runlog.csv"
    logs: "logs_runlog.csv"
run_log_sql:
    log_db: "test_runlog"
    log_mode: "append"
estimation:
  numeric_cols: ["701", "702", "703", "704", "705", "706", "707", "709", "710", "711"]
breakdowns:
  2xx:
    - "202"
    - "203"
    - "204"
    - "205"
    - "206"
    - "207"
    - "209"
    - "210"
    - "212"
    - "214"
    - "216"
    - "218"
    - "219"
    - "220"
    - "221"
    - "222"
    - "223"
    - "225"
    - "226"
    - "227"
    - "228"
    - "229"
    - "237"
    - "242"
    - "243"
    - "244"
    - "245"
    - "246"
    - "247"
    - "248"
    - "249"
    - "250"
  3xx:
    - "302"
    - "303"
    - "304"
  emp_total:
    - "emp_researcher"
    - "emp_technician"
    - "emp_other"
  headcount_total:
    - "headcount_res_m"
    - "headcount_res_f"
    - "headcount_tec_m"
    - "headcount_tec_f"
    - "headcount_oth_m"
    - "headcount_oth_f"<|MERGE_RESOLUTION|>--- conflicted
+++ resolved
@@ -10,14 +10,9 @@
   output_outlier_qa : False
   output_estimation_qa: False
   output_imputation_qa: False
-<<<<<<< HEAD
   output_short_form: False
   output_tau: False
   output_intram_by_pg: True
-=======
-  output_short_form: True
-  output_tau: True
->>>>>>> 6fbbb674
   dev_test : False
   network_or_hdfs: network #whether to load from hdfs or network (local Python)
   load_from_feather: True
