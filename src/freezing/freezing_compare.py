--- conflicted
+++ resolved
@@ -1,184 +1,3 @@
-<<<<<<< HEAD
-# def get_amendments(
-#     main_snapshot: pd.DataFrame,
-#     secondary_snapshot: pd.DataFrame,
-#     ) -> pd.DataFrame:
-#     """Get amended records from secondary snapshot.
-
-#     Get all records that are present in both the main snapshot and the updated
-#     snapshot, and have matching keys.
-
-#     Args:
-#         main_snapshot (pd.DataFrame): The staged and validated snapshot data.
-#         secondary_snapshot (pd.DataFrame): The staged and validated updated
-#             snapshot data.
-
-#     Returns:
-#         amendments_df (pd.DataFrame): The records that have changed.
-#     """
-#     key_cols = ["reference", "year", "instance"]
-#     numeric_cols = [
-#         "219",
-#         "220",
-#         "242",
-#         "243",
-#         "244",
-#         "245",
-#         "246",
-#         "247",
-#         "248",
-#         "249",
-#         "250",
-#     ]
-#     numeric_cols_new = [f"{i}_updated" for i in numeric_cols]
-#     numeric_cols_diff = [f"{i}_diff" for i in numeric_cols]
-
-#     # Inner join on keys to select only records present in both snapshots
-#     amendments_df = pd.merge(
-#         main_snapshot,
-#         secondary_snapshot,
-#         on=key_cols,
-#         how="inner",
-#         suffixes=("_original", "_updated"),
-#     )
-
-#     # If there are any records to amend, calculate differences
-#     if amendments_df.shape[0] > 0:
-
-#         for each in numeric_cols:
-#             amendments_df[f"{each}_diff"] = (
-#                 amendments_df[f"{each}_updated"] - amendments_df[f"{each}_original"]
-#             )
-#             amendments_df.loc[
-#                 amendments_df[f"{each}_diff"] > 0.00001, f"is_{each}_diff_nonzero"
-#             ] = True
-
-#         # ? I think this is the way to do it:
-#         # ?     Take a slice of the df which is just the cols ending with _diff_nonzero
-#         # ?     Do a column-wise any() on this slice, which returns a series where the
-#         #       value is True if any of the *_diff_nonzero cols in that row were True
-#         # ?     Add that series as a column to the original df
-#         # ?     Remove any rows from the df where is_any_diff_nonzero is False
-#         # ! Can't test this without a real secondary snapshot file
-#         amendments_df["is_any_diff_nonzero"] = amendments_df[
-#             amendments_df.columns[amendments_df.columns.str.endswith("_diff_nonzero")]
-#         ].any(axis="columns")
-#         amendments_df = amendments_df.loc[amendments_df["is_any_diff_nonzero"]]
-
-#         # Select only the keys, updated value, difference, and postcode
-#         # TODO Would be easier for users if the numberic cols alternated
-#         select_cols = [
-#             "reference",
-#             "year",
-#             "instance",
-#             *numeric_cols_new,
-#             *numeric_cols_diff,
-#             "postcodes_harmonised",
-#         ]
-#         amendments_df = amendments_df[select_cols]
-
-#         # Add markers
-#         amendments_df["is_constructed"] = True
-#         amendments_df["accept_changes"] = False
-
-#         return amendments_df
-#     else:
-#         freezing_logger.info("No amendments found.")
-#         return None
-
-
-# def get_additions(
-#     main_snapshot: pd.DataFrame,
-#     secondary_snapshot: pd.DataFrame,
-#     ) -> pd.DataFrame:
-#     """Get added records from secondary snapshot.
-
-#     Get all records that are present in the updated snapshot but not the main
-
-#     Args:
-#         main_snapshot (pd.DataFrame): The staged and validated snapshot data.
-#         secondary_snapshot (pd.DataFrame): The staged and validated updated
-#             snapshot data.
-
-#     Returns:
-#         additions_df (pd.DataFrame): The records that have been added.
-#     """
-#     key_cols = ["reference", "year", "instance"]
-
-#     # To do a right anti-join, we need to do a full outer join first, then
-#     # take only rows that were marked as right-only by the indicator. After
-#     # that, there will be copies of every column in both, but for the
-#     # right-only rows the columns from the left df will be null, so they're
-#     # all dropped afterwards.
-#     outer_join = pd.merge(
-#         main_snapshot,
-#         secondary_snapshot,
-#         on=key_cols,
-#         how="outer",
-#         suffixes=("_old", ""),
-#         indicator=True,
-#     )
-#     additions_df = outer_join[(outer_join._merge == "right_only")].drop(
-#         "_merge", axis=1
-#     )
-#     additions_df = additions_df[
-#         additions_df.columns[~additions_df.columns.str.endswith("_old")]
-#     ]
-
-#     if additions_df.shape[0] > 0:
-#         additions_df["is_constructed"] = True
-#         additions_df["accept_changes"] = False
-#         return additions_df
-#     else:
-#         freezing_logger.info("No additions found.")
-#         return None
-
-
-# def output_freezing_files(
-#     amendments_df: pd.DataFrame,
-#     additions_df: pd.DataFrame,
-#     config: dict,
-#     write_csv: Callable,
-#     run_id: int,
-#     ) -> bool:
-#     """Save CSVs of amendments and additions for user approval.
-
-#     Args:
-#         amendments_df (pd.DataFrame): The records that have changed.
-#         additions_df (pd.DataFrame): The records that have been added.
-#         config (dict): The pipeline configuration
-#         write_csv (callable): Function to write to a csv file. This will be the
-#             s3, hdfs or network version depending on settings.
-#         run_id (int): The run id for this run.
-
-#     Returns:
-#         bool: True if the files were written successfully.
-#     """
-#     # Prepare output paths
-#     platform = config["global"]["platform"]
-#     paths = config[f"{platform}_paths"]
-#     tdate = datetime.now().strftime("%y-%m-%d")
-#     survey_year = config["years"]["survey_year"]
-#     freezing_folder = paths["freezing_path"]
-#     amendments_filename = os.path.join(
-#         freezing_folder,
-#         "auto_freezing",
-#         f"{survey_year}_freezing_amendments_{tdate}_v{run_id}.csv",
-#     )
-#     additions_filename = os.path.join(
-#         freezing_folder,
-#         "auto_freezing",
-#         f"{survey_year}_freezing_additions_{tdate}_v{run_id}.csv",
-#     )
-
-#     # Check if the dataframes are empty before writing
-#     if amendments_df is not None:
-#         write_csv(f"{amendments_filename}", amendments_df)
-#     if additions_df is not None:
-#         write_csv(f"{additions_filename}", additions_df)
-
-#     return True
-=======
 import logging
 from datetime import datetime
 import os
@@ -374,5 +193,4 @@
         return False
     else:
         FreezingLogger.info("File(s) to review output sucessfully.")
-        return True
->>>>>>> 2f226053
+        return True