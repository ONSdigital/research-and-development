import logging
import os
from datetime import datetime
from typing import Callable

import pandas as pd

from src.freezing.freezing_utils import  _add_last_frozen_column
from src.freezing.freezing_apply_changes import apply_freezing
from src.staging.validation import validate_data_with_schema
from src.utils.helpers import convert_formtype
from src.freezing.freezing_compare import get_additions, get_amendments, output_freezing_files


FreezingLogger = logging.getLogger(__name__)


def run_freezing(
    snapshot_df: pd.DataFrame,
    config: dict,
    write_csv: Callable,
    read_csv: Callable,
    check_file_exists: Callable,
    run_id: int,
) -> pd.DataFrame:
    """Run the freezing module.

    Args:
        snapshot_df (pd.DataFrame): The staged and vaildated snapshot data.
        config (dict): The pipeline configuration
<<<<<<< HEAD
        check_file_exists (callable): Function to check if file exists. This will
            be the s3, hdfs or network version depending on settings.
=======
>>>>>>> 2f226053
        write_csv (callable): Function to write to a csv file. This will be the
            s3, hdfs or network version depending on settings.
        read_csv (callable): Function to read a csv file. This will be the s3,
            hdfs or network version depending on settings.
<<<<<<< HEAD
=======
        read_csv (callable): Function to read a csv file. This will be the hdfs or
            network version depending on settings.
        check_file_exists (callable): Function to check if a file exists.
>>>>>>> 2f226053
        run_id (int): The run id for this run.
    Returns:
        prepared_frozen_data (pd.DataFrame): As snapshot_df but with records amended
            and added from the freezing files.
    """
    # Determine freezing settings
    run_with_snapshot_until_freezing = config["global"]["run_with_snapshot_until_freezing"]
    load_updated_snapshot_for_comparison = config["global"]["load_updated_snapshot_for_comparison"]
    run_updates_and_freeze = config["global"]["run_updates_and_freeze"]
    run_frozen_data = config["global"]["run_frozen_data"]

    if load_updated_snapshot_for_comparison:
        FreezingLogger.info("Comparing the updated snapshot with the frozen data.")
        updated_snapshot = snapshot_df.copy()
        frozen_data_for_comparison = read_frozen_csv(config, read_csv)
        frozen_data_for_comparison = frozen_data_for_comparison.convert_dtypes()

        # Use the updated snapshot to generate freezing files for the next run
        additions_df = get_additions(frozen_data_for_comparison, updated_snapshot)
        amendments_df = get_amendments(frozen_data_for_comparison, updated_snapshot)
        output_freezing_files(
            amendments_df, additions_df, config, write_csv, run_id
        )
        prepared_frozen_data = snapshot_df.copy()

    # Read the freezing files and apply them
    elif run_updates_and_freeze:
        frozen_data = read_frozen_csv(config, read_csv)
        prepared_frozen_data = apply_freezing(
            frozen_data, config, check_file_exists, read_csv, run_id, FreezingLogger
        )
        prepared_frozen_data.reset_index(drop=True, inplace=True)

    elif run_frozen_data:
        prepared_frozen_data = read_frozen_csv(config, read_csv)

    else:
        prepared_frozen_data = snapshot_df.copy()
        prepared_frozen_data = _add_last_frozen_column(prepared_frozen_data, run_id)


    if run_with_snapshot_until_freezing or run_updates_and_freeze:
        frozen_data_staged_output_path = config["freezing_paths"]["frozen_data_staged_output_path"]
        FreezingLogger.info("Outputting frozen data file.")
        tdate = datetime.now().strftime("%y-%m-%d")
        survey_year = config["years"]["survey_year"]
        filename = (
            f"{survey_year}_FROZEN_staged_BERD_full_responses_{tdate}_v{run_id}.csv"
        )
        write_csv(
            os.path.join(frozen_data_staged_output_path, filename), prepared_frozen_data
        )

    return prepared_frozen_data


def read_frozen_csv(config: dict, read_csv: Callable) -> pd.DataFrame:
    """Read the frozen data csv in.

    Args:
        config (dict): The pipeline configuration.
        read_csv (callable): Function to read a csv file. This will be the s3,
            hdfs or network version depending on settings.

    Returns:
        pd.DataFrame: The frozen data csv.
    """
    frozen_data_staged_path = config["freezing_paths"]["frozen_data_staged_path"]
    FreezingLogger.info("Loading frozen data...")
    frozen_csv = read_csv(frozen_data_staged_path)
    validate_data_with_schema(frozen_csv, "./config/frozen_data_staged_schema.toml")

    frozen_csv["formtype"] = frozen_csv["formtype"].apply(convert_formtype)
    FreezingLogger.info(f"Frozen data successfully read from {frozen_data_staged_path}")
    return frozen_csv<|MERGE_RESOLUTION|>--- conflicted
+++ resolved
@@ -28,21 +28,12 @@
     Args:
         snapshot_df (pd.DataFrame): The staged and vaildated snapshot data.
         config (dict): The pipeline configuration
-<<<<<<< HEAD
         check_file_exists (callable): Function to check if file exists. This will
             be the s3, hdfs or network version depending on settings.
-=======
->>>>>>> 2f226053
         write_csv (callable): Function to write to a csv file. This will be the
             s3, hdfs or network version depending on settings.
         read_csv (callable): Function to read a csv file. This will be the s3,
             hdfs or network version depending on settings.
-<<<<<<< HEAD
-=======
-        read_csv (callable): Function to read a csv file. This will be the hdfs or
-            network version depending on settings.
-        check_file_exists (callable): Function to check if a file exists.
->>>>>>> 2f226053
         run_id (int): The run id for this run.
     Returns:
         prepared_frozen_data (pd.DataFrame): As snapshot_df but with records amended
