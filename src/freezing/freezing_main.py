import logging
import os
from datetime import datetime
from typing import Callable

import pandas as pd

from src.freezing.freezing_utils import  _add_last_frozen_column
from src.freezing.freezing_apply_changes import apply_freezing
from src.staging.validation import validate_data_with_schema
from src.utils.helpers import convert_formtype
from src.freezing.freezing_compare import get_additions, get_amendments, output_freezing_files


FreezingLogger = logging.getLogger(__name__)


def run_freezing(
    snapshot_df: pd.DataFrame,
    config: dict,
<<<<<<< HEAD
    check_file_exists: Callable,
=======
>>>>>>> bc19e0b2
    write_csv: Callable,
    read_csv: Callable,
    run_id: int,
) -> pd.DataFrame:
    """Run the freezing module.

    Args:
        snapshot_df (pd.DataFrame): The staged and vaildated snapshot data.
        config (dict): The pipeline configuration
        write_csv (callable): Function to write to a csv file. This will be the
            hdfs or network version depending on settings.
        read_csv (callable): Function to read a csv file. This will be the hdfs or
            network version depending on settings.
        run_id (int): The run id for this run.
    Returns:
        prepared_frozen_data (pd.DataFrame): As snapshot_df but with records amended
            and added from the freezing files.
    """
    # Determine freezing settings
    run_with_snapshot_until_freezing = config["global"]["run_with_snapshot_until_freezing"]
    load_updated_snapshot_for_comparison = config["global"]["load_updated_snapshot_for_comparison"]
    run_updates_and_freeze = config["global"]["run_updates_and_freeze"]
    run_frozen_data = config["global"]["run_frozen_data"]

    if load_updated_snapshot_for_comparison:
        FreezingLogger.info("Comparing the updated snapshot with the frozen data.")
        updated_snapshot = snapshot_df.copy()
        frozen_data_for_comparison = read_frozen_csv(config, read_csv)
        frozen_data_for_comparison = frozen_data_for_comparison.convert_dtypes()

        # Use the updated snapshot to generate freezing files for the next run
        additions_df = get_additions(frozen_data_for_comparison, updated_snapshot)
        amendments_df = get_amendments(frozen_data_for_comparison, updated_snapshot)
        output_freezing_files(
            amendments_df, additions_df, config, write_csv, run_id
        )
        prepared_frozen_data = snapshot_df.copy()

    elif run_frozen_data:
        prepared_frozen_data = read_frozen_csv(config, read_csv)

    else:
        prepared_frozen_data = main_snapshot.copy()
        prepared_frozen_data = _add_last_frozen_column(prepared_frozen_data, run_id)


    # # Read the freezing files from the last run and apply them
    if run_updates_and_freeze:
        frozen_data = read_frozen_csv(config, read_csv)
        prepared_frozen_data = apply_freezing(
            frozen_data, config, check_file_exists, read_csv, run_id, FreezingLogger
        )
        prepared_frozen_data.reset_index(drop=True, inplace=True)

    if run_with_snapshot_until_freezing or run_updates_and_freeze:
        frozen_data_staged_output_path = config["freezing_paths"]["frozen_data_staged_output_path"]
        FreezingLogger.info("Outputting frozen data file.")
        tdate = datetime.now().strftime("%y-%m-%d")
        survey_year = config["years"]["survey_year"]
        filename = (
            f"{survey_year}_FROZEN_staged_BERD_full_responses_{tdate}_v{run_id}.csv"
        )
        write_csv(
            os.path.join(frozen_data_staged_output_path, filename), prepared_frozen_data
        )

    return prepared_frozen_data

def read_frozen_csv(config: dict, read_csv: Callable) -> pd.DataFrame:
    """Read the frozen data csv in.

    Args:
        config (dict): The pipeline configuration.
        read_csv (callable): Function to read a csv file. This will be the
            hdfs or network version depending on settings.

    Returns:
        pd.DataFrame: The frozen data csv.
    """
    frozen_data_staged_path = config["freezing_paths"]["frozen_data_staged_path"]
    FreezingLogger.info("Loading frozen data...")
    frozen_csv = read_csv(frozen_data_staged_path)
    validate_data_with_schema(frozen_csv, "./config/frozen_data_staged_schema.toml")

    frozen_csv["formtype"] = frozen_csv["formtype"].apply(convert_formtype)
    FreezingLogger.info(f"Frozen data successfully read from {frozen_data_staged_path}")
    return frozen_csv<|MERGE_RESOLUTION|>--- conflicted
+++ resolved
@@ -18,10 +18,6 @@
 def run_freezing(
     snapshot_df: pd.DataFrame,
     config: dict,
-<<<<<<< HEAD
-    check_file_exists: Callable,
-=======
->>>>>>> bc19e0b2
     write_csv: Callable,
     read_csv: Callable,
     run_id: int,
