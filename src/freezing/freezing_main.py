--- conflicted
+++ resolved
@@ -36,15 +36,8 @@
             and added from the freezing files.
     """
     # Determine freezing settings
-<<<<<<< HEAD
     run_with_snapshot_until_freezing = config["global"]["run_with_snapshot_until_freezing"]
     load_updated_snapshot_for_comparison = config["global"]["load_updated_snapshot_for_comparison"]
-=======
-    run_first_snapshot_of_results = config["global"]["run_first_snapshot_of_results"]
-    load_updated_snapshot_for_comparison = config["global"][
-        "load_updated_snapshot_for_comparison"
-    ]
->>>>>>> 74cd67ac
     run_updates_and_freeze = config["global"]["run_updates_and_freeze"]
     run_frozen_data = config["global"]["run_frozen_data"]
 
@@ -76,15 +69,8 @@
     # )
     # constructed_df.reset_index(drop=True, inplace=True)
 
-<<<<<<< HEAD
     if run_with_snapshot_until_freezing or run_updates_and_freeze:
         frozen_data_staged_output_path = config["freezing_paths"]["frozen_data_staged_output_path"]
-=======
-    if run_first_snapshot_of_results or run_updates_and_freeze:
-        frozen_data_staged_output_path = config["freezing_paths"][
-            "frozen_data_staged_output_path"
-        ]
->>>>>>> 74cd67ac
         FreezingLogger.info("Outputting frozen data file.")
         tdate = datetime.now().strftime("%y-%m-%d")
         survey_year = config["years"]["survey_year"]
