import logging
import os
from datetime import datetime
from typing import Callable

import pandas as pd

from src.freezing.freezing_utils import  _add_last_frozen_column
from src.freezing.freezing_apply_changes import apply_freezing
from src.staging.validation import validate_data_with_schema
from src.utils.helpers import convert_formtype


FreezingLogger = logging.getLogger(__name__)


def run_freezing(
    main_snapshot: pd.DataFrame,
    # secondary_snapshot: pd.DataFrame,
    config: dict,
    check_file_exists: Callable,
    write_csv: Callable,
    read_csv: Callable,
    run_id: int,
) -> pd.DataFrame:
    """Run the freezing module.

    Args:
        main_snapshot (pd.DataFrame): The staged and vaildated snapshot data.
        secondary_snapshot (pd.DataFrame): The staged and validated updated
            snapshot data.
        config (dict): The pipeline configuration
        check_file_exists (callable): Function to check if file exists. This will
            be the hdfs or network version depending on settings.
        write_csv (callable): Function to write to a csv file. This will be the
            hdfs or network version depending on settings.
        read_csv (callable): Function to read a csv file. This will be the hdfs or
            network version depending on settings.
        run_id (int): The run id for this run.
    Returns:
        constructed_df (pd.DataFrame): As main_snapshot but with records amended
            and added from the freezing files.
    """
    # Determine freezing settings
    run_first_snapshot_of_results = config["global"]["run_first_snapshot_of_results"]
    load_updated_snapshot_for_comparison = config["global"][
        "load_updated_snapshot_for_comparison"
    ]
    run_updates_and_freeze = config["global"]["run_updates_and_freeze"]
    run_frozen_data = config["global"]["run_frozen_data"]

    if load_updated_snapshot_for_comparison:
        updated_snapshot = main_snapshot.copy()
        frozen_data_for_comparison = read_frozen_csv(config, read_csv)
        # temp for pipeline to run
        prepared_frozen_data = updated_snapshot.copy()

    elif run_frozen_data:
        prepared_frozen_data = read_frozen_csv(config, read_csv)

    else:
        prepared_frozen_data = main_snapshot.copy()
        prepared_frozen_data = _add_last_frozen_column(prepared_frozen_data, run_id)

    # # Skip this module if the secondary snapshot isn't loaded
    # load_updated_snapshot = config["global"]["load_updated_snapshot"]
    # load_manual_freezing = config["global"]["load_manual_freezing"]
    # if load_manual_freezing is False:
    #     freezing_logger.info("Skipping freezing...")
    #     return main_snapshot

    # # ! For now, we add the year column since neither file has it
    # main_snapshot["year"] = 2022
    # if load_updated_snapshot is True:
    #     secondary_snapshot["year"] = 2022

    #     # Use the secondary snapshot to generate freezing files for the next run
    #     additions_df = get_additions(main_snapshot, secondary_snapshot)
    #     amendments_df = get_amendments(main_snapshot, secondary_snapshot)
    #     output_freezing_files(
    #         amendments_df, additions_df, config, write_csv, run_id
    #     )

    # # Read the freezing files from the last run and apply them
    constructed_df = apply_freezing(
        main_snapshot, config, check_file_exists, read_csv, run_id, FreezingLogger
    )
    constructed_df.reset_index(drop=True, inplace=True)

    if run_first_snapshot_of_results or run_updates_and_freeze:
        frozen_data_staged_output_path = config["freezing_paths"][
            "frozen_data_staged_output_path"
        ]
        FreezingLogger.info("Outputting frozen data file.")
        tdate = datetime.now().strftime("%y-%m-%d")
        survey_year = config["years"]["survey_year"]
        filename = (
            f"{survey_year}_FROZEN_staged_BERD_full_responses_{tdate}_v{run_id}.csv"
        )
        write_csv(
            os.path.join(frozen_data_staged_output_path, filename), prepared_frozen_data
        )

    return prepared_frozen_data

<<<<<<< HEAD
def read_frozen_csv():
    # new functionality
    pass
=======

# function ready for use
def _add_last_frozen_column(frozen_df: pd.DataFrame, run_id: int) -> pd.DataFrame:
    """Add the last_frozen column to staged data.

    Args:
        frozen_df (pd.DataFrame): The frozen data.
        run_id (int): The current run id.

    Returns:
        pd.DataFrame: A dataframe containing the updated last_frozen column.
    """
    type_defence(frozen_df, "frozen_df", pd.DataFrame)
    type_defence(run_id, "run_id", int)
    todays_date = datetime.today().strftime("%y-%m-%d")
    last_frozen = f"{todays_date}_v{str(run_id)}"
    frozen_df["last_frozen"] = last_frozen
    return frozen_df


def read_frozen_csv(config: dict, read_csv: Callable) -> pd.DataFrame:
    """Read the frozen data csv in.

    Args:
        config (dict): The pipeline configuration.
        read_csv (callable): Function to read a csv file. This will be the
            hdfs or network version depending on settings.

    Returns:
        pd.DataFrame: The frozen data csv.
    """
    frozen_data_staged_path = config["freezing_paths"]["frozen_data_staged_path"]
    FreezingLogger.info("Loading frozen data...")
    frozen_csv = read_csv(frozen_data_staged_path)
    validate_data_with_schema(frozen_csv, "./config/frozen_data_staged_schema.toml")

    frozen_csv["formtype"] = frozen_csv["formtype"].apply(convert_formtype)
    FreezingLogger.info(f"Frozen data successfully read from {frozen_data_staged_path}")
    return frozen_csv
>>>>>>> 74cd67ac
<|MERGE_RESOLUTION|>--- conflicted
+++ resolved
@@ -101,50 +101,4 @@
             os.path.join(frozen_data_staged_output_path, filename), prepared_frozen_data
         )
 
-    return prepared_frozen_data
-
-<<<<<<< HEAD
-def read_frozen_csv():
-    # new functionality
-    pass
-=======
-
-# function ready for use
-def _add_last_frozen_column(frozen_df: pd.DataFrame, run_id: int) -> pd.DataFrame:
-    """Add the last_frozen column to staged data.
-
-    Args:
-        frozen_df (pd.DataFrame): The frozen data.
-        run_id (int): The current run id.
-
-    Returns:
-        pd.DataFrame: A dataframe containing the updated last_frozen column.
-    """
-    type_defence(frozen_df, "frozen_df", pd.DataFrame)
-    type_defence(run_id, "run_id", int)
-    todays_date = datetime.today().strftime("%y-%m-%d")
-    last_frozen = f"{todays_date}_v{str(run_id)}"
-    frozen_df["last_frozen"] = last_frozen
-    return frozen_df
-
-
-def read_frozen_csv(config: dict, read_csv: Callable) -> pd.DataFrame:
-    """Read the frozen data csv in.
-
-    Args:
-        config (dict): The pipeline configuration.
-        read_csv (callable): Function to read a csv file. This will be the
-            hdfs or network version depending on settings.
-
-    Returns:
-        pd.DataFrame: The frozen data csv.
-    """
-    frozen_data_staged_path = config["freezing_paths"]["frozen_data_staged_path"]
-    FreezingLogger.info("Loading frozen data...")
-    frozen_csv = read_csv(frozen_data_staged_path)
-    validate_data_with_schema(frozen_csv, "./config/frozen_data_staged_schema.toml")
-
-    frozen_csv["formtype"] = frozen_csv["formtype"].apply(convert_formtype)
-    FreezingLogger.info(f"Frozen data successfully read from {frozen_data_staged_path}")
-    return frozen_csv
->>>>>>> 74cd67ac
+    return prepared_frozen_data