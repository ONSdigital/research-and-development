config_validation:
  validate: True
  path: src/dev_config_schema.yaml
global:
  # Logging settings
  log_to_file: True # Write logs to .log file
  logging_level: "DEBUG"
  table_config: "SingleLine"
  # Environment settings
  dev_test : False
  network_or_hdfs: "network" #whether to load from hdfs or network (local Python)
  # Construction Settings
  load_reference_list: True # the reference list corrections should always be loaded in year 1
  load_from_feather: True
  # Apportionment to sites settings
  apportion_sites: True
runlog_writer:
  write_csv: True # Write the runlog to a CSV file
  write_hdf5: False # Write the runlog to an HDF5 file
  write_sql: False # Write the runlog to a SQL database
  display: False # Display the runlog in the terminal
  log_path: "/ons/rdbe_dev/"
hdfs_paths:
  logs_foldername: "/ons/rdbe_dev/logs/run_logs"
staging_paths:
  folder: "01_staging"
  feather_output: "feather"
  staging_output_path: "staging_qa/full_responses_qa"
  pcode_val_path: "staging_qa/postcode_validation"
freezing_paths:
  folder: "02_freezing"
ni_paths:
  folder: "03_northern_ireland"
  ni_staging_output_path: "ni_staging_qa"
construction_paths:
  folder: "04_construction"
  qa_path: "construction_qa"
mapping_paths:
  folder: "05_mapping"
  qa_path: "mapping_qa"
imputation_paths:
  folder: "06_imputation"
  qa_path: "imputation_qa"
  manual_trimming_path: "manual_trimming"
  backdata_out_path: "backdata_output"
outliers_paths:
  folder: "07_outliers"
  qa_path: "outliers_qa"
  auto_outliers_path: "auto_outliers"
estimation_paths:
  folder: "08_estimation"
  qa_path: "estimation_qa"
apportionment_paths:
  folder: "09_apportionment"
  qa_path: "apportionment_qa"
outputs_paths:
  folder: "10_outputs"
  #TODO: add all the output subpaths
  outputs_master: ""
pnp_paths:
<<<<<<< HEAD
  staging_qa_path: "R:/BERD Results System Development 2023/DAP_emulation/2023_surveys/PNP/01_staging"
=======
  staging_qa_path: "01_staging/pnp_staging_qa"
>>>>>>> 99c93264
export_paths:
  export_folder: "outgoing_export"
network_paths:
  root: "R:/BERD Results System Development 2023/DAP_emulation/"
  logs_foldername: "logs/run_logs" # dev config
  # snapshot_path: "R:/BERD Results System Development 2023/DAP_emulation/survey_return_data/snapshot-202212-002-83b5bacd-7c99-45cf-b989-d43d762dd054.json"
  snapshot_path: "R:/BERD Results System Development 2023/DAP_emulation/spp_snapshots/2023_snapshots/snapshot-202312-002-b9b6048a-51c9-4669-919a-e92fc6e9c433.json" # dev config
  secondary_snapshot_path: "R:/BERD Results System Development 2023/DAP_emulation/berd_survey/anonymised/v1/snapshot-202012-002-fba5c4ba-fb8c-4a62-87bb-66c725eea5fd.json" # TODO Check if this works
  ni_full_responses_path: "03_northern_ireland/2021/TEST_ni.csv" # TESTER FILE
  # Imputation and outliers input paths
  # backdata_path: "R:/BERD Results System Development 2023/2021_data/2021_backdata_expanded.csv"
  backdata_path: "R:/BERD Results System Development 2023/DAP_emulation/2022_surveys/BERD/06_imputation/backdata_output/2022_backdata_24-07-19_v604.csv"
  manual_imp_trim_path: "06_imputation/manual_trimming/trimming_qa_2023-11-27_v359.csv"
  manual_outliers_path: "07_outliers/manual_outliers/manual_outlier_2023-08-29_v67.csv"
  # Construction paths
  all_data_construction_file_path: "04_construction/manual_construction/2023_test_construction_file.csv"
  postcode_construction_file_path: "04_construction/manual_construction/2023_test_postcode_construction_file.csv"
  construction_file_path_ni: "04_construction/manual_construction/test_construction_ni_file.csv"
  # postcode paths
  postcode_masterlist: "R:/BERD Results System Development 2023/DAP_emulation/ONS_Postcode_Reference/postcodes_pcd2_itl.csv"
  pcode_val_path: "01_staging/staging_qa/postcode_validation"
# schema paths
schema_paths:
  manual_trimming_schema: "config/output_schemas/manual_trimming_qa_schema.toml"
  short_form_schema: "config/output_schemas/short_form_schema.toml"
  long_form_schema: "config/output_schemas/long_form_schema.toml"
  tau_schema: "config/output_schemas/tau_schema.toml"
  gb_sas_schema: "config/output_schemas/gb_sas_schema.toml"
  ni_sas_schema: "config/output_schemas/ni_sas_schema.toml"
  intram_by_pg_gb_schema: "config/output_schemas/intram_by_pg_gb_schema.toml"
  intram_by_pg_uk_schema: "config/output_schemas/intram_by_pg_uk_schema.toml"
  intram_gb_itl1_schema: "config/output_schemas/intram_gb_itl1_schema.toml"
  intram_gb_itl2_schema: "config/output_schemas/intram_gb_itl2_schema.toml"
  intram_uk_itl1_schema: "config/output_schemas/intram_uk_itl1_schema.toml"
  intram_uk_itl2_schema: "config/output_schemas/intram_uk_itl2_schema.toml"
  intram_by_sic_schema: "config/output_schemas/intram_by_sic_schema.toml"
  status_filtered_qa_schema: "config/output_schemas/status_filtered_qa_schema.toml"
  fte_total_qa_schema: "config/output_schemas/fte_total_qa_schema.toml"
  frozen_group_schema: "config/output_schemas/frozen_group_schema.toml"
  full_estimation_qa_schema: "config/output_schemas/full_estimation_qa_schema.toml"
  full_responses_imputed_schema: "config/output_schemas/full_responses_imputed_schema.toml"
  staged_BERD_full_responses_schema: "config/output_schemas/staged_BERD_full_responses_schema.toml"
  invalid_unrecognised_postcodes_schema: "config/output_schemas/invalid_unrecognised_postcodes_schema.toml"
# Export config for users
outliers:
  flag_cols: ["701", "702", "703", "704", "705", "706", "707"] # NOT for user config. Columns to flag for outliers.
devtest:
  seltype_list: [1, 2, 3, 5, 6, 7, 9, 10, 11, 13, 14, 15, 17, 18, 19, 21, 22, 23, 25, 26, 27, 29, 30, 31, 33, 34, 35, 37, 38, 39]
log_filenames:
  main: "main_runlog.csv"
  configs: "configs_runlog.csv"
  logs: "logs_runlog.csv"
run_log_sql:
  log_db: "test_runlog"
  log_mode: "append"
estimation:
  num_expected_cellnos: 582  # the number of cell_no items expected in the coverage mapper
  numeric_cols: ["701", "702", "703", "704", "705", "706", "707", "709", "710", "711"]
imputation:
  lf_target_vars:
    - "211"
    - "305"
    - "emp_researcher"
    - "emp_technician"
    - "emp_other"
    - "headcount_res_m"
    - "headcount_res_f"
    - "headcount_tec_m"
    - "headcount_tec_f"
    - "headcount_oth_m"
    - "headcount_oth_f"
  sum_cols:
    - "emp_total"
    - "headcount_tot_m"
    - "headcount_tot_f"
    - "headcount_total"
breakdowns:
  "211":
    - "202"
    - "203"
    - "204"
    - "205"
    - "206"
    - "207"
    - "209"
    - "210"
    - "212"
    - "214"
    - "216"
    - "218"
    - "219"
    - "220"
    - "221"
    - "222"
    - "223"
    - "225"
    - "226"
    - "227"
    - "228"
    - "229"
    - "237"
    - "242"
    - "243"
    - "244"
    - "245"
    - "246"
    - "247"
    - "248"
    - "249"
    - "250"
  "305":
    - "302"
    - "303"
    - "304"
  emp_total:
    - "emp_researcher"
    - "emp_technician"
    - "emp_other"
  headcount_total:
    - "headcount_res_m"
    - "headcount_res_f"
    - "headcount_tec_m"
    - "headcount_tec_f"
    - "headcount_oth_m"
    - "headcount_oth_f"<|MERGE_RESOLUTION|>--- conflicted
+++ resolved
@@ -58,11 +58,7 @@
   #TODO: add all the output subpaths
   outputs_master: ""
 pnp_paths:
-<<<<<<< HEAD
-  staging_qa_path: "R:/BERD Results System Development 2023/DAP_emulation/2023_surveys/PNP/01_staging"
-=======
   staging_qa_path: "01_staging/pnp_staging_qa"
->>>>>>> 99c93264
 export_paths:
   export_folder: "outgoing_export"
 network_paths:
