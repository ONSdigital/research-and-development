"""The main pipeline"""
<<<<<<< HEAD
from src.utils import runlog
from src._version import __version__ as version
=======

import logging
import time
>>>>>>> 0bcef583

from src._version import __version__ as version
from src.data_ingest import spp_parser
from src.data_processing import spp_snapshot_processing as processing
from src.data_validation import validation as val
<<<<<<< HEAD

import time

import logging

=======
from src.utils import runlog
from src.utils.helpers import Config_settings
from src.utils.wrappers import logger_creator
>>>>>>> 0bcef583

MainLogger = logging.getLogger(__name__)


# load config
conf_obj = Config_settings()
config = conf_obj.config_dict

# Check the environment switch
network_or_hdfs = config["global"]["network_or_hdfs"]


if network_or_hdfs == "network":
    HDFS_AVAILABLE = False

    from src.utils.local_file_mods import load_local_json as load_json
    from src.utils.local_file_mods import local_file_exists as check_file_exists
    from src.utils.local_file_mods import local_mkdir as mkdir
    from src.utils.local_file_mods import local_open as open_file
    from src.utils.local_file_mods import read_local_csv as read_csv
    from src.utils.local_file_mods import write_local_csv as write_csv

elif network_or_hdfs == "hdfs":
    HDFS_AVAILABLE = True

    from src.utils.hdfs_mods import hdfs_load_json as load_json
    from src.utils.hdfs_mods import hdfs_file_exists as check_file_exists
    from src.utils.hdfs_mods import hdfs_mkdir as mkdir
    from src.utils.hdfs_mods import hdfs_open as open_file
    from src.utils.hdfs_mods import read_hdfs_csv as read_csv
    from src.utils.hdfs_mods import write_hdfs_csv as write_csv

else:
    MainLogger.error("The network_or_hdfs configuration is wrong")
    raise ImportError


def run_pipeline(start):
    """The main pipeline.

    Args:
        start (float): The time when the pipeline is launched
        generated from the time module using time.time()
    """
    # Set up the run logger
    global_config = config["global"]
    runlog_obj = runlog.RunLog(
        config, version, open_file, check_file_exists, mkdir, read_csv, write_csv
    )

    logger = logger_creator(global_config)
    MainLogger.info("Launching Pipeline .......................")
    logger.info("Collecting logging parameters ..........")
    # Data Ingest
    MainLogger.info("Starting Data Ingest...")
    # Load SPP data from DAP

    snapshot_path = config[f"{network_or_hdfs}_paths"]["snapshot_path"]

    # Check data file exists
    check_file_exists(snapshot_path)

    snapdata = load_json(snapshot_path)
    contributors_df, responses_df = spp_parser.parse_snap_data(snapdata)
    MainLogger.info("Finished Data Ingest...")

    # Data Transmutation
    MainLogger.info("Starting Data Transmutation...")
    full_responses = processing.full_responses(contributors_df, responses_df)
    print(full_responses.sample(5))
    processing.response_rate(contributors_df, responses_df)
    MainLogger.info("Finished Data Transmutation...")

    # Data validation
    val.check_data_shape(full_responses)

    # Check the postcode column
    postcode_masterlist = config["hdfs_paths"]["postcode_masterlist"]
    val.validate_post_col(contributors_df, postcode_masterlist)

    # Outlier detection

    # Data cleaning

    # Data processing: Imputation

    # Data processing: Estimation

    # Data processing: Regional Apportionment

    # Data processing: Aggregation

    # Data display: Visualisations

    # Data output: Disclosure Control

    # Data output: File Outputs

    MainLogger.info("Finishing Pipeline .......................")

    runlog_obj.retrieve_pipeline_logs()

    run_time = round(time.time() - start, 5)
    runlog_obj._record_time_taken(run_time)

    runlog_obj.retrieve_configs()
    runlog_obj._create_runlog_dicts()
    runlog_obj._create_runlog_dfs()
    runlog_obj.create_runlog_files()
    runlog_obj._write_runlog()<|MERGE_RESOLUTION|>--- conflicted
+++ resolved
@@ -1,28 +1,15 @@
 """The main pipeline"""
-<<<<<<< HEAD
-from src.utils import runlog
-from src._version import __version__ as version
-=======
 
 import logging
 import time
->>>>>>> 0bcef583
 
 from src._version import __version__ as version
 from src.data_ingest import spp_parser
 from src.data_processing import spp_snapshot_processing as processing
 from src.data_validation import validation as val
-<<<<<<< HEAD
-
-import time
-
-import logging
-
-=======
 from src.utils import runlog
 from src.utils.helpers import Config_settings
 from src.utils.wrappers import logger_creator
->>>>>>> 0bcef583
 
 MainLogger = logging.getLogger(__name__)
 
