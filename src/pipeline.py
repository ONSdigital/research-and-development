--- conflicted
+++ resolved
@@ -93,12 +93,9 @@
         cellno_df,
         postcode_itl_mapper,
         pg_alpha_num,
-<<<<<<< HEAD
         pg_num_alpha,
         sic_pg_alpha,
-=======
         pg_detailed,
->>>>>>> 8c5d2e2f
     ) = run_staging(
         config,
         check_file_exists,
@@ -152,12 +149,9 @@
         cora_mapper,
         postcode_itl_mapper,
         pg_alpha_num,
-<<<<<<< HEAD
         pg_num_alpha,
         sic_pg_alpha,
-=======
         pg_detailed,
->>>>>>> 8c5d2e2f
     )
 
     MainLogger.info("Finished All Output modules.")
