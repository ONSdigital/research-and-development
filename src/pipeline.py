--- conflicted
+++ resolved
@@ -9,7 +9,7 @@
 from src.utils.helpers import Config_settings
 from src.utils.wrappers import logger_creator
 from src.staging.staging_main import run_staging
-from src.imputation.imputation_main import run_imputation
+from src.imputation.imputation_main import run_imputation  # noqa
 from src.outlier_detection.outlier_main import run_outliers
 from src.estimation.estimation_main import run_estimation
 
@@ -34,7 +34,7 @@
     from src.utils.local_file_mods import local_open as open_file
     from src.utils.local_file_mods import read_local_csv as read_csv
     from src.utils.local_file_mods import write_local_csv as write_csv
-    from src.utils.local_file_mods import local_file_exists as file_exists
+    from src.utils.local_file_mods import local_file_exists as file_exists  # noqa
 elif network_or_hdfs == "hdfs":
     HDFS_AVAILABLE = True
 
@@ -44,7 +44,7 @@
     from src.utils.hdfs_mods import hdfs_open as open_file
     from src.utils.hdfs_mods import read_hdfs_csv as read_csv
     from src.utils.hdfs_mods import write_hdfs_csv as write_csv
-    from src.utils.hdfs_mods import hdfs_file_exists as file_exists
+    from src.utils.hdfs_mods import hdfs_file_exists as file_exists  # noqa
 else:
     MainLogger.error("The network_or_hdfs configuration is wrong")
     raise ImportError
@@ -99,16 +99,12 @@
 
     # Estimation module
     MainLogger.info("Starting Estimation...")
-<<<<<<< HEAD
     estimated_df = run_estimation(
         outliered_responses, cellno_df, config, write_csv, run_id
     )
 
     print(estimated_df.sample(20))
 
-=======
-    run_estimation(outliered_responses, cellno_df, config, write_csv, run_id)
->>>>>>> a491d268
     MainLogger.info("Finished Estimation module.")
 
     # Data processing: Regional Apportionment
