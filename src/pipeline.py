"""The main pipeline"""
# Core Python modules
import time
import logging

# Our local modules
from src.utils import runlog
from src._version import __version__ as version
from src.utils.helpers import Config_settings
from src.utils.wrappers import logger_creator
from src.staging.staging_main import run_staging
from src.imputation.imputation_main import run_imputation  # noqa
from src.outlier_detection.outlier_main import run_outliers
from src.estimation.estimation_main import run_estimation


MainLogger = logging.getLogger(__name__)


# load config
conf_obj = Config_settings()
config = conf_obj.config_dict

# Check the environment switch
network_or_hdfs = config["global"]["network_or_hdfs"]


if network_or_hdfs == "network":
    HDFS_AVAILABLE = False

    from src.utils.local_file_mods import load_local_json as load_json
    from src.utils.local_file_mods import local_file_exists as check_file_exists
    from src.utils.local_file_mods import local_mkdir as mkdir
    from src.utils.local_file_mods import local_open as open_file
    from src.utils.local_file_mods import read_local_csv as read_csv
    from src.utils.local_file_mods import write_local_csv as write_csv
    from src.utils.local_file_mods import local_file_exists as file_exists  # noqa
elif network_or_hdfs == "hdfs":
    HDFS_AVAILABLE = True

    from src.utils.hdfs_mods import hdfs_load_json as load_json
    from src.utils.hdfs_mods import hdfs_file_exists as check_file_exists
    from src.utils.hdfs_mods import hdfs_mkdir as mkdir
    from src.utils.hdfs_mods import hdfs_open as open_file
    from src.utils.hdfs_mods import read_hdfs_csv as read_csv
    from src.utils.hdfs_mods import write_hdfs_csv as write_csv
    from src.utils.hdfs_mods import hdfs_file_exists as file_exists  # noqa
else:
    MainLogger.error("The network_or_hdfs configuration is wrong")
    raise ImportError


def run_pipeline(start):
    """The main pipeline.

    Args:
        start (float): The time when the pipeline is launched
        generated from the time module using time.time()
    """
    # Set up the run logger
    global_config = config["global"]
    runlog_obj = runlog.RunLog(
        config, version, open_file, check_file_exists, mkdir, read_csv, write_csv
    )

    logger = logger_creator(global_config)
    run_id = runlog_obj.run_id

    MainLogger.info("Launching Pipeline .......................")
    logger.info("Collecting logging parameters ..........")
    # Data Ingest
    MainLogger.info("Starting Data Ingest...")

    # Load SPP data from DAP

    # Staging and validatation and Data Transmutation
    MainLogger.info("Starting Staging and Validation...")

    full_responses, manual_outliers, pg_mapper, cellno_df = run_staging(
        config, check_file_exists, load_json, read_csv, write_csv, run_id
    )
    MainLogger.info("Finished Data Ingest...")
    print(full_responses.sample(10))
    print(manual_outliers.head())

    # Imputation module
    # MainLogger.info("Starting Imputation...")
    # imputed_df = run_imputation(full_responses, pg_mapper)
    # MainLogger.info("Finished  Imputation...")
    # print(imputed_df.sample(10))

    # Outlier detection module
    MainLogger.info("Starting Outlier Detection...")
    outliered_responses = run_outliers(
        full_responses, manual_outliers, config, write_csv, run_id
    )
    MainLogger.info("Finished Outlier module.")

    # Estimation module
    MainLogger.info("Starting Estimation...")
<<<<<<< HEAD
    estimated_responses = run_estimation(
        outliered_responses, cellno_df, config, write_csv, run_id
    )
    print(estimated_responses.sample(10))
=======
    estimated_df = run_estimation(
        outliered_responses, cellno_df, config, write_csv, run_id
    )

    print(estimated_df.sample(20))

>>>>>>> 6001d58b
    MainLogger.info("Finished Estimation module.")

    # Data processing: Regional Apportionment

    # Data processing: Aggregation

    # Data display: Visualisations

    # Data output: Disclosure Control

    # Data output: File Outputs

    MainLogger.info("Finishing Pipeline .......................")

    runlog_obj.retrieve_pipeline_logs()

    run_time = round(time.time() - start, 5)
    runlog_obj._record_time_taken(run_time)

    runlog_obj.retrieve_configs()
    runlog_obj._create_runlog_dicts()
    runlog_obj._create_runlog_dfs()
    runlog_obj.create_runlog_files()
    runlog_obj._write_runlog()<|MERGE_RESOLUTION|>--- conflicted
+++ resolved
@@ -98,19 +98,10 @@
 
     # Estimation module
     MainLogger.info("Starting Estimation...")
-<<<<<<< HEAD
     estimated_responses = run_estimation(
         outliered_responses, cellno_df, config, write_csv, run_id
     )
     print(estimated_responses.sample(10))
-=======
-    estimated_df = run_estimation(
-        outliered_responses, cellno_df, config, write_csv, run_id
-    )
-
-    print(estimated_df.sample(20))
-
->>>>>>> 6001d58b
     MainLogger.info("Finished Estimation module.")
 
     # Data processing: Regional Apportionment
