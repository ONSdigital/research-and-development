--- conflicted
+++ resolved
@@ -81,11 +81,7 @@
     # Staging and validatation and Data Transmutation
     MainLogger.info("Starting Staging and Validation...")
 
-<<<<<<< HEAD
-    full_responses, manual_outliers, pg_mapper, cora_mapper, cellno_df = run_staging(
-=======
-    full_responses, manual_outliers, pg_mapper, ultfoc_mapper, cellno_df = run_staging(
->>>>>>> 9e331f21
+    full_responses, manual_outliers, pg_mapper, ultfoc_mapper, cora_mapper, cellno_df = run_staging(
         config, check_file_exists, load_json, read_csv, write_csv, run_id
     )
     MainLogger.info("Finished Data Ingest...")
@@ -123,11 +119,7 @@
 
     # Data output: File Outputs
     MainLogger.info("Starting Output...")
-<<<<<<< HEAD
-    run_output(estimated_responses, config, write_csv, run_id, cora_mapper)
-=======
-    run_output(estimated_responses, config, write_csv, run_id, ultfoc_mapper)
->>>>>>> 9e331f21
+    run_output(estimated_responses, config, write_csv, run_id, cora_mapper, ultfoc_mapper)
     MainLogger.info("Finished Output module.")
 
     MainLogger.info("Finishing Pipeline .......................")
