"""The main pipeline"""
# Core Python modules
import time
import logging

# Our local modules
from src.utils import runlog
from src._version import __version__ as version
from src.utils.helpers import Config_settings
from src.utils.wrappers import logger_creator
from src.staging.staging_main import run_staging
from src.imputation.imputation_main import run_imputation  # noqa
from src.outlier_detection.outlier_main import run_outliers
from src.estimation.estimation_main import run_estimation
from src.outputs.outputs_main import run_output

MainLogger = logging.getLogger(__name__)

<<<<<<< HEAD
def run_pipeline(start, config_path):
=======

# load config
conf_obj = Config_settings()
config = conf_obj.config_dict

# Check the environment switch
network_or_hdfs = config["global"]["network_or_hdfs"]


if network_or_hdfs == "network":
    HDFS_AVAILABLE = False

    from src.utils.local_file_mods import load_local_json as load_json
    from src.utils.local_file_mods import local_file_exists as check_file_exists
    from src.utils.local_file_mods import local_mkdir as mkdir
    from src.utils.local_file_mods import local_open as open_file
    from src.utils.local_file_mods import read_local_csv as read_csv
    from src.utils.local_file_mods import write_local_csv as write_csv
    from src.utils.local_file_mods import local_file_exists as file_exists  # noqa
elif network_or_hdfs == "hdfs":
    HDFS_AVAILABLE = True

    from src.utils.hdfs_mods import hdfs_load_json as load_json
    from src.utils.hdfs_mods import hdfs_file_exists as check_file_exists
    from src.utils.hdfs_mods import hdfs_mkdir as mkdir
    from src.utils.hdfs_mods import hdfs_open as open_file
    from src.utils.hdfs_mods import read_hdfs_csv as read_csv
    from src.utils.hdfs_mods import write_hdfs_csv as write_csv
    from src.utils.hdfs_mods import hdfs_file_exists as file_exists  # noqa
else:
    MainLogger.error("The network_or_hdfs configuration is wrong")
    raise ImportError


def run_pipeline(start):
>>>>>>> 99a381e5
    """The main pipeline.

    Args:
        start (float): The time when the pipeline is launched
        generated from the time module using time.time()
    """
    # load config
    conf_obj = Config_settings(config_path)
    config = conf_obj.config_dict

    # import yaml
    # with open(config_path, "r") as file:
    #     config = yaml.safe_load(file)

    # Check the environment switch
    network_or_hdfs = config["global"]["network_or_hdfs"]


    if network_or_hdfs == "network":
        HDFS_AVAILABLE = False

        from src.utils.local_file_mods import load_local_json as load_json
        from src.utils.local_file_mods import local_file_exists as check_file_exists
        from src.utils.local_file_mods import local_mkdir as mkdir
        from src.utils.local_file_mods import local_open as open_file
        from src.utils.local_file_mods import read_local_csv as read_csv
        from src.utils.local_file_mods import write_local_csv as write_csv
        from src.utils.local_file_mods import local_file_exists as file_exists
    elif network_or_hdfs == "hdfs":
        HDFS_AVAILABLE = True

        from src.utils.hdfs_mods import hdfs_load_json as load_json
        from src.utils.hdfs_mods import hdfs_file_exists as check_file_exists
        from src.utils.hdfs_mods import hdfs_mkdir as mkdir
        from src.utils.hdfs_mods import hdfs_open as open_file
        from src.utils.hdfs_mods import read_hdfs_csv as read_csv
        from src.utils.hdfs_mods import write_hdfs_csv as write_csv
        from src.utils.hdfs_mods import hdfs_file_exists as file_exists
    else:
        MainLogger.error("The network_or_hdfs configuration is wrong")
        raise ImportError

    # Set up the run logger
    global_config = config["global"]
    runlog_obj = runlog.RunLog(
        config, version, open_file, check_file_exists, mkdir, read_csv, write_csv
    )

    logger = logger_creator(global_config)
    run_id = runlog_obj.run_id
    MainLogger.info(f"Reading config from {config_path}.")

    MainLogger.info("Launching Pipeline .......................")
    logger.info("Collecting logging parameters ..........")
    # Data Ingest
    MainLogger.info("Starting Data Ingest...")

    # Load SPP data from DAP

    # Staging and validatation and Data Transmutation
    MainLogger.info("Starting Staging and Validation...")

    full_responses, manual_outliers, pg_mapper, cellno_df = run_staging(
        config, check_file_exists, load_json, read_csv, write_csv, run_id
    )
    MainLogger.info("Finished Data Ingest...")
    print(full_responses.sample(10))
    print(manual_outliers.head())

    # Imputation module
    # MainLogger.info("Starting Imputation...")
    # imputed_df = run_imputation(full_responses, pg_mapper)
    # MainLogger.info("Finished  Imputation...")
    # print(imputed_df.sample(10))

    # Outlier detection module
    MainLogger.info("Starting Outlier Detection...")
    outliered_responses = run_outliers(
        full_responses, manual_outliers, config, write_csv, run_id
    )
    MainLogger.info("Finished Outlier module.")

    # Estimation module
    MainLogger.info("Starting Estimation...")
    estimated_responses = run_estimation(
        outliered_responses, cellno_df, config, write_csv, run_id
    )
    print(estimated_responses.sample(10))
    MainLogger.info("Finished Estimation module.")

    # Data processing: Regional Apportionment

    # Data processing: Aggregation

    # Data display: Visualisations

    # Data output: Disclosure Control

    # Data output: File Outputs
    MainLogger.info("Starting Output...")
    run_output(estimated_responses, config, write_csv, run_id)
    MainLogger.info("Finished Output module.")

    MainLogger.info("Finishing Pipeline .......................")

    runlog_obj.retrieve_pipeline_logs()

    run_time = round(time.time() - start, 5)
    runlog_obj._record_time_taken(run_time)

    runlog_obj.retrieve_configs()
    runlog_obj._create_runlog_dicts()
    runlog_obj._create_runlog_dfs()
    runlog_obj.create_runlog_files(config)
    runlog_obj._write_runlog()<|MERGE_RESOLUTION|>--- conflicted
+++ resolved
@@ -16,45 +16,7 @@
 
 MainLogger = logging.getLogger(__name__)
 
-<<<<<<< HEAD
 def run_pipeline(start, config_path):
-=======
-
-# load config
-conf_obj = Config_settings()
-config = conf_obj.config_dict
-
-# Check the environment switch
-network_or_hdfs = config["global"]["network_or_hdfs"]
-
-
-if network_or_hdfs == "network":
-    HDFS_AVAILABLE = False
-
-    from src.utils.local_file_mods import load_local_json as load_json
-    from src.utils.local_file_mods import local_file_exists as check_file_exists
-    from src.utils.local_file_mods import local_mkdir as mkdir
-    from src.utils.local_file_mods import local_open as open_file
-    from src.utils.local_file_mods import read_local_csv as read_csv
-    from src.utils.local_file_mods import write_local_csv as write_csv
-    from src.utils.local_file_mods import local_file_exists as file_exists  # noqa
-elif network_or_hdfs == "hdfs":
-    HDFS_AVAILABLE = True
-
-    from src.utils.hdfs_mods import hdfs_load_json as load_json
-    from src.utils.hdfs_mods import hdfs_file_exists as check_file_exists
-    from src.utils.hdfs_mods import hdfs_mkdir as mkdir
-    from src.utils.hdfs_mods import hdfs_open as open_file
-    from src.utils.hdfs_mods import read_hdfs_csv as read_csv
-    from src.utils.hdfs_mods import write_hdfs_csv as write_csv
-    from src.utils.hdfs_mods import hdfs_file_exists as file_exists  # noqa
-else:
-    MainLogger.error("The network_or_hdfs configuration is wrong")
-    raise ImportError
-
-
-def run_pipeline(start):
->>>>>>> 99a381e5
     """The main pipeline.
 
     Args:
