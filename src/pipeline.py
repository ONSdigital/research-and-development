--- conflicted
+++ resolved
@@ -8,12 +8,8 @@
 from src.data_ingest import spp_parser
 from src.data_processing import spp_snapshot_processing as processing
 from src.utils.hdfs_mods import hdfs_load_json
-<<<<<<< HEAD
 from src.data_validation import validation as val
-=======
-from src.data_validation import validation
 
->>>>>>> 58a8cd23
 import time
 import logging
 
