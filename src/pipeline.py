--- conflicted
+++ resolved
@@ -188,14 +188,9 @@
 
     # Run short frozen form output
     run_outputs(
-<<<<<<< HEAD
         estimated_responses_df,
         weighted_responses_df,
-=======
-        estimated_responses,
-        weighted_responses,
         ni_df,
->>>>>>> 70312bcc
         config,
         write_csv,
         run_id,
