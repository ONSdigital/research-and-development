--- conflicted
+++ resolved
@@ -7,18 +7,9 @@
 from src.data_ingest import spp_parser
 from src.data_processing import spp_snapshot_processing as processing
 from src.data_validation import validation as val
-<<<<<<< HEAD
 from src.utils import runlog
 from src.utils.helpers import Config_settings
 from src.utils.wrappers import logger_creator
-=======
-
-
-import time
-
-import logging
-
->>>>>>> 25e9a465
 
 MainLogger = logging.getLogger(__name__)
 
@@ -96,8 +87,8 @@
     val.check_data_shape(full_responses)
 
     # Check the postcode column
-    masterlist_path = config["paths"]["masterlist_path"]
-    val.validate_post_col(contributors_df, masterlist_path)
+    postcode_masterlist = config["hdfs_paths"]["postcode_masterlist"]
+    val.validate_post_col(contributors_df, postcode_masterlist)
 
     # forward_df, backwards_df = run_imputation(
     #    ["201", "202"],
