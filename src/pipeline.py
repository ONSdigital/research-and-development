--- conflicted
+++ resolved
@@ -117,16 +117,10 @@
 
     # Imputation module
     MainLogger.info("Starting Imputation...")
-<<<<<<< HEAD
     imputed_df = run_imputation(
         full_responses, pg_mapper, backdata, config, write_csv, run_id
     )
     MainLogger.info("Finished  Imputation...")
-=======
-    imputed_df = run_imputation(full_responses, pg_mapper, config, write_csv, run_id)
-    MainLogger.info("Finished Imputation...")
-    print(imputed_df.sample(10))
->>>>>>> be230490
 
     # Outlier detection module
     MainLogger.info("Starting Outlier Detection...")
