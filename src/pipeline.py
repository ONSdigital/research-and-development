"""The main pipeline"""

import logging
import time

from src._version import __version__ as version

from src.utils import runlog
from src.utils.helpers import Config_settings
from src.utils.wrappers import logger_creator
<<<<<<< HEAD
from src.data_validation.validation import validate_data_with_schema
=======
from src.staging.staging_main import run_staging
>>>>>>> a93ae738

MainLogger = logging.getLogger(__name__)


# load config
conf_obj = Config_settings()
config = conf_obj.config_dict

# Check the environment switch
network_or_hdfs = config["global"]["network_or_hdfs"]


if network_or_hdfs == "network":
    HDFS_AVAILABLE = False

    from src.utils.local_file_mods import load_local_json as load_json
    from src.utils.local_file_mods import local_file_exists as check_file_exists
    from src.utils.local_file_mods import local_mkdir as mkdir
    from src.utils.local_file_mods import local_open as open_file
    from src.utils.local_file_mods import read_local_csv as read_csv
    from src.utils.local_file_mods import write_local_csv as write_csv

elif network_or_hdfs == "hdfs":
    HDFS_AVAILABLE = True

    from src.utils.hdfs_mods import hdfs_load_json as load_json
    from src.utils.hdfs_mods import hdfs_file_exists as check_file_exists
    from src.utils.hdfs_mods import hdfs_mkdir as mkdir
    from src.utils.hdfs_mods import hdfs_open as open_file
    from src.utils.hdfs_mods import read_hdfs_csv as read_csv
    from src.utils.hdfs_mods import write_hdfs_csv as write_csv

else:
    MainLogger.error("The network_or_hdfs configuration is wrong")
    raise ImportError


def run_pipeline(start):
    """The main pipeline.

    Args:
        start (float): The time when the pipeline is launched
        generated from the time module using time.time()
    """
    # Set up the run logger
    global_config = config["global"]
    runlog_obj = runlog.RunLog(
        config, version, open_file, check_file_exists, mkdir, read_csv, write_csv
    )

    logger = logger_creator(global_config)
    MainLogger.info("Launching Pipeline .......................")
    logger.info("Collecting logging parameters ..........")

<<<<<<< HEAD
    # contributors_df['reference'] = contributors_df['reference'].astype(float)
    # print(contributors_df['period'].head(5))

    validate_data_with_schema(contributors_df, "./config/contributors_schema.toml")
    validate_data_with_schema(responses_df, "./config/responses_schema.toml")

    # Data Transmutation
    MainLogger.info("Starting Data Transmutation...")
    full_responses = processing.full_responses(contributors_df, responses_df)
=======
    # Staging and validatation
    MainLogger.info("Starting Staging and Validation...")
    full_responses = run_staging(config, check_file_exists, load_json)
>>>>>>> a93ae738
    print(full_responses.sample(5))

    # Load SPP data from

    # forward_df, backwards_df = run_imputation(
    #    ["201", "202"],
    #    "202012",
    #    "202009",
    # )

    # Outlier detection

    # Data cleaning

    # Data processing: Imputation

    # Data processing: Estimation

    # Data processing: Regional Apportionment

    # Data processing: Aggregation

    # Data display: Visualisations

    # Data output: Disclosure Control

    # Data output: File Outputs

    MainLogger.info("Finishing Pipeline .......................")

    runlog_obj.retrieve_pipeline_logs()

    run_time = round(time.time() - start, 5)
    runlog_obj._record_time_taken(run_time)

    runlog_obj.retrieve_configs()
    runlog_obj._create_runlog_dicts()
    runlog_obj._create_runlog_dfs()
    runlog_obj.create_runlog_files()
    runlog_obj._write_runlog()<|MERGE_RESOLUTION|>--- conflicted
+++ resolved
@@ -8,11 +8,7 @@
 from src.utils import runlog
 from src.utils.helpers import Config_settings
 from src.utils.wrappers import logger_creator
-<<<<<<< HEAD
-from src.data_validation.validation import validate_data_with_schema
-=======
 from src.staging.staging_main import run_staging
->>>>>>> a93ae738
 
 MainLogger = logging.getLogger(__name__)
 
@@ -67,21 +63,9 @@
     MainLogger.info("Launching Pipeline .......................")
     logger.info("Collecting logging parameters ..........")
 
-<<<<<<< HEAD
-    # contributors_df['reference'] = contributors_df['reference'].astype(float)
-    # print(contributors_df['period'].head(5))
-
-    validate_data_with_schema(contributors_df, "./config/contributors_schema.toml")
-    validate_data_with_schema(responses_df, "./config/responses_schema.toml")
-
-    # Data Transmutation
-    MainLogger.info("Starting Data Transmutation...")
-    full_responses = processing.full_responses(contributors_df, responses_df)
-=======
     # Staging and validatation
     MainLogger.info("Starting Staging and Validation...")
     full_responses = run_staging(config, check_file_exists, load_json)
->>>>>>> a93ae738
     print(full_responses.sample(5))
 
     # Load SPP data from
