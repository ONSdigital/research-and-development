--- conflicted
+++ resolved
@@ -8,12 +8,8 @@
 from src._version import __version__ as version
 from src.utils.helpers import Config_settings
 from src.utils.wrappers import logger_creator
-<<<<<<< HEAD
-from src.data_processing.pg_conversion import pg_mapper
-=======
 from src.staging.staging_main import run_staging
 
->>>>>>> 832c6ceb
 
 MainLogger = logging.getLogger(__name__)
 
@@ -35,7 +31,6 @@
     from src.utils.local_file_mods import local_open as open_file
     from src.utils.local_file_mods import read_local_csv as read_csv
     from src.utils.local_file_mods import write_local_csv as write_csv
-    from src.utils.local_file_mods import read_local_mapper_csv as read_mapper_csv
 
 elif network_or_hdfs == "hdfs":
     HDFS_AVAILABLE = True
@@ -46,7 +41,6 @@
     from src.utils.hdfs_mods import hdfs_open as open_file
     from src.utils.hdfs_mods import read_hdfs_csv as read_csv
     from src.utils.hdfs_mods import write_hdfs_csv as write_csv
-    from src.utils.hdfs_mods import read_hdfs_mapper_csv as read_mapper_csv
 else:
     MainLogger.error("The network_or_hdfs configuration is wrong")
     raise ImportError
@@ -79,36 +73,7 @@
         config, check_file_exists, load_json, read_csv, write_csv
     )
     MainLogger.info("Finished Data Ingest...")
-<<<<<<< HEAD
-
-    # Data Transmutation
-    MainLogger.info("Starting Data Transmutation...")
-    full_responses = processing.full_responses(contributors_df, responses_df)
-    print(full_responses.sample(5))
-    processing.response_rate(contributors_df, responses_df)
-    MainLogger.info("Finished Data Transmutation...")
-
-    # PG Mapping
-    mapper_path = config[f"{network_or_hdfs}_paths"]["mapper_path"]
-    from_col, to_col = "2016 > Form PG", "2016 > Pub PG"
-    mapper = read_mapper_csv(mapper_path, from_col, to_col).squeeze()
-    pg_mapper(full_responses, mapper, "201")
-
-    # Data validation
-    val.check_data_shape(full_responses)
-
-    # Check the postcode column
-    postcode_masterlist = config["hdfs_paths"]["postcode_masterlist"]
-    val.validate_post_col(contributors_df, postcode_masterlist)
-
-    # forward_df, backwards_df = run_imputation(
-    #    ["201", "202"],
-    #    "202012",
-    #    "202009",
-    # )
-=======
     print(full_responses.sample(10))
->>>>>>> 832c6ceb
 
     # Outlier detection
 
