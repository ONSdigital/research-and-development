"""The main pipeline"""
# Core Python modules
import time
import logging

# Our local modules
from src.utils import runlog
from src._version import __version__ as version
from src.utils.helpers import Config_settings
from src.utils.wrappers import logger_creator
from src.staging.staging_main import run_staging
from src.imputation.imputation_main import run_imputation  # noqa
from src.outlier_detection.outlier_main import run_outliers
from src.estimation.estimation_main import run_estimation
from src.outputs.outputs_main import run_output

MainLogger = logging.getLogger(__name__)


def run_pipeline(start, config_path):
    """The main pipeline.

    Args:
        start (float): The time when the pipeline is launched
        generated from the time module using time.time()
        config_path (string): The path to the config file to be
        used.
    """
    # load config
    conf_obj = Config_settings(config_path)
    config = conf_obj.config_dict

    # import yaml
    # with open(config_path, "r") as file:
    #     config = yaml.safe_load(file)

    # Check the environment switch
    network_or_hdfs = config["global"]["network_or_hdfs"]

    if network_or_hdfs == "network":

        from src.utils.local_file_mods import load_local_json as load_json
        from src.utils.local_file_mods import local_file_exists as check_file_exists
        from src.utils.local_file_mods import local_mkdir as mkdir
        from src.utils.local_file_mods import local_open as open_file
        from src.utils.local_file_mods import read_local_csv as read_csv
        from src.utils.local_file_mods import write_local_csv as write_csv

        # from src.utils.local_file_mods import local_file_exists as file_exists
        from src.utils.local_file_mods import local_write_feather as write_feather
        from src.utils.local_file_mods import local_read_feather as read_feather
    elif network_or_hdfs == "hdfs":

        from src.utils.hdfs_mods import hdfs_load_json as load_json
        from src.utils.hdfs_mods import hdfs_file_exists as check_file_exists
        from src.utils.hdfs_mods import hdfs_mkdir as mkdir
        from src.utils.hdfs_mods import hdfs_open as open_file
        from src.utils.hdfs_mods import read_hdfs_csv as read_csv
        from src.utils.hdfs_mods import write_hdfs_csv as write_csv

        # from src.utils.hdfs_mods import hdfs_file_exists as file_exists
        from src.utils.hdfs_mods import hdfs_write_feather as write_feather
        from src.utils.hdfs_mods import hdfs_read_feather as read_feather
    else:
        MainLogger.error("The network_or_hdfs configuration is wrong")
        raise ImportError

    # Set up the run logger
    global_config = config["global"]
    runlog_obj = runlog.RunLog(
        config, version, open_file, check_file_exists, mkdir, read_csv, write_csv
    )

    logger = logger_creator(global_config)
    run_id = runlog_obj.run_id
    MainLogger.info(f"Reading config from {config_path}.")

    MainLogger.info("Launching Pipeline .......................")
    logger.info("Collecting logging parameters ..........")
    # Data Ingest
    MainLogger.info("Starting Data Ingest...")

    # Load SPP data from DAP

    # Staging and validatation and Data Transmutation
    MainLogger.info("Starting Staging and Validation...")

    (
        full_responses,
        manual_outliers,
        pg_mapper,
        ultfoc_mapper,
        cora_mapper,
        cellno_df,
        postcode_itl_mapper,
<<<<<<< HEAD
    ) = run_staging(
        config,
        check_file_exists,
        load_json,
        read_csv,
        write_csv,
        read_feather,
        write_feather,
        run_id,
    )
=======
        pg_alpha_num,
    ) = run_staging(config, check_file_exists, load_json, read_csv, write_csv, run_id)
>>>>>>> bd72a93d
    MainLogger.info("Finished Data Ingest...")

    # Imputation module
    MainLogger.info("Starting Imputation...")
    imputed_df = run_imputation(full_responses, pg_mapper, config, write_csv, run_id)
    MainLogger.info("Finished  Imputation...")
    print(imputed_df.sample(10))

    # Outlier detection module
    MainLogger.info("Starting Outlier Detection...")
    outliered_responses = run_outliers(
        full_responses, manual_outliers, config, write_csv, run_id
    )
    MainLogger.info("Finished Outlier module.")

    # Data processing: Estimation
    # Estimation module
    MainLogger.info("Starting Estimation...")
    estimated_responses = run_estimation(
        outliered_responses, cellno_df, config, write_csv, run_id
    )
    print(estimated_responses.sample(10))
    MainLogger.info("Finished Estimation module.")

    # Data processing: Regional Apportionment

    # Data processing: Aggregation

    # Data display: Visualisations

    # Data output: Disclosure Control

    # Data output: File Outputs
    MainLogger.info("Starting Output...")
    run_output(
        estimated_responses,
        config,
        write_csv,
        run_id,
        ultfoc_mapper,
        cora_mapper,
        postcode_itl_mapper,
        pg_alpha_num,
    )
    MainLogger.info("Finished Output module.")

    MainLogger.info("Finishing Pipeline .......................")

    runlog_obj.retrieve_pipeline_logs()

    run_time = round(time.time() - start, 5)
    runlog_obj._record_time_taken(run_time)

    runlog_obj.retrieve_configs()
    runlog_obj._create_runlog_dicts()
    runlog_obj._create_runlog_dfs()
    runlog_obj.create_runlog_files()
    runlog_obj._write_runlog()

    return run_time<|MERGE_RESOLUTION|>--- conflicted
+++ resolved
@@ -93,7 +93,7 @@
         cora_mapper,
         cellno_df,
         postcode_itl_mapper,
-<<<<<<< HEAD
+        pg_alpha_num,
     ) = run_staging(
         config,
         check_file_exists,
@@ -104,10 +104,6 @@
         write_feather,
         run_id,
     )
-=======
-        pg_alpha_num,
-    ) = run_staging(config, check_file_exists, load_json, read_csv, write_csv, run_id)
->>>>>>> bd72a93d
     MainLogger.info("Finished Data Ingest...")
 
     # Imputation module
