--- conflicted
+++ resolved
@@ -96,12 +96,9 @@
         cellno_df,
         postcode_mapper,
         pg_alpha_num,
-<<<<<<< HEAD
-        backdata,
-=======
         pg_num_alpha,
         sic_pg_alpha,
->>>>>>> ebd8a25e
+        backdata,
         pg_detailed,
         itl1_detailed,
     ) = run_staging(
@@ -123,13 +120,9 @@
 
     # Imputation module
     MainLogger.info("Starting Imputation...")
-<<<<<<< HEAD
     imputed_df = run_imputation(
-        full_responses, pg_mapper, backdata, config, write_csv, run_id
+        full_responses, sic_pg_alpha, backdata, config, write_csv, run_id
     )
-=======
-    imputed_df = run_imputation(full_responses, sic_pg_alpha, config, write_csv, run_id)
->>>>>>> ebd8a25e
     MainLogger.info("Finished  Imputation...")
 
     # Outlier detection module
