--- conflicted
+++ resolved
@@ -87,10 +87,6 @@
     # MainLogger.info("Starting Imputation...")
     # imputed_df = run_imputation(full_responses, pg_mapper)
     # MainLogger.info("Finished  Imputation...")
-<<<<<<< HEAD
-
-=======
->>>>>>> b1ba0b6a
     # print(imputed_df.sample(10))
 
     # Outlier detection module
@@ -102,15 +98,9 @@
     MainLogger.info("Finished Outlier module.")
 
     # Estimation module
-<<<<<<< HEAD
     MainLogger.info("Starting Estimation...")
-    run_estimation(outliered_responses)
-    # estimated_responses = run_estimation(outliered_responses)
-    # print(estimated_responses.sample(10))
-    # MainLogger.info("Finished Estimation module.")
-=======
     run_estimation(outliered_responses, cellno_df)
->>>>>>> b1ba0b6a
+    MainLogger.info("Finished Estimation module.")
 
     # Data processing: Regional Apportionment
 
