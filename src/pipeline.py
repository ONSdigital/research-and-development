"""The main pipeline"""
# Core Python modules
import logging
import pandas as pd

# Our local modules
from src.utils import runlog
from src._version import __version__ as version
from src.utils.config import config_setup
from src.utils.wrappers import logger_creator
from src.staging.staging_main import run_staging
from src.northern_ireland.ni_main import run_ni
from src.construction.construction_main import run_construction
from src.mapping.mapping_main import run_mapping
from src.imputation.imputation_main import run_imputation  # noqa
from src.outlier_detection.outlier_main import run_outliers
from src.estimation.estimation_main import run_estimation
from src.site_apportionment.site_apportionment_main import run_site_apportionment
from src.outputs.outputs_main import run_outputs


MainLogger = logging.getLogger(__name__)


def run_pipeline(user_config_path, dev_config_path):
    """The main pipeline.

    Args:
        start (float): The time when the pipeline is launched
        generated from the time module using time.time()
        config_path (string): The path to the config file to be
        used.
    """
    # Load, validate and merge the user and developer configs
    config = config_setup(user_config_path, dev_config_path)

    # Check the environment switch
    network_or_hdfs = config["global"]["network_or_hdfs"]

    if network_or_hdfs == "network":
        from src.utils import local_file_mods as mods

    elif network_or_hdfs == "hdfs":
        from src.utils import hdfs_mods as mods

    else:
        MainLogger.error("The network_or_hdfs configuration is wrong")
        raise ImportError

    # Set up the run logger
    global_config = config["global"]
    runlog_obj = runlog.RunLog(
        config,
        version,
        mods.rd_open,
        mods.rd_file_exists,
        mods.rd_mkdir,
        mods.rd_read_csv,
        mods.rd_write_csv,
    )
    runlog_obj.create_runlog_files()
    runlog_obj.write_config_log()
    runlog_obj.write_mainlog()
    logger = logger_creator(global_config)
    run_id = runlog_obj.run_id
    MainLogger.info(f"Reading user config from {user_config_path}.")
    MainLogger.info(f"Reading developer config from {dev_config_path}.")

    MainLogger.info("Launching Pipeline .......................")
    logger.info("Collecting logging parameters ..........")

    # Data Ingest
    MainLogger.info("Starting Data Ingest...")

    # Staging and validatation and Data Transmutation
    MainLogger.info("Starting Staging and Validation...")

    (
        full_responses,
        secondary_full_responses,  # may be needed later for freezing
        manual_outliers,
        postcode_mapper,
        backdata,
        pg_detailed,
        itl1_detailed,
        civil_defence_detailed,
        sic_division_detailed,
        manual_trimming_df,
    ) = run_staging(
        config,
        mods.rd_file_exists,
        mods.rd_load_json,
        mods.rd_read_csv,
        mods.rd_write_csv,
        mods.rd_read_feather,
        mods.rd_write_feather,
        mods.rd_isfile,
        run_id,
    )
    MainLogger.info("Finished Data Ingest.")

    # Northern Ireland staging and construction
    load_ni_data = config["global"]["load_ni_data"]
    if load_ni_data:
        MainLogger.info("Starting NI module...")
        ni_df = run_ni(
            config, mods.rd_file_exists, mods.rd_read_csv, mods.rd_write_csv, run_id
        )
        MainLogger.info("Finished NI Data Ingest.")
    else:
        # If NI data is not loaded, set ni_df to an empty dataframe
        MainLogger.info("NI data not loaded.")
        ni_df = pd.DataFrame()

    # Construction module
    MainLogger.info("Starting Construction...")
    full_responses = run_construction(
        full_responses, config, mods.rd_file_exists, mods.rd_read_csv
    )
    MainLogger.info("Finished Construction...")

    # Mapping module
    MainLogger.info("Starting Mapping...")
<<<<<<< HEAD
    (mapped_df, ni_full_responses) = run_mapping(
=======
    (mapped_df, ni_full_responses, itl_mapper) = run_mapping(
>>>>>>> 42f70a67
        full_responses,
        ni_df,
        postcode_mapper,
        config,
        mods.rd_write_csv,
        run_id,
    )
    MainLogger.info("Finished Mapping...")

    # Imputation module
    MainLogger.info("Starting Imputation...")
    imputed_df = run_imputation(
        mapped_df,
        manual_trimming_df,
        backdata,
        config,
        mods.rd_write_csv,
        run_id,
    )
    MainLogger.info("Finished  Imputation...")

    # Outlier detection module
    MainLogger.info("Starting Outlier Detection...")
    outliered_responses_df = run_outliers(
        imputed_df, manual_outliers, config, mods.rd_write_csv, run_id
    )
    MainLogger.info("Finished Outlier module.")

    # Estimation module
    MainLogger.info("Starting Estimation...")
    estimated_responses_df, weighted_responses_df = run_estimation(
        outliered_responses_df, config, mods.rd_write_csv, run_id
    )
    MainLogger.info("Finished Estimation module.")

    # Data processing: Apportionment to sites
    estimated_responses_df = run_site_apportionment(
        estimated_responses_df,
        config,
        mods.rd_write_csv,
        run_id,
        "estimated",
    )
    weighted_responses_df = run_site_apportionment(
        weighted_responses_df,
        config,
        mods.rd_write_csv,
        run_id,
        "weighted",
    )
    MainLogger.info("Finished Site Apportionment module.")

    MainLogger.info("Starting Outputs...")

    run_outputs(
        estimated_responses_df,
        weighted_responses_df,
        ni_full_responses,
        config,
        mods.rd_write_csv,
        run_id,
        postcode_mapper,
        pg_detailed,
        itl1_detailed,
        civil_defence_detailed,
        sic_division_detailed,
    )

    MainLogger.info("Finished All Output modules.")

    MainLogger.info("Finishing Pipeline .......................")

    runlog_obj.write_runlog()
    runlog_obj.mark_mainlog_passed()

    return runlog_obj.time_taken<|MERGE_RESOLUTION|>--- conflicted
+++ resolved
@@ -121,11 +121,7 @@
 
     # Mapping module
     MainLogger.info("Starting Mapping...")
-<<<<<<< HEAD
     (mapped_df, ni_full_responses) = run_mapping(
-=======
-    (mapped_df, ni_full_responses, itl_mapper) = run_mapping(
->>>>>>> 42f70a67
         full_responses,
         ni_df,
         postcode_mapper,
