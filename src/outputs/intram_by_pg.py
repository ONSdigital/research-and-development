--- conflicted
+++ resolved
@@ -36,9 +36,6 @@
     key_col = "201"
     value_col = "211"
 
-<<<<<<< HEAD
-    df_agg = df.groupby([key_col]).agg({value_col: "sum"}).reset_index()
-=======
     # evaluate if NI data is included and clean
     if ni_df is not None:
         # defence
@@ -51,11 +48,10 @@
         gb_df = gb_df[cols_to_keep]
         ni_df = ni_df[cols_to_keep]
         gb_df = gb_df.append(ni_df)
-        
+
 
     # Group by PG and aggregate intram
-    df_agg = aggregate_output(gb_df, [key_col], [value_col], agg_method)
->>>>>>> e83cc74e
+    df_agg = df.groupby([key_col]).agg({value_col: "sum"}).reset_index()
 
     # Create Total and concatinate it to df_agg
     value_tot = df_agg[value_col].sum()
