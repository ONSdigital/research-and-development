"""Map the missing columns that are required for the outputs"""

import pandas as pd
import numpy as np


def join_pg_numeric(
    main_df: pd.DataFrame, mapper_df: pd.DataFrame, cols_pg: list = ["201"]
) -> pd.DataFrame:
    """
    Add a new column with numeric PD using a mapper.

    Args:
        main_df (pd.DataFrame): The main DataFrame.
        mapper_df (pd.DataFrame): The mapper DataFrame.
        cols_pg (list): PG clumns to be converted from alpha to numeric

    Returns:
        pd.DataFrame: The combined DataFrame resulting from the left join.
    """
    for mycol in cols_pg:
        try:
            # Perform left join
            combined_df = main_df.merge(
                mapper_df, how="left", left_on=mycol, right_on="pg_alpha"
            )
            combined_df.rename(columns={"pg_numeric": mycol + "_numeric"}, inplace=True)
            combined_df = combined_df.drop(columns=["pg_alpha"])

        except Exception as e:
            raise ValueError(
                "An error occurred while combining main_df and mapper_df: " + str(e)
            )
    return combined_df


def join_fgn_ownership(
    main_df: pd.DataFrame, mapper_df: pd.DataFrame, formtype: list = ["0001", "0006"]
) -> pd.DataFrame:
    """
    Combine two DataFrames using a left join based on specified columns.

    Args:
        main_df (pd.DataFrame): The main DataFrame.
        mapper_csv_path (pd.DataFrame): The mapper DataFrame.
        formtype (list): List of the formtypes to run through function

    Returns:
        pd.DataFrame: The combined DataFrame resulting from the left join.
    """

    try:
        to_keep = main_df["formtype"].isin(formtype)

        # filter for long and short forms only
        filtered_df = main_df.copy().loc[to_keep]

        # the remainder of the dataframe is the NI data
        ni_df = main_df.copy().loc[~to_keep]

        # Perform left join on filtered dataframe
        combined_df = filtered_df.merge(
            mapper_df, how="left", left_on="reference", right_on="ruref"
        )
        combined_df.drop(columns=["ruref"], inplace=True)

        main_df = pd.concat([combined_df, ni_df]).reset_index(drop=True)

        return main_df

    except Exception as e:
        raise ValueError(
            "An error occurred while combining main_df and mapper_df: " + str(e)
        )


def map_sizebands(
    df: pd.DataFrame,
):
    """Generate sizebands from the frozen (IDBR) employent column

    Args:
        df (pd.DataFrame): The original dataframe

    Returns:
        (pd.DataFrame): The dataframe with the sizebands column added
    """
    # Create a dictionary of sizeband parameters
    sizeband_dict = {
        1: {"min": 0, "max": 9},
        2: {"min": 10, "max": 99},
        3: {"min": 20, "max": 49},
        4: {"min": 50, "max": 99},
        5: {"min": 100, "max": 249},
        6: {"min": 250, "max": np.inf},
    }

    # Create empty column
    df["sizeband"] = np.nan

    # Create conditions for sizebands
    conditions = [
        (sizeband_dict[key]["min"] <= df["employment"])
        & (df["employment"] <= sizeband_dict[key]["max"])
        for key in sizeband_dict.keys()
    ]
    decisions = [key for key in sizeband_dict.keys()]

    # Apply the sizebands
    for i in range(len(conditions)):
        df.loc[conditions[i], "sizeband"] = decisions[i]

    # Convert datatype to int
    df["sizeband"] = df["sizeband"].astype("Int64")

    return df


def create_cora_status_col(df, main_col="statusencoded"):
    """Creates a new column named form_status by mapping
    the statusencoded column using a hardcoded dictionary.

    Args:
        df (pd.DataFrame): main data containing responses
        main_col (str, optional): Defaults to "statusencoded".

    Returns:
        df: main data with cora status column added
    """
    # Create hardcoded dictionary for mapping
    status_before = [100, 101, 102, 200, 201, 210, 211, 302, 303, 304, 309]
    status_after = [200, 100, 1000, 400, 500, 600, 800, 1200, 1300, 900, 1400]

<<<<<<< HEAD
    # Create hardcoded dictionary for mapping if csv is not used
    cora_dict = {
        "statusencoded": [100, 101, 102, 200, 201, 210, 211, 302, 303, 304, 309],
        "form_status": [200, 100, 1000, 400, 500, 600, 800, 1200, 1300, 900, 1400],
    }

    print(f"Cora dict: {cora_dict}")

    # convert mapper df to dictionary
    mapper_dict = dict(zip(mapper_df[main_col], mapper_df["form_status"]))
=======
    cora_dict = dict(zip(status_before, status_after))
>>>>>>> 4b13e3a7

    # Create a new column by mapping values from main_col using the cora_dict
    df["form_status"] = df[main_col].map(cora_dict)

    return df


def join_itl_regions(
    df: pd.DataFrame,
    postcode_mapper: pd.DataFrame,
    postcode_col="postcodes_harmonised",
    formtype: list = ["0001", "0006"],
):
    """Joins the itl regions onto the full dataframe using the mapper provided

    Args:
        df (pd.DataFrame): Full dataframe
        postcode_mapper (pd.DataFrame): Mapper containing postcodes and regions
        formtype (list): List of the formtypes to run through function

    Returns:
        df: Dataframe with column "ua_county" for regions
    """
    try:
        to_keep = df["formtype"].isin(formtype)

        # filter for long and short forms only
        filtered_df = df.copy().loc[to_keep]

        # the remainder of the dataframe is the NI data
        ni_df = df.copy().loc[~to_keep]

        # Perform left join on filtered dataframe
        df = filtered_df.merge(
            postcode_mapper, how="left", left_on=postcode_col, right_on="pcd2"
        )
        df.drop(columns=["pcd2"], inplace=True)

        ni_df["itl"] = "N92000002"

        complete_df = pd.concat([df, ni_df]).reset_index(drop=True)

        return complete_df

    except Exception as e:
        raise ValueError(
            "An error occurred while combining df and postcode_mapper: " + str(e)
        )


def map_to_numeric(df: pd.DataFrame):
    """Map q713 and q714 in dataframe from letters to numeric format
    Yes is mapped to 1
    No is mapped to 2
    Unanswered is mapped to 3
    Others are mapped to None

    Args:
        df (pd.DataFrame): The original dataframe

    Returns:
        df: Dataframe with numeric values for q713/714
    """

    df = df.astype({"713": "object", "714": "object"})
    # Map the actual responses to the corresponding integer
    mapper_dict = {"Yes": 1, "No": 2, "": 3}

    df["713"] = df["713"].map(mapper_dict)
    df["714"] = df["714"].map(mapper_dict)

    # Convert all nulls to unanswered (map to 3)
    df.loc[df["713"].isnull(), "713"] = 3
    df.loc[df["714"].isnull(), "714"] = 3

    # Return columns as integers
    df = df.astype({"713": "Int64", "714": "Int64"})
    return df<|MERGE_RESOLUTION|>--- conflicted
+++ resolved
@@ -131,20 +131,7 @@
     status_before = [100, 101, 102, 200, 201, 210, 211, 302, 303, 304, 309]
     status_after = [200, 100, 1000, 400, 500, 600, 800, 1200, 1300, 900, 1400]
 
-<<<<<<< HEAD
-    # Create hardcoded dictionary for mapping if csv is not used
-    cora_dict = {
-        "statusencoded": [100, 101, 102, 200, 201, 210, 211, 302, 303, 304, 309],
-        "form_status": [200, 100, 1000, 400, 500, 600, 800, 1200, 1300, 900, 1400],
-    }
-
-    print(f"Cora dict: {cora_dict}")
-
-    # convert mapper df to dictionary
-    mapper_dict = dict(zip(mapper_df[main_col], mapper_df["form_status"]))
-=======
     cora_dict = dict(zip(status_before, status_after))
->>>>>>> 4b13e3a7
 
     # Create a new column by mapping values from main_col using the cora_dict
     df["form_status"] = df[main_col].map(cora_dict)
