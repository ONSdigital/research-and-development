--- conflicted
+++ resolved
@@ -58,11 +58,8 @@
     )
 
     # Map to the CORA statuses from the statusencoded column
-<<<<<<< HEAD
-    df = map_o.create_cora_status_col(df)
-=======
-    df1 = map_o.create_cora_status_col(df1, cora_mapper)
->>>>>>> dce144aa
+    df1 = map_o.create_cora_status_col(df1)
+
 
     # Map the sizebands based on frozen employment
     df1 = map_o.map_sizebands(df1)
