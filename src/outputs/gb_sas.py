--- conflicted
+++ resolved
@@ -60,14 +60,8 @@
     # Map to the CORA statuses from the statusencoded column
     df1 = map_o.create_cora_status_col(df1)
 
-
-<<<<<<< HEAD
     # Map the sizebands based on  employment
-    df = map_o.map_sizebands(df)
-=======
-    # Map the sizebands based on frozen employment
     df1 = map_o.map_sizebands(df1)
->>>>>>> 4b13e3a7
 
     # Map the itl regions using the postcodes
     df1 = map_o.join_itl_regions(df1, postcode_mapper)
