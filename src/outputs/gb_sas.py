--- conflicted
+++ resolved
@@ -46,11 +46,7 @@
     # Map to the CORA statuses from the statusencoded column
     df1 = map_o.create_cora_status_col(df1)
 
-<<<<<<< HEAD
-    # Map the sizebands based on  employment
-=======
     # Map the sizebands based on frozen employment
->>>>>>> ed0d2c9a
     df1 = map_o.map_sizebands(df1)
 
     # Map the itl regions using the postcodes
