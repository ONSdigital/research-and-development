"""The main file for the Outputs module."""
import logging
import pandas as pd
from datetime import datetime
from typing import Callable, Dict, Any

import src.outputs.map_output_cols as map_o
from src.staging.validation import load_schema
from src.imputation.imputation_helpers import fill_sf_zeros
from src.outputs.outputs_helpers import create_output_df, create_period_year


OutputMainLogger = logging.getLogger(__name__)


def create_headcount_cols(
    df: pd.DataFrame,
    round_val: int = 4,
) -> pd.DataFrame:
    """Create new columns with headcounts for civil and defence.

    Column '705' contains the total headcount value, and
    from this the headcount values for civil and defence are calculated
    based on the percentages of civil and defence in columns '706' (civil)
    and '707' (defence). Note that columns '706' and '707' measure different
    things to '705' so will not in general total to the '705' value.

    Args:
        df (pd.DataFrame): The survey dataframe being prepared for
            short form output.
        round_val (int): The number of decimal places for rounding.

    Returns:
        pd.DataFrame: The dataframe with extra columns for civil and
            defence headcount values.
    """
    # fill nulls with zeros for numerical rows
    df = fill_sf_zeros(df)

    headcount_tot_mask = (df["706"] + df["707"]) > 0

    df.loc[(headcount_tot_mask), "headcount_civil"] = (
        df.copy()["705"] * df.copy()["706"] / (df.copy()["706"] + df.copy()["707"])
    )
    df.loc[~(headcount_tot_mask), "headcount_civil"] = 0

    df.loc[(headcount_tot_mask), "headcount_defence"] = (
        df.copy()["705"] * df.copy()["707"] / (df.copy()["706"] + df.copy()["707"])
    )
    df.loc[~(headcount_tot_mask), "headcount_defence"] = 0

    df["headcount_civil"] = round(df["headcount_civil"], round_val)
    df["headcount_defence"] = round(df["headcount_defence"], round_val)

    return df


def run_shortform_prep(
    df: pd.DataFrame,
    round_val: int = 4,
) -> pd.DataFrame:
    """Prepare data for short form output.

    Perform various steps to create new columns and modify existing
    columns to prepare the main survey dataset for short form
    micro data output.

    Args:
        df (pd.DataFrame): The survey dataframe being prepared for
            short form output.
        round_val (int): The number of decimal places for rounding.

    Returns:
        pd.DataFrame: The dataframe prepared for short form output.
    """

    # Filter for short-forms, CORA statuses and instance
    df = df.loc[
        (df["formtype"] == "0006")
        & (df["form_status"].isin(["600", "800"]))
        & (df["instance"] == 0)
    ]

    # create columns for headcounts for civil and defense
    df = create_headcount_cols(df, round_val)

    return df


def output_short_form(
    df: pd.DataFrame,
    config: Dict[str, Any],
    write_csv: Callable,
    run_id: int,
    ultfoc_mapper: pd.DataFrame,
    postcode_itl_mapper: pd.DataFrame,
):
    """Run the outputs module.

    Args:
        df (pd.DataFrame): The main dataset for short form output
        config (dict): The configuration settings.
        write_csv (Callable): Function to write to a csv file.
         This will be the hdfs or network version depending on settings.
        run_id (int): The current run id
        ultfoc_mapper (pd.DataFrame): The ULTFOC mapper DataFrame.

    """

    NETWORK_OR_HDFS = config["global"]["network_or_hdfs"]
    paths = config[f"{NETWORK_OR_HDFS}_paths"]
    output_path = paths["output_path"]

    # Create a 'year' column
    df = create_period_year(df)

    # Join foriegn ownership column using ultfoc mapper
    df = map_o.join_fgn_ownership(df, ultfoc_mapper)

    # Map to the CORA statuses from the statusencoded column
    df = map_o.create_cora_status_col(df)

    # Map the sizebands based on frozen employment
    df = map_o.map_sizebands(df)

    # Map the itl regions using the postcodes
    df = map_o.join_itl_regions(df, postcode_itl_mapper)

    # Map q713 and q714 to numeric format
    df = map_o.map_to_numeric(df)

    # Prepare the shortform output dataframe
    df = run_shortform_prep(df, round_val=4)

    # Create short form output dataframe with required columns from schema
<<<<<<< HEAD
    schema_path = config["schema_paths"]["shortform_schema"]
=======
    schema_path = config["schema_paths"]["short_form_schema"]
>>>>>>> ed0d2c9a
    schema_dict = load_schema(schema_path)
    shortform_output = create_output_df(df, schema_dict)

    tdate = datetime.now().strftime("%Y-%m-%d")
    filename = f"output_short_form_{tdate}_v{run_id}.csv"
    write_csv(f"{output_path}/output_short_form/{filename}", shortform_output)<|MERGE_RESOLUTION|>--- conflicted
+++ resolved
@@ -133,11 +133,7 @@
     df = run_shortform_prep(df, round_val=4)
 
     # Create short form output dataframe with required columns from schema
-<<<<<<< HEAD
-    schema_path = config["schema_paths"]["shortform_schema"]
-=======
     schema_path = config["schema_paths"]["short_form_schema"]
->>>>>>> ed0d2c9a
     schema_dict = load_schema(schema_path)
     shortform_output = create_output_df(df, schema_dict)
 
