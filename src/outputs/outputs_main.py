"""The main file for the Outputs module."""
import logging
import pandas as pd
from typing import Callable, Dict, Any

from src.outputs.form_output_prep import form_output_prep
from src.outputs.status_filtered import output_status_filtered
from src.outputs.short_form import output_short_form
from src.outputs.long_form import output_long_form
from src.outputs.tau import output_tau
from src.outputs.gb_sas import output_gb_sas
from src.outputs.ni_sas import output_ni_sas
from src.outputs.intram_by_pg import output_intram_by_pg
from src.outputs.intram_by_itl1 import output_intram_by_itl1
from src.outputs.intram_by_civil_defence import output_intram_by_civil_defence
from src.outputs.intram_by_sic import output_intram_by_sic
from src.outputs.total_fte import qa_output_total_fte

OutputMainLogger = logging.getLogger(__name__)


def run_outputs(
    estimated_df: pd.DataFrame,
    weighted_df: pd.DataFrame,
    ni_full_responses: pd.DataFrame,
    config: Dict[str, Any],
    write_csv: Callable,
    run_id: int,
    ultfoc_mapper: pd.DataFrame,
    cora_mapper: pd.DataFrame,
    postcode_mapper: pd.DataFrame,
    itl_mapper: pd.DataFrame,
    sic_pg_num: pd.DataFrame,
    pg_detailed: pd.DataFrame,
    itl1_detailed: pd.DataFrame,
    civil_defence_detailed: pd.DataFrame,
    sic_division_detailed: pd.DataFrame,
    pg_num_alpha,
    sic_pg_alpha,
):

    """Run the outputs module.

    Args:
        estimated_df (pd.DataFrame): The main dataset containing
        short and long form output
        weighted_df (pd.DataFrame): Dataset with weights computed but not applied
        ni_full_responses(pd.DataFrame): Dataset with all NI data
        config (dict): The configuration settings.
        write_csv (Callable): Function to write to a csv file.
         This will be the hdfs or network version depending on settings.
        run_id (int): The current run id
        ultfoc_mapper (pd.DataFrame): The ULTFOC mapper DataFrame.
        cora_mapper (pd.DataFrame): used for adding cora "form_status" column
        postcode_mapper (pd.DataFrame): Links postcode to region code
        itl_mapper (pd.DataFrame): Links region to ITL codes
        sic_pg_num (pd.DataFrame): Maps SIC to numeric PG
        pg_detailed (pd.DataFrame): Detailed descriptons of alpha PG groups
        itl1_detailed (pd.DataFrame): Detailed descriptons of ITL1 regions
        civil_defence_detailed (pd.DataFrame): Detailed descriptons of civil/defence
        sic_division_detailed (pd.DataFrame): Detailed descriptons of SIC divisions
    """

    (
        ni_full_responses,
        outputs_df,
        tau_outputs_df,
        filtered_output_df,
    ) = form_output_prep(
        estimated_df,
        weighted_df,
        ni_full_responses,
        pg_num_alpha,
        sic_pg_alpha,
    )

    # Running status filtered full dataframe output for QA
    if config["global"]["output_status_filtered"]:
        OutputMainLogger.info("Starting status filtered output...")
        output_status_filtered(
            filtered_output_df,
            config,
            write_csv,
            run_id,
        )
        OutputMainLogger.info("Finished status filtered output.")

<<<<<<< HEAD
    outputs_df = outputs_df.astype({"postcodes_harmonised": "str"})
    outputs_df["postcodes_harmonised"] = outputs_df["postcodes_harmonised"].apply(
        postcode_topup
    )

    tau_outputs_df = tau_outputs_df.astype({"postcodes_harmonised": "str"})
    tau_outputs_df["postcodes_harmonised"] = tau_outputs_df[
        "postcodes_harmonised"
    ].apply(postcode_topup)

=======
>>>>>>> c9d3d89a
    # Running short form output
    if config["global"]["output_short_form"]:
        OutputMainLogger.info("Starting short form output...")
        output_short_form(
            outputs_df,
            config,
            write_csv,
            run_id,
            ultfoc_mapper,
            cora_mapper,
            postcode_mapper,
        )
        OutputMainLogger.info("Finished short form output.")

    # Instance 0 should now be removed from all subsequent outputs
    outputs_df = outputs_df.copy().loc[outputs_df.instance != 0]

    # Running long form output
    if config["global"]["output_long_form"]:
        OutputMainLogger.info("Starting long form output...")
        output_long_form(
            outputs_df,
            config,
            write_csv,
            run_id,
            ultfoc_mapper,
            cora_mapper,
        )
        OutputMainLogger.info("Finished long form output.")

    # Running TAU output
    if config["global"]["output_tau"]:
        OutputMainLogger.info("Starting TAU output...")
        output_tau(
            tau_outputs_df,
            config,
            write_csv,
            run_id,
            ultfoc_mapper,
            cora_mapper,
            postcode_mapper,
            sic_pg_num,
        )
        OutputMainLogger.info("Finished TAU output.")

    # Running GB SAS output
    if config["global"]["output_gb_sas"]:
        OutputMainLogger.info("Starting GB SAS output...")
        output_gb_sas(
            outputs_df,
            config,
            write_csv,
            run_id,
            ultfoc_mapper,
            cora_mapper,
            postcode_mapper,
            sic_pg_num,
        )
        OutputMainLogger.info("Finished GB SAS output.")

    # Running NI SAS output
    if config["global"]["output_ni_sas"]:
        OutputMainLogger.info("Starting NI SAS output...")
        output_ni_sas(
            ni_full_responses,
            config,
            write_csv,
            run_id,
            ultfoc_mapper,
            sic_pg_num,
        )
        OutputMainLogger.info("Finished NI SAS output.")

    # Running Intram by PG output
    if config["global"]["output_intram_by_pg"]:
        OutputMainLogger.info("Starting  Intram by PG output...")
        output_intram_by_pg(
            outputs_df,
            config,
            write_csv,
            run_id,
            pg_detailed,
        )
        OutputMainLogger.info("Finished  Intram by PG output.")

    # Running Intram by ITL1
    if config["global"]["output_intram_by_itl1"]:
        OutputMainLogger.info("Starting  Intram by ITL1 output...")
        output_intram_by_itl1(
            outputs_df,
            config,
            write_csv,
            run_id,
            postcode_mapper,
            itl_mapper,
            itl1_detailed,
        )
        OutputMainLogger.info("Finished  Intram by ITL1 output.")

    # Running Intram by civil or defence
    if config["global"]["output_intram_by_civil_defence"]:
        OutputMainLogger.info("Starting Intram by civil or defence output...")
        output_intram_by_civil_defence(
            outputs_df,
            config,
            write_csv,
            run_id,
            civil_defence_detailed,
        )
        OutputMainLogger.info("Finished Intram by civil or defence output.")

    # Running Intram by SIC
    if config["global"]["output_intram_by_sic"]:
        OutputMainLogger.info("Starting Intram by SIC output...")
        output_intram_by_sic(
            outputs_df,
            config,
            write_csv,
            run_id,
            sic_division_detailed,
        )
        OutputMainLogger.info("Finished Intram by SIC output.")

    # Running FTE total QA
    if config["global"]["output_fte_total_qa"]:
        qa_output_total_fte(outputs_df, config, write_csv, run_id)
        OutputMainLogger.info("Finished FTE total QA output.")<|MERGE_RESOLUTION|>--- conflicted
+++ resolved
@@ -85,19 +85,6 @@
         )
         OutputMainLogger.info("Finished status filtered output.")
 
-<<<<<<< HEAD
-    outputs_df = outputs_df.astype({"postcodes_harmonised": "str"})
-    outputs_df["postcodes_harmonised"] = outputs_df["postcodes_harmonised"].apply(
-        postcode_topup
-    )
-
-    tau_outputs_df = tau_outputs_df.astype({"postcodes_harmonised": "str"})
-    tau_outputs_df["postcodes_harmonised"] = tau_outputs_df[
-        "postcodes_harmonised"
-    ].apply(postcode_topup)
-
-=======
->>>>>>> c9d3d89a
     # Running short form output
     if config["global"]["output_short_form"]:
         OutputMainLogger.info("Starting short form output...")
