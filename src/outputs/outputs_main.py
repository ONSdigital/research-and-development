"""The main file for the Outputs module."""
import logging
import pandas as pd
from typing import Callable, Dict, Any

from src.outputs.status_filtered import output_status_filtered
from src.outputs.short_form import output_short_form
from src.outputs.long_form import output_long_form
from src.outputs.tau import output_tau
from src.outputs.gb_sas import output_gb_sas
from src.outputs.intram_by_pg import output_intram_by_pg
from src.outputs.intram_by_itl1 import output_intram_by_itl1
from src.outputs.intram_by_civil_defence import output_intram_by_civil_defence
from src.outputs.intram_by_sic import output_intram_by_sic
from src.outputs.outputs_helpers import postcode_topup
from src.outputs.total_fte import qa_output_total_fte

OutputMainLogger = logging.getLogger(__name__)


def run_outputs(
    estimated_df: pd.DataFrame,
    weighted_df: pd.DataFrame,
    config: Dict[str, Any],
    write_csv: Callable,
    run_id: int,
    ultfoc_mapper: pd.DataFrame,
    cora_mapper: pd.DataFrame,
    postcode_mapper: pd.DataFrame,
    itl_mapper: pd.DataFrame,
    pg_alpha_num: pd.DataFrame,
    pg_num_alpha: pd.DataFrame,
    sic_pg_alpha: pd.DataFrame,
    pg_detailed: pd.DataFrame,
    itl1_detailed: pd.DataFrame,
    civil_defence_detailed: pd.DataFrame,
    sic_division_detailed: pd.DataFrame,
):

    """Run the outputs module.

    Args:
        estimated_df (pd.DataFrame): The main dataset containing
        short and long form output
        weighted_df (pd.DataFrame): Dataset with weights computed but not applied
        config (dict): The configuration settings.
        write_csv (Callable): Function to write to a csv file.
         This will be the hdfs or network version depending on settings.
        run_id (int): The current run id
        ultfoc_mapper (pd.DataFrame): The ULTFOC mapper DataFrame.
        cora_mapper (pd.DataFrame): used for adding cora "form_status" column
        postcode_mapper (pd.DataFrame): Links postcode to region code
        itl_mapper (pd.DataFrame): Links region to ITL codes
        pg_alpha_num (pd.DataFrame): Maps alpha PG to numeric PG
        pg_detailed (pd.DataFrame): Detailed descriptons of alpha PG groups
        itl1_detailed (pd.DataFrame): Detailed descriptons of ITL1 regions


    """

    imputed_statuses = ["TMI", "CF", "MoR"]

    to_keep = estimated_df["imp_marker"].isin(imputed_statuses) | (
        estimated_df["imp_marker"] == "R"
    )

    # filter estimated_df and weighted_df to only include clear or imputed statuses
    outputs_df = estimated_df.copy().loc[to_keep]
    tau_outputs_df = weighted_df.copy().loc[to_keep]
    # filter estimated_df for records not included in outputs
    filtered_output_df = estimated_df.copy().loc[~to_keep]

    # change the value of the status column to 'imputed' for imputed statuses
    condition = outputs_df["status"].isin(imputed_statuses)
    outputs_df.loc[condition, "status"] = "imputed"

    # Running status filtered full dataframe output for QA
    if config["global"]["output_status_filtered"]:
        OutputMainLogger.info("Starting status filtered output...")
        output_status_filtered(
            filtered_output_df,
            config,
            write_csv,
            run_id,
        )
        OutputMainLogger.info("Finished status filtered output.")

    outputs_df = outputs_df.astype({'postcodes_harmonised': 'str'})
    outputs_df['postcodes_harmonised'] = (
        outputs_df['postcodes_harmonised'].apply(postcode_topup))

    weighted_df = weighted_df.astype({'postcodes_harmonised': 'str'})
    weighted_df['postcodes_harmonised'] = (
        weighted_df['postcodes_harmonised'].apply(postcode_topup))

    # Running short form output
    if config["global"]["output_short_form"]:
        OutputMainLogger.info("Starting short form output...")
        output_short_form(
            outputs_df,
            config,
            write_csv,
            run_id,
            ultfoc_mapper,
            cora_mapper,
            postcode_mapper,
        )
        OutputMainLogger.info("Finished short form output.")

    # Running long form output
    if config["global"]["output_long_form"]:
        OutputMainLogger.info("Starting long form output...")
        output_long_form(
            outputs_df,
            config,
            write_csv,
            run_id,
            ultfoc_mapper,
            cora_mapper,
        )
        OutputMainLogger.info("Finished long form output.")

    # Running TAU output
    if config["global"]["output_tau"]:
        OutputMainLogger.info("Starting TAU output...")
        output_tau(
            tau_outputs_df,
            config,
            write_csv,
            run_id,
            ultfoc_mapper,
            cora_mapper,
            postcode_mapper,
            pg_alpha_num,
        )
        OutputMainLogger.info("Finished TAU output.")

    # Running GB SAS output
    if config["global"]["output_gb_sas"]:
        OutputMainLogger.info("Starting GB SAS output...")
        output_gb_sas(
            outputs_df,
            config,
            write_csv,
            run_id,
            ultfoc_mapper,
            cora_mapper,
            postcode_mapper,
            pg_alpha_num,
        )
        OutputMainLogger.info("Finished GB SAS output.")

    # Running Intram by PG output
    if config["global"]["output_intram_by_pg"]:
        OutputMainLogger.info("Starting  Intram by PG output...")
        output_intram_by_pg(
            outputs_df,
            config,
            write_csv,
            run_id,
            pg_detailed,
        )
        OutputMainLogger.info("Finished  Intram by PG output.")

    # Running Intram by ITL1
    if config["global"]["output_intram_by_itl1"]:
        OutputMainLogger.info("Starting  Intram by ITL1 output...")
        output_intram_by_itl1(
            outputs_df,
            config,
            write_csv,
            run_id,
            postcode_mapper,
            itl_mapper,
            itl1_detailed,
        )
        OutputMainLogger.info("Finished  Intram by ITL1 output.")

    # Running Intram by civil or defence
    if config["global"]["output_intram_by_civil_defence"]:
        OutputMainLogger.info("Starting Intram by civil or defence output...")
        output_intram_by_civil_defence(
            outputs_df,
            config,
            write_csv,
            run_id,
            civil_defence_detailed,
        )
        OutputMainLogger.info("Finished Intram by civil or defence output.")

    # Running Intram by SIC
    if config["global"]["output_intram_by_sic"]:
        OutputMainLogger.info("Starting Intram by SIC output...")
        output_intram_by_sic(
            outputs_df,
            config,
            write_csv,
            run_id,
            sic_division_detailed,
        )
        OutputMainLogger.info("Finished Intram by SIC output.")

<<<<<<< HEAD
=======
    # Running status filtered dataframe output for QA
    if config["global"]["output_status_filtered"]:
        OutputMainLogger.info("Starting status filtered output...")
        output_status_filtered(
            filtered_output_df,
            config,
            write_csv,
            run_id,
        )
        OutputMainLogger.info("Finished status filtered output.")

>>>>>>> 348cf450
    # Running FTE total QA
    if config["global"]["output_fte_total_qa"]:
        qa_output_total_fte(
            outputs_df, 
            config, 
            write_csv, 
            run_id
        )
<<<<<<< HEAD
    OutputMainLogger.info("Finished FTE total QA output")
=======
    OutputMainLogger.info("Finished FTE total QA output.")
>>>>>>> 348cf450
<|MERGE_RESOLUTION|>--- conflicted
+++ resolved
@@ -200,8 +200,6 @@
         )
         OutputMainLogger.info("Finished Intram by SIC output.")
 
-<<<<<<< HEAD
-=======
     # Running status filtered dataframe output for QA
     if config["global"]["output_status_filtered"]:
         OutputMainLogger.info("Starting status filtered output...")
@@ -213,7 +211,6 @@
         )
         OutputMainLogger.info("Finished status filtered output.")
 
->>>>>>> 348cf450
     # Running FTE total QA
     if config["global"]["output_fte_total_qa"]:
         qa_output_total_fte(
@@ -222,8 +219,4 @@
             write_csv, 
             run_id
         )
-<<<<<<< HEAD
-    OutputMainLogger.info("Finished FTE total QA output")
-=======
-    OutputMainLogger.info("Finished FTE total QA output.")
->>>>>>> 348cf450
+    OutputMainLogger.info("Finished FTE total QA output.")