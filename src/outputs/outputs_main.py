"""The main file for the Outputs module."""
import logging
import pandas as pd
from datetime import datetime
from typing import Callable, Dict, Any

<<<<<<< HEAD
from src.outputs.short_form_out import run_shortform_prep, create_shortform_df
=======
from src.outputs.short_form_out import run_shortform_prep
from src.outputs.cora_mapping_temp_file_delete import create_cora_status_col
>>>>>>> 91186bea
from src.outputs.temp_file_to_be_deleted import combine_dataframes
from src.outputs.cora_mapping_temp_file_delete import create_cora_status_col

OutputMainLogger = logging.getLogger(__name__)


def run_output(
    estimated_df: pd.DataFrame,
    config: Dict[str, Any],
    write_csv: Callable,
    run_id: int,
    ultfoc_mapper: pd.DataFrame,
    cora_mapper: pd.DataFrame
):
    """Run the outputs module.

    Args:
        estimated_df (pd.DataFrame): The main dataset contains short form output
        config (dict): The configuration settings.
        write_csv (Callable): Function to write to a csv file.
         This will be the hdfs or network version depending on settings.
        run_id (int): The current run id
        cora_mapper (pd.DataFrame): used for adding cora "form_status" column


    """
    OutputMainLogger.info("Starting short form output...")

    NETWORK_OR_HDFS = config["global"]["network_or_hdfs"]
    output_path = config[f"{NETWORK_OR_HDFS}_paths"]["output_path"]
    
    # Create combined ownership column using mapper
    estimated_df = combine_dataframes(estimated_df, ultfoc_mapper)

    # add cora status "form_status" using mapper
    estimated_df = create_cora_status_col(estimated_df, cora_mapper)

    # Creating blank columns for short form output
    short_form_df = run_shortform_prep(estimated_df, round_val=4)

    # Create short form output dataframe with required columns
    schema_path = "config/shortform_outputs_schema.toml"
    shortform_output = create_shortform_df(short_form_df, schema_path)

    if config["global"]["output_short_form"]:
        tdate = datetime.now().strftime("%Y-%m-%d")
        filename = f"output_short_form{tdate}_v{run_id}.csv"
        write_csv(f"{output_path}/output_short_form/{filename}", shortform_output)
    OutputMainLogger.info("Finished short form output.")<|MERGE_RESOLUTION|>--- conflicted
+++ resolved
@@ -4,14 +4,9 @@
 from datetime import datetime
 from typing import Callable, Dict, Any
 
-<<<<<<< HEAD
 from src.outputs.short_form_out import run_shortform_prep, create_shortform_df
-=======
-from src.outputs.short_form_out import run_shortform_prep
 from src.outputs.cora_mapping_temp_file_delete import create_cora_status_col
->>>>>>> 91186bea
 from src.outputs.temp_file_to_be_deleted import combine_dataframes
-from src.outputs.cora_mapping_temp_file_delete import create_cora_status_col
 
 OutputMainLogger = logging.getLogger(__name__)
 
@@ -22,7 +17,7 @@
     write_csv: Callable,
     run_id: int,
     ultfoc_mapper: pd.DataFrame,
-    cora_mapper: pd.DataFrame
+    cora_mapper: pd.DataFrame,
 ):
     """Run the outputs module.
 
@@ -40,7 +35,7 @@
 
     NETWORK_OR_HDFS = config["global"]["network_or_hdfs"]
     output_path = config[f"{NETWORK_OR_HDFS}_paths"]["output_path"]
-    
+
     # Create combined ownership column using mapper
     estimated_df = combine_dataframes(estimated_df, ultfoc_mapper)
 
