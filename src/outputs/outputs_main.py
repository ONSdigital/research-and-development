"""The main file for the Outputs module."""
import logging
import pandas as pd
from datetime import datetime
from typing import Callable, Dict, Any

from src.outputs.short_form_out import run_shortform_prep
from src.outputs.cora_mapping_temp_file_delete import create_cora_status_col
from src.outputs.temp_file_to_be_deleted import combine_dataframes
from src.outputs.cora_mapping_temp_file_delete import create_cora_status_col

OutputMainLogger = logging.getLogger(__name__)


def run_output(
    estimated_df: pd.DataFrame,
    config: Dict[str, Any],
    write_csv: Callable,
    run_id: int,
    ultfoc_mapper: pd.DataFrame,
<<<<<<< HEAD
=======
    cora_mapper: pd.DataFrame
>>>>>>> 0ffdc10e
):
    """Run the outputs module.

    Args:
        estimated_df (pd.DataFrame): The main dataset contains short form output
        config (dict): The configuration settings.
        write_csv (Callable): Function to write to a csv file.
         This will be the hdfs or network version depending on settings.
        run_id (int): The current run id
        cora_mapper (pd.DataFrame): used for adding cora "form_status" column


    """
    OutputMainLogger.info("Starting short form output...")

    NETWORK_OR_HDFS = config["global"]["network_or_hdfs"]
    output_path = config[f"{NETWORK_OR_HDFS}_paths"]["output_path"]
    
    # Create combined ownership column using mapper
    estimated_df = combine_dataframes(estimated_df, ultfoc_mapper)

    # add cora status "form_status" using mapper
    estimated_df = create_cora_status_col(estimated_df, cora_mapper)

    # Creating blank columns for short form output
    short_form_df = run_shortform_prep(estimated_df, round_val=4)

    if config["global"]["output_short_form"]:
        tdate = datetime.now().strftime("%Y-%m-%d")
        filename = f"output_short_form{tdate}_v{run_id}.csv"
        write_csv(f"{output_path}/output_short_form/{filename}", short_form_df)
    OutputMainLogger.info("Finished short form output.")<|MERGE_RESOLUTION|>--- conflicted
+++ resolved
@@ -18,10 +18,7 @@
     write_csv: Callable,
     run_id: int,
     ultfoc_mapper: pd.DataFrame,
-<<<<<<< HEAD
-=======
     cora_mapper: pd.DataFrame
->>>>>>> 0ffdc10e
 ):
     """Run the outputs module.
 
