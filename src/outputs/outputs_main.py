"""The main file for the Outputs module."""
import logging
import pandas as pd
from datetime import datetime
from typing import Callable, Dict, Any

<<<<<<< HEAD
from src.outputs import short_form_out as short
=======
from src.outputs.short_form_out import run_shortform_prep
from src.outputs.temp_file_to_be_deleted import combine_dataframes
>>>>>>> 2180eb68

OutputMainLogger = logging.getLogger(__name__)


def run_output(
    estimated_df: pd.DataFrame,
    config: Dict[str, Any],
    write_csv: Callable,
    run_id: int,
    ultfoc_mapper: pd.DataFrame
):
    """Run the outputs module.

    Args:
        estimated_df (pd.DataFrame): The main dataset contains short form output
        config (dict): The configuration settings.
        write_csv (Callable): Function to write to a csv file.
         This will be the hdfs or network version depending on settings.
        run_id (int): The current run id


    """
    OutputMainLogger.info("Starting short form output...")

    NETWORK_OR_HDFS = config["global"]["network_or_hdfs"]
    output_path = config[f"{NETWORK_OR_HDFS}_paths"]["output_path"]

<<<<<<< HEAD
    # Creating blank and headcount columns for short form output
    short_form_df = short.run_shortform_prep(estimated_df, round_val=4)

    # Create short form output dataframe with required columns
    schema_path = "config/shortform_outputs_schema.toml"
    shortform_output = short.create_shortform_df(short_form_df, schema_path)
=======
    # Create combined ownership column using mapper
    estimated_df = combine_dataframes(estimated_df, ultfoc_mapper)

    # Creating blank columns for short form output
    short_form_df = run_shortform_prep(estimated_df, round_val=4)
>>>>>>> 2180eb68

    if config["global"]["output_short_form"]:
        tdate = datetime.now().strftime("%Y-%m-%d")
        filename = f"output_short_form{tdate}_v{run_id}.csv"
        write_csv(f"{output_path}/output_short_form/{filename}", shortform_output)
    OutputMainLogger.info("Finished short form output.")<|MERGE_RESOLUTION|>--- conflicted
+++ resolved
@@ -4,12 +4,8 @@
 from datetime import datetime
 from typing import Callable, Dict, Any
 
-<<<<<<< HEAD
-from src.outputs import short_form_out as short
-=======
-from src.outputs.short_form_out import run_shortform_prep
+from src.outputs.short_form_out import run_shortform_prep, create_shortform_df
 from src.outputs.temp_file_to_be_deleted import combine_dataframes
->>>>>>> 2180eb68
 
 OutputMainLogger = logging.getLogger(__name__)
 
@@ -37,20 +33,15 @@
     NETWORK_OR_HDFS = config["global"]["network_or_hdfs"]
     output_path = config[f"{NETWORK_OR_HDFS}_paths"]["output_path"]
 
-<<<<<<< HEAD
-    # Creating blank and headcount columns for short form output
-    short_form_df = short.run_shortform_prep(estimated_df, round_val=4)
-
-    # Create short form output dataframe with required columns
-    schema_path = "config/shortform_outputs_schema.toml"
-    shortform_output = short.create_shortform_df(short_form_df, schema_path)
-=======
     # Create combined ownership column using mapper
     estimated_df = combine_dataframes(estimated_df, ultfoc_mapper)
 
     # Creating blank columns for short form output
     short_form_df = run_shortform_prep(estimated_df, round_val=4)
->>>>>>> 2180eb68
+    
+    # Create short form output dataframe with required columns
+    schema_path = "config/shortform_outputs_schema.toml"
+    shortform_output = create_shortform_df(short_form_df, schema_path)
 
     if config["global"]["output_short_form"]:
         tdate = datetime.now().strftime("%Y-%m-%d")
