--- conflicted
+++ resolved
@@ -88,26 +88,9 @@
         postcode_topup
     )
 
-<<<<<<< HEAD
-    # Debug - begin
-    OutputMainLogger.info("Started SITES outputs_df for debugging...")
-    mydir = "D:/data/res_dev/outputs/reg_apport/"
-    myfile = "outputs_df_before.pkl"
-    outputs_df.to_pickle(mydir + myfile)
-
-    myfile = "outputs_df_corrected.csv"
-    outputs_df.to_csv(mydir + myfile, index=None)
-    OutputMainLogger.info("Saved SITES outputs_df for debugging.")
-    # Debug - end
-
-    weighted_df = weighted_df.astype({'postcodes_harmonised': 'str'})
-    weighted_df['postcodes_harmonised'] = (
-        weighted_df['postcodes_harmonised'].apply(postcode_topup))
-=======
     tau_outputs_df = tau_outputs_df.astype({"postcodes_harmonised": "str"})
     tau_outputs_df["postcodes_harmonised"] = (
         tau_outputs_df["postcodes_harmonised"].apply(postcode_topup))
->>>>>>> d7a78ac2
 
     # Running short form output
     if config["global"]["output_short_form"]:
