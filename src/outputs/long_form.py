--- conflicted
+++ resolved
@@ -47,11 +47,7 @@
     df = map_o.join_fgn_ownership(df, ultfoc_mapper)
 
     # Create long form output dataframe with required columns from schema
-<<<<<<< HEAD
-    schema_path = config["schema_paths"]["longform_schema"]
-=======
     schema_path = config["schema_paths"]["long_form_schema"]
->>>>>>> ed0d2c9a
     schema_dict = load_schema(schema_path)
     longform_output = create_output_df(df, schema_dict)
 
