--- conflicted
+++ resolved
@@ -159,22 +159,13 @@
     """
     Retrieves the username of the currently logged-in user.
 
-<<<<<<< HEAD
     This function uses the `getpass` module to get the username of the currently
     logged-in user.
-=======
-    This function uses the `getpass` module to get the username of the
-    currently logged-in user.
->>>>>>> 2be1e967
     If the username cannot be determined, it defaults to "unknown".
 
     Returns:
         str: The username of the currently logged-in user, or "unknown" if the username
-<<<<<<< HEAD
-        cannot be determined.
-=======
             cannot be determined.
->>>>>>> 2be1e967
     """
     # Get the user's username
     username = getpass.getuser()
@@ -192,7 +183,6 @@
     Logs the details of the exported files.
 
     This function logs the date and time of the pipeline run, the username of the
-<<<<<<< HEAD
     user who ran the pipeline, and the list of files that were exported. The date and
     time are formatted as "YYYY-MM-DD HH:MM:SS".
 
@@ -201,16 +191,6 @@
             exported.
         pipeline_run_datetime (datetime): The date and time when the pipeline was run.
         logger (logging.Logger): The logger to use for logging the export details.
-=======
-    user who ran the pipeline, and the list of files that were exported. The date
-    and time are formatted as "YYYY-MM-DD HH:MM:SS".
-
-    Args:
-        list_file_exported (List[str]): A list of the names of the files that were
-        exported. pipeline_run_datetime (datetime): The date and time when the pipeline
-        was run. logger (logging.Logger): The logger to use for logging the export
-        details.
->>>>>>> 2be1e967
 
     Returns:
         None
