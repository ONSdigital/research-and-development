--- conflicted
+++ resolved
@@ -1,67 +1,6 @@
 # See https://pre-commit.com for more information
 # See https://pre-commit.com/hooks.html for more hooks
 repos:
-<<<<<<< HEAD
-    - repo: https://github.com/kynan/nbstripout
-      rev: 0.4.0
-      hooks:
-          - id: nbstripout
-            name: nbstripout - Strip outputs from notebooks (auto-fixes)
-            args:
-                - --extra-keys
-                - "metadata.colab metadata.kernelspec cell.metadata.colab cell.metadata.executionInfo cell.metadata.id cell.metadata.outputId"
-    - repo: https://github.com/pre-commit/pre-commit-hooks
-      rev: v4.0.1
-      hooks:
-          - id: check-added-large-files
-            name: Check for files larger than 5 MB
-            args: ["--maxkb=5120"]
-          - id: end-of-file-fixer
-            name: Check for a blank line at the end of scripts (auto-fixes)
-            exclude: '\.Rd'
-          - id: trailing-whitespace
-            name: Check for trailing whitespaces (auto-fixes)
-    - repo: https://github.com/pycqa/isort
-      rev: 5.8.0
-      hooks:
-          - id: isort
-            name: isort - Sort Python imports (auto-fixes)
-            types: [cython, pyi, python]
-            args: ["--profile", "black", "--filter-files"]
-    - repo: https://github.com/psf/black
-      rev: 22.8.0 # Replace by any tag/version: https://github.com/psf/black/tags
-      hooks:
-          - id: black
-            name: black - consistent Python code formatting (auto-fixes)
-            language_version: python # Should be a command that runs python3.6+
-    - repo: https://github.com/PyCQA/flake8
-      rev: 5.0.4
-      hooks:
-          - id: flake8
-            name: flake8 - Python linting
-    - repo: https://github.com/nbQA-dev/nbQA
-      rev: 0.12.0
-      hooks:
-          - id: nbqa-isort
-            name: nbqa-isort - Sort Python imports (notebooks; auto-fixes)
-            args: [--nbqa-mutate]
-            additional_dependencies: [isort==5.8.0]
-          - id: nbqa-black
-            name: nbqa-black - consistent Python code formatting (notebooks; auto-fixes)
-            args: [--nbqa-mutate]
-            additional_dependencies: [black==21.5b2]
-          # TODO: Disabled for now until it's clear how to add noqa to specific cells of a Jupyter notebook
-          #- id: nbqa-flake8
-          #  name: nbqa-flake8 - Python linting (notebooks)
-          #  additional_dependencies: [ flake8==3.9.2 ]
-    - repo: https://github.com/Yelp/detect-secrets
-      rev: v1.0.3
-      hooks:
-          - id: detect-secrets
-            name: detect-secrets - Detect secrets in staged code
-            args: ["--baseline", ".secrets.baseline"]
-            exclude: .*/tests/.*|^\.cruft\.json$
-=======
   - repo: https://github.com/kynan/nbstripout
     rev: 0.4.0
     hooks:
@@ -127,5 +66,4 @@
       name: Check commits for restricted file extensions
       entry: These file extensions are restricted. Data should be removed from the commit
       language: fail
-      files: .*\.(csv|feather|xlsx|zip|hdf5|h5|txt|json|xml|hd|parquet)
->>>>>>> a7b47156
+      files: .*\.(csv|feather|xlsx|zip|hdf5|h5|txt|json|xml|hd|parquet)