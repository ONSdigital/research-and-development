arrow==1.2.3
coverage
detect-secrets
# myst-parser
numpy==1.19.5 # required for users in DAP to run pipeline (added here for consistency)
pandas==1.1.5
pip
postcodes_uk
pre-commit==2.17.0
# pydoop # Needed in dev/test and DAP but not in local
pyarrow
pytest
python-dotenv
pyyaml
readme-coverage-badger
requests
setuptools
# sphinx
<<<<<<< HEAD
=======
# table-logger
>>>>>>> 84ba0f01
toml
typing
# boto3
# raz_client
# rdsa_utils<|MERGE_RESOLUTION|>--- conflicted
+++ resolved
@@ -16,10 +16,6 @@
 requests
 setuptools
 # sphinx
-<<<<<<< HEAD
-=======
-# table-logger
->>>>>>> 84ba0f01
 toml
 typing
 # boto3
